--- conflicted
+++ resolved
@@ -131,13 +131,6 @@
 			tlsConf = &tls.Config{
 				ServerName: hostname,
 			}
-<<<<<<< HEAD
-			return conn, nil
-		},
-		DisableCompression:    true,
-		ResponseHeaderTimeout: proxy.options.TTFBTimeout,
-		TLSClientConfig:       tlsConf,
-=======
 		}
 
 		d := &net.Dialer{Timeout: p.options.ConnectTimeout}
@@ -150,11 +143,11 @@
 				}
 				return conn, nil
 			},
+			DisableCompression:    true,
 			ResponseHeaderTimeout: p.options.TTFBTimeout,
 			TLSClientConfig:       tlsConf,
 		}
 		transports.Store(key, transport)
->>>>>>> 9d46628a
 	}
 	if t, ok := transport.(*http.Transport); ok {
 		return t
