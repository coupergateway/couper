package handler

import (
	"bytes"
	"compress/gzip"
	"context"
	"crypto/tls"
	"fmt"
	"io"
	"math"
	"net"
	"net/http"
	"net/url"
	"regexp"
	"strconv"
	"strings"
	"sync"
	"time"

	"github.com/hashicorp/hcl/v2"
	"github.com/sirupsen/logrus"
	"golang.org/x/net/http/httpguts"

	"github.com/avenga/couper/config"
	"github.com/avenga/couper/config/env"
	"github.com/avenga/couper/config/request"
	"github.com/avenga/couper/config/runtime/server"
	couperErr "github.com/avenga/couper/errors"
	"github.com/avenga/couper/eval"
	"github.com/avenga/couper/internal/seetie"
	"github.com/avenga/couper/logging"
	"github.com/avenga/couper/utils"
)

const (
	GzipName              = "gzip"
	AcceptEncodingHeader  = "Accept-Encoding"
	ContentEncodingHeader = "Content-Encoding"
	ContentLengthHeader   = "Content-Length"
	VaryHeader            = "Vary"
)

var (
	_ http.Handler   = &Proxy{}
	_ server.Context = &Proxy{}

	transports sync.Map

	// headerBlacklist lists all header keys which will be removed after
	// context variable evaluation to ensure to not pass them upstream.
	headerBlacklist = []string{"Authorization", "Cookie"}

	ReClientSupportsGZ = regexp.MustCompile(`(?i)\b` + GzipName + `\b`)

	backendInlineSchema = config.Backend{}.Schema(true)
)

type Proxy struct {
	bufferOption eval.BufferOption
	evalContext  *hcl.EvalContext
	log          *logrus.Entry
	options      *ProxyOptions
	srvOptions   *server.Options
	transport    *http.Transport
	upstreamLog  *logging.AccessLog
}

type CORSOptions struct {
	AllowedOrigins   []string
	AllowCredentials bool
	MaxAge           string
}

func NewCORSOptions(cors *config.CORS) (*CORSOptions, error) {
	if cors == nil {
		return nil, nil
	}
	dur, err := time.ParseDuration(cors.MaxAge)
	if err != nil {
		return nil, err
	}
	corsMaxAge := strconv.Itoa(int(math.Floor(dur.Seconds())))

	allowed_origins := seetie.ValueToStringSlice(cors.AllowedOrigins)
	for i, a := range allowed_origins {
		allowed_origins[i] = strings.ToLower(a)
	}

	return &CORSOptions{
		AllowedOrigins:   allowed_origins,
		AllowCredentials: cors.AllowCredentials,
		MaxAge:           corsMaxAge,
	}, nil
}

// NeedsVary if a request with not allowed origin is ignored.
func (c *CORSOptions) NeedsVary() bool {
	return !c.AllowsOrigin("*")
}

func (c *CORSOptions) AllowsOrigin(origin string) bool {
	for _, a := range c.AllowedOrigins {
		if a == strings.ToLower(origin) || a == "*" {
			return true
		}
	}
	return false
}

func NewProxy(options *ProxyOptions, log *logrus.Entry, srvOpts *server.Options, evalCtx *hcl.EvalContext) (http.Handler, error) {
	logConf := *logging.DefaultConfig
	logConf.TypeFieldKey = "couper_backend"
	env.DecodeWithPrefix(&logConf, "BACKEND_")

	proxy := &Proxy{
		bufferOption: eval.MustBuffer(options.Context),
		evalContext:  evalCtx,
		log:          log,
		options:      options,
		srvOptions:   srvOpts,
		upstreamLog:  logging.NewAccessLog(&logConf, log.Logger),
	}

	return proxy, nil
}

func (p *Proxy) getTransport(scheme, origin, hostname string) *http.Transport {
	key := scheme + "|" + origin + "|" + hostname
	transport, ok := transports.Load(key)
	if !ok {
		var tlsConf *tls.Config
		if origin != hostname {
			tlsConf = &tls.Config{
				ServerName: hostname,
			}
		}

		d := &net.Dialer{Timeout: p.options.ConnectTimeout}

		transport = &http.Transport{
			DialContext: func(ctx context.Context, network, addr string) (net.Conn, error) {
				conn, err := d.DialContext(ctx, network, addr)
				if err != nil {
					return nil, fmt.Errorf("connecting to %s %q failed: %w", p.options.BackendName, addr, err)
				}
				return conn, nil
			},
			DisableCompression:    true,
			ResponseHeaderTimeout: p.options.TTFBTimeout,
			TLSClientConfig:       tlsConf,
		}
		transports.Store(key, transport)
	}
	if t, ok := transport.(*http.Transport); ok {
		return t
	}
	return nil
}

func (p *Proxy) ServeHTTP(rw http.ResponseWriter, req *http.Request) {
	startTime := time.Now()

	if p.options.CORS != nil && isCorsPreflightRequest(req) {
		p.setCorsRespHeaders(rw.Header(), req)
		rw.WriteHeader(http.StatusNoContent)
		return
	}

	*req = *req.Clone(context.WithValue(req.Context(), request.BackendName, p.options.BackendName))
	p.upstreamLog.ServeHTTP(rw, req, logging.RoundtripHandlerFunc(p.roundtrip), startTime)
}

func (p *Proxy) roundtrip(rw http.ResponseWriter, req *http.Request) {
	ctx := req.Context()
	if p.options.Timeout > 0 {
		deadline := time.Now().Add(p.options.Timeout)
		c, cancelFn := context.WithDeadline(req.Context(), deadline)
		ctx = c
		defer cancelFn()
	}

	outreq := req.Clone(ctx)
	if req.ContentLength == 0 {
		outreq.Body = nil // Issue 16036: nil Body for http.Transport retries
	}
	if outreq.Header == nil {
		outreq.Header = make(http.Header) // Issue 33142: historical behavior was to always allocate
	}

	err := p.Director(outreq)
	if err != nil {
		p.srvOptions.APIErrTpl.ServeError(err).ServeHTTP(rw, req)
		return
	}

	outreq.Close = false

	// Deal with req.post access on the way back
	if outreq.GetBody != nil {
		req.GetBody = outreq.GetBody
	}

	reqUpType := upgradeType(outreq.Header)
	removeConnectionHeaders(outreq.Header)

	removeHopHeaders(outreq.Header)

	// After stripping all the hop-by-hop connection headers above, add back any
	// necessary for protocol upgrades, such as for websockets.
	if reqUpType != "" {
		outreq.Header.Set("Connection", "Upgrade")
		outreq.Header.Set("Upgrade", reqUpType)
	}

	if clientIP, _, err := net.SplitHostPort(req.RemoteAddr); err == nil {
		// If we aren't the first proxy retain prior
		// X-Forwarded-For information as a comma+space
		// separated list and fold multiple headers into one.
		if prior, ok := outreq.Header["X-Forwarded-For"]; ok {
			clientIP = strings.Join(prior, ", ") + ", " + clientIP
		}
		outreq.Header.Set("X-Forwarded-For", clientIP)
	}

	res, err := p.getTransport(outreq.URL.Scheme, outreq.URL.Host, outreq.Host).RoundTrip(outreq)
	roundtripInfo := req.Context().Value(request.RoundtripInfo).(*logging.RoundtripInfo)
	roundtripInfo.BeReq, roundtripInfo.BeResp, roundtripInfo.Err = outreq, res, err
	if err != nil {
		p.srvOptions.APIErrTpl.ServeError(couperErr.APIConnect).ServeHTTP(rw, req)
		return
	}

	// Deal with 101 Switching Protocols responses: (WebSocket, h2c, etc)
	if res.StatusCode == http.StatusSwitchingProtocols {
		p.SetRoundtripContext(req, res)
		p.handleUpgradeResponse(rw, outreq, res)
		return
	}

	if strings.ToLower(res.Header.Get(ContentEncodingHeader)) == GzipName {
		var src io.Reader
		var err error

		res.Header.Del(ContentEncodingHeader)

		src, err = gzip.NewReader(res.Body)
		if err != nil {
			src = res.Body
		}

		res.Body = eval.NewReadCloser(src, res.Body)
	}

	removeConnectionHeaders(res.Header)

	for _, h := range hopHeaders {
		res.Header.Del(h)
	}

	p.SetRoundtripContext(req, res)

	copyHeader(rw.Header(), res.Header)

	// The "Trailer" header isn't included in the Transport's response,
	// at least for *http.Transport. Build it up from Trailer.
	announcedTrailers := len(res.Trailer)
	if announcedTrailers > 0 {
		trailerKeys := make([]string, 0, len(res.Trailer))
		for k := range res.Trailer {
			trailerKeys = append(trailerKeys, k)
		}
		rw.Header().Add("Trailer", strings.Join(trailerKeys, ", "))
	}

	rw.WriteHeader(res.StatusCode)

	_, err = io.Copy(rw, res.Body)
	if err != nil {
		defer res.Body.Close()
		roundtripInfo.Err = err
		return
	}

	res.Body.Close() // close now, instead of defer, to populate res.Trailer

	if len(res.Trailer) > 0 {
		// Force chunking if we saw a response trailer.
		// This prevents net/http from calculating the length for short
		// bodies and adding a Content-Length.
		if fl, ok := rw.(http.Flusher); ok {
			fl.Flush()
		}
	}

	if len(res.Trailer) == announcedTrailers {
		copyHeader(rw.Header(), res.Trailer)
		return
	}

	for k, vv := range res.Trailer {
		k = http.TrailerPrefix + k
		for _, v := range vv {
			rw.Header().Add(k, v)
		}
	}
}

// Director request modification before roundtrip
func (p *Proxy) Director(req *http.Request) error {
	var origin, hostname, path string
	evalContext := eval.NewHTTPContext(p.evalContext, p.bufferOption, req, nil, nil)
	for _, hclContext := range p.options.Context { // context gets configured in order, last wins
		content, _, _ := hclContext.PartialContent(backendInlineSchema)
		if o := getAttribute(evalContext, "origin", content); o != "" {
			origin = o
		}
		if h := getAttribute(evalContext, "hostname", content); h != "" {
			hostname = h
		}
		if p := getAttribute(evalContext, "path", content); p != "" {
			path = p
		}
	}

	originURL, err := url.Parse(origin)
	if err != nil {
		return err
	}

	req.URL.Host = originURL.Host
	req.URL.Scheme = originURL.Scheme
	req.Host = originURL.Host

	if hostname != "" {
		req.Host = hostname
	}

	if ReClientSupportsGZ.MatchString(req.Header.Get(AcceptEncodingHeader)) {
		req.Header.Set(AcceptEncodingHeader, GzipName)
	} else {
		req.Header.Del(AcceptEncodingHeader)
	}

	if pathMatch, ok := req.Context().
		Value(request.Wildcard).(string); ok && strings.HasSuffix(path, "/**") {
		if pathMatch == "" && req.URL.Path != "" { // wildcard "root" hit, take a look if the req has a trailing slash and apply
			if req.URL.Path[len(req.URL.Path)-1] == '/' {
				pathMatch = "/"
			}
		}
		req.URL.Path = utils.JoinPath("/", strings.ReplaceAll(path, "/**", "/"), pathMatch)
	} else if path != "" {
		req.URL.Path = utils.JoinPath("/", path)
	}

	if err := p.SetGetBody(req); err != nil {
		return err
	}

	p.SetRoundtripContext(req, nil)

	return nil
}

func modifyQuery(url *url.URL, del []string, set, add map[string][]string) {
	query := url.Query()

	for _, del := range del {
		query.Del(del)
	}
	for k, values := range set {
		query.Del(k)

		for _, v := range values {
			query.Add(k, v)
		}
	}
	for k, values := range add {
		for _, v := range values {
			query.Add(k, v)
		}
	}

	url.RawQuery = query.Encode()
}

func (p *Proxy) SetRoundtripContext(req *http.Request, beresp *http.Response) {
	var (
<<<<<<< HEAD
		attrCtxAdd = attrDelReqHeaders
		attrCtxDel = attrAddReqHeaders
		attrCtxSet = []string{attrReqHeaders, attrSetReqHeaders}
		bereq      *http.Request
		headerCtx  http.Header
=======
		attrCtx   = []string{attrReqHeaders, attrSetReqHeaders}
		bereq     *http.Request
		headerCtx http.Header

		delQuery           []string
		addQuery, setQuery url.Values
>>>>>>> 45b5dd00
	)

	if beresp != nil {
		attrCtxAdd = attrDelResHeaders
		attrCtxDel = attrAddResHeaders
		attrCtxSet = []string{attrResHeaders, attrSetResHeaders}
		bereq = beresp.Request
		headerCtx = beresp.Header
	} else if req != nil {
		headerCtx = req.Header
		addQuery = make(url.Values)
		setQuery = make(url.Values)
	}

	evalCtx := eval.NewHTTPContext(p.evalContext, p.bufferOption, req, bereq, beresp)

	// Remove blacklisted headers after evaluation to be accessible within our context configuration.
	if attrCtxSet[0] == attrReqHeaders {
		for _, key := range headerBlacklist {
			headerCtx.Del(key)
		}
	}

<<<<<<< HEAD
	p.modifyHeaders(evalCtx, headerCtx, attrCtxAdd, attrCtxSet, attrCtxDel)
=======
	for _, ctxBody := range p.options.Context {
		for _, ctx := range attrCtx { // headers
			options, err := NewCtxOptions(ctx, evalCtx, ctxBody)
			if err != nil {
				p.log.WithField("parse config", p.String()).Error(err)
			}
			setHeaderFields(headerCtx, options)
		}

		if beresp != nil { // Do not proceed (outreq) query params if we have the answer already.
			continue
		}

		// query params
		content, _, d := ctxBody.PartialContent(backendInlineSchema)
		if diags := seetie.SetSeverityLevel(d); diags.HasErrors() {
			p.log.WithField("parse config", p.String()).Error(diags)
			continue
		}

		if del, ok := content.Attributes[attrDelQueryParams]; ok {
			originValue, d := del.Expr.Value(evalCtx)
			if diags := seetie.SetSeverityLevel(d); diags.HasErrors() {
				p.log.WithField("parse config", p.String()).Error(diags)
				continue
			}
			delQuery = append(delQuery, seetie.ValueToStringSlice(originValue)...)
		}

		p.collectQueryParams(attrAddQueryParams, evalCtx, ctxBody, addQuery)
		p.collectQueryParams(attrSetQueryParams, evalCtx, ctxBody, setQuery)
	}

	if req != nil && beresp == nil { // just one way -> origin
		modifyQuery(req.URL, delQuery, setQuery, addQuery)
	}
>>>>>>> 45b5dd00

	if beresp != nil && isCorsRequest(req) {
		p.setCorsRespHeaders(headerCtx, req)
	}
}

// SetGetBody determines if we have to buffer a request body for further processing.
// First of all the user has a related reference within a config.Backend options declaration.
// Additionally the request body is nil or a NoBody type and the http method has no body restrictions like 'TRACE'.
func (p *Proxy) SetGetBody(req *http.Request) error {
	if req.Method == http.MethodTrace {
		return nil
	}

	if (p.bufferOption & eval.BufferRequest) != eval.BufferRequest {
		return nil
	}

	if req.Body != nil && req.Body != http.NoBody && req.GetBody == nil {
		buf := &bytes.Buffer{}
		lr := io.LimitReader(req.Body, p.options.RequestBodyLimit+1)
		n, err := buf.ReadFrom(lr)
		if err != nil {
			return err
		}

		if n > p.options.RequestBodyLimit {
			return couperErr.APIReqBodySizeExceeded
		}

		bodyBytes := buf.Bytes()
		req.GetBody = func() (io.ReadCloser, error) {
			return eval.NewReadCloser(bytes.NewBuffer(bodyBytes), req.Body), nil
		}
	}

	return nil
}

func isCorsRequest(req *http.Request) bool {
	return req.Header.Get("Origin") != ""
}

func isCorsPreflightRequest(req *http.Request) bool {
	return isCorsRequest(req) && req.Method == http.MethodOptions && (req.Header.Get("Access-Control-Request-Method") != "" || req.Header.Get("Access-Control-Request-Headers") != "")
}

func IsCredentialed(headers http.Header) bool {
	return headers.Get("Cookie") != "" || headers.Get("Authorization") != "" || headers.Get("Proxy-Authorization") != ""
}

func (p *Proxy) setCorsRespHeaders(headers http.Header, req *http.Request) {
	if p.options.CORS == nil {
		return
	}
	requestOrigin := req.Header.Get("Origin")
	if !p.options.CORS.AllowsOrigin(requestOrigin) {
		return
	}
	// see https://fetch.spec.whatwg.org/#http-responses
	if p.options.CORS.AllowsOrigin("*") && !IsCredentialed(req.Header) {
		headers.Set("Access-Control-Allow-Origin", "*")
	} else {
		headers.Set("Access-Control-Allow-Origin", requestOrigin)
	}

	if p.options.CORS.AllowCredentials == true {
		headers.Set("Access-Control-Allow-Credentials", "true")
	}

	if isCorsPreflightRequest(req) {
		// Reflect request header value
		acrm := req.Header.Get("Access-Control-Request-Method")
		if acrm != "" {
			headers.Set("Access-Control-Allow-Methods", acrm)
		}
		// Reflect request header value
		acrh := req.Header.Get("Access-Control-Request-Headers")
		if acrh != "" {
			headers.Set("Access-Control-Allow-Headers", acrh)
		}
		if p.options.CORS.MaxAge != "" {
			headers.Set("Access-Control-Max-Age", p.options.CORS.MaxAge)
		}
	} else if p.options.CORS.NeedsVary() {
		headers.Add("Vary", "Origin")
	}
}

// Hop-by-hop headers. These are removed when sent to the backend.
// As of RFC 7230, hop-by-hop headers are required to appear in the
// Connection header field. These are the headers defined by the
// obsoleted RFC 2616 (section 13.5.1) and are used for backward
// compatibility.
var hopHeaders = []string{
	"Connection",
	"Proxy-Connection", // non-standard but still sent by libcurl and rejected by e.g. google
	"Keep-Alive",
	"Proxy-Authenticate",
	"Proxy-Authorization",
	"Te",      // canonicalized version of "TE"
	"Trailer", // not Trailers per URL above; https://www.rfc-editor.org/errata_search.php?eid=4522
	"Transfer-Encoding",
	"Upgrade",
}

// removeConnectionHeaders removes hop-by-hop headers listed in the "Connection" header of h.
// See RFC 7230, section 6.1
func removeConnectionHeaders(h http.Header) {
	for _, f := range h["Connection"] {
		for _, sf := range strings.Split(f, ",") {
			if sf = strings.TrimSpace(sf); sf != "" {
				h.Del(sf)
			}
		}
	}
}

func removeHopHeaders(header http.Header) {
	for _, h := range hopHeaders {
		hv := header.Get(h)
		if hv == "" {
			continue
		}
		if h == "Te" && hv == "trailers" {
			// Issue 21096: tell backend applications that
			// care about trailer support that we support
			// trailers. (We do, but we don't go out of
			// our way to advertise that unless the
			// incoming client request thought it was
			// worth mentioning)
			continue
		}
		header.Del(h)
	}
}

func upgradeType(h http.Header) string {
	if !httpguts.HeaderValuesContainsToken(h["Connection"], "Upgrade") {
		return ""
	}
	return strings.ToLower(h.Get("Upgrade"))
}

func copyHeader(dst, src http.Header) {
	for k, vv := range src {
		for _, v := range vv {
			dst.Add(k, v)
		}
	}
}

func (p *Proxy) handleUpgradeResponse(rw http.ResponseWriter, req *http.Request, res *http.Response) {
	reqUpType := upgradeType(req.Header)
	resUpType := upgradeType(res.Header)
	if reqUpType != resUpType {
		p.log.Error(fmt.Errorf("backend tried to switch protocol %q when %q was requested", resUpType, reqUpType))
		return
	}

	copyHeader(res.Header, rw.Header())

	hj, ok := rw.(http.Hijacker)
	if !ok {
		p.log.Error(fmt.Errorf("can't switch protocols using non-Hijacker ResponseWriter type %T", rw))
		return
	}
	backConn, ok := res.Body.(io.ReadWriteCloser)
	if !ok {
		p.log.Error(fmt.Errorf("internal error: 101 switching protocols response with non-writable body"))
		return
	}
	defer backConn.Close()
	conn, brw, err := hj.Hijack()
	if err != nil {
		p.log.Error(fmt.Errorf("hijack failed on protocol switch: %v", err))
		return
	}
	defer conn.Close()
	res.Body = nil // so res.Write only writes the headers; we have res.Body in backConn above
	if err := res.Write(brw); err != nil {
		p.log.Error(fmt.Errorf("response write: %v", err))
		return
	}
	if err := brw.Flush(); err != nil {
		p.log.Error(fmt.Errorf("response flush: %v", err))
		return
	}
	errc := make(chan error, 1)
	spc := switchProtocolCopier{user: conn, backend: backConn}
	go spc.copyToBackend(errc)
	go spc.copyFromBackend(errc)
	<-errc
	return
}

func (p *Proxy) collectQueryParams(attrName string, evalCtx *hcl.EvalContext, ctxBody hcl.Body, dest url.Values) {
	options, err := NewCtxOptions(attrName, evalCtx, ctxBody)
	if err != nil {
		p.log.WithField("parse config", p.String()).Error(err)
	}
	for k, v := range options {
		dest[k] = append(dest[k], v...)
	}
}

func (p *Proxy) Options() *server.Options {
	return p.srvOptions
}

func (p *Proxy) String() string {
	return "api"
}

func (p *Proxy) modifyHeaders(
	ctx *hcl.EvalContext, header http.Header,
	del string, set []string, add string,
) {
	addHeaders := make(map[string]string)
	setHeaders := make(map[string]string)

	schema := config.Backend{}.Schema(true)
	for _, body := range p.options.Context {
		content, _, _ := body.PartialContent(schema)

		if del, ok := content.Attributes["remove_request_headers"]; ok {
			originValue, diags := del.Expr.Value(ctx)
			if diags != nil && diags.HasErrors() {
				panic(diags.Error())
			}

			for _, h := range seetie.ValueToStringSlice(originValue) {
				header.Del(h)
			}
		}
		if add, ok := content.Attributes["add_request_headers"]; ok {
			collectHeaderParams(ctx, add, addHeaders)
		}

		for _, key := range set {
			if s, ok := content.Attributes[key]; ok {
				collectHeaderParams(ctx, s, setHeaders)
			}
		}
	}

	for k, value := range setHeaders {
		n := http.CanonicalHeaderKey(k)
		if len(value) == 0 && n != "User-Agent" {
			header.Del(n)
			continue
		}
		header[n] = []string{value}
	}
	for k, value := range addHeaders {
		header.Add(k, value)
	}
}

func collectHeaderParams(ctx *hcl.EvalContext, attr *hcl.Attribute, dest map[string]string) {
	originValues, _ := seetie.ExpToMap(ctx, attr.Expr)

	for k, v := range originValues {
		switch v.(type) {
		case []string:
			dest[k] = strings.Join(v.([]string), ", ")
		case string:
			dest[k] = v.(string)
		}
	}
}

func setHeaderFields(header http.Header, options OptionsMap) {
	if len(options) == 0 {
		return
	}

	for key, value := range options {
		k := http.CanonicalHeaderKey(key)
		if (len(value) == 0 || value[0] == "") && k != "User-Agent" {
			header.Del(k)
			continue
		}
		header[k] = value
	}
}

func getAttribute(ctx *hcl.EvalContext, name string, body *hcl.BodyContent) string {
	attr := body.Attributes
	if _, ok := attr[name]; !ok {
		return ""
	}
	originValue, diags := attr[name].Expr.Value(ctx)
	if diags != nil && diags.HasErrors() {
		panic(diags.Error())
	}
	return seetie.ValueToString(originValue)
}

// switchProtocolCopier exists so goroutines proxying data back and
// forth have nice names in stacks.
type switchProtocolCopier struct {
	user, backend io.ReadWriter
}

func (c switchProtocolCopier) copyFromBackend(errc chan<- error) {
	_, err := io.Copy(c.user, c.backend)
	errc <- err
}

func (c switchProtocolCopier) copyToBackend(errc chan<- error) {
	_, err := io.Copy(c.backend, c.user)
	errc <- err
}<|MERGE_RESOLUTION|>--- conflicted
+++ resolved
@@ -386,20 +386,14 @@
 
 func (p *Proxy) SetRoundtripContext(req *http.Request, beresp *http.Response) {
 	var (
-<<<<<<< HEAD
 		attrCtxAdd = attrDelReqHeaders
 		attrCtxDel = attrAddReqHeaders
 		attrCtxSet = []string{attrReqHeaders, attrSetReqHeaders}
 		bereq      *http.Request
 		headerCtx  http.Header
-=======
-		attrCtx   = []string{attrReqHeaders, attrSetReqHeaders}
-		bereq     *http.Request
-		headerCtx http.Header
 
 		delQuery           []string
 		addQuery, setQuery url.Values
->>>>>>> 45b5dd00
 	)
 
 	if beresp != nil {
@@ -423,11 +417,8 @@
 		}
 	}
 
-<<<<<<< HEAD
-	p.modifyHeaders(evalCtx, headerCtx, attrCtxAdd, attrCtxSet, attrCtxDel)
-=======
 	for _, ctxBody := range p.options.Context {
-		for _, ctx := range attrCtx { // headers
+		for _, ctx := range attrCtxSet { // headers
 			options, err := NewCtxOptions(ctx, evalCtx, ctxBody)
 			if err != nil {
 				p.log.WithField("parse config", p.String()).Error(err)
@@ -462,7 +453,8 @@
 	if req != nil && beresp == nil { // just one way -> origin
 		modifyQuery(req.URL, delQuery, setQuery, addQuery)
 	}
->>>>>>> 45b5dd00
+
+	p.modifyHeaders(evalCtx, headerCtx, attrCtxAdd, attrCtxSet, attrCtxDel)
 
 	if beresp != nil && isCorsRequest(req) {
 		p.setCorsRespHeaders(headerCtx, req)
@@ -669,6 +661,19 @@
 	}
 }
 
+func collectHeaderParams(ctx *hcl.EvalContext, attr *hcl.Attribute, dest map[string]string) {
+	originValues, _ := seetie.ExpToMap(ctx, attr.Expr)
+
+	for k, v := range originValues {
+		switch v.(type) {
+		case []string:
+			dest[k] = strings.Join(v.([]string), ", ")
+		case string:
+			dest[k] = v.(string)
+		}
+	}
+}
+
 func (p *Proxy) Options() *server.Options {
 	return p.srvOptions
 }
@@ -688,8 +693,8 @@
 	for _, body := range p.options.Context {
 		content, _, _ := body.PartialContent(schema)
 
-		if del, ok := content.Attributes["remove_request_headers"]; ok {
-			originValue, diags := del.Expr.Value(ctx)
+		if d, ok := content.Attributes[del]; ok {
+			originValue, diags := d.Expr.Value(ctx)
 			if diags != nil && diags.HasErrors() {
 				panic(diags.Error())
 			}
@@ -698,8 +703,8 @@
 				header.Del(h)
 			}
 		}
-		if add, ok := content.Attributes["add_request_headers"]; ok {
-			collectHeaderParams(ctx, add, addHeaders)
+		if a, ok := content.Attributes[add]; ok {
+			collectHeaderParams(ctx, a, addHeaders)
 		}
 
 		for _, key := range set {
@@ -722,19 +727,6 @@
 	}
 }
 
-func collectHeaderParams(ctx *hcl.EvalContext, attr *hcl.Attribute, dest map[string]string) {
-	originValues, _ := seetie.ExpToMap(ctx, attr.Expr)
-
-	for k, v := range originValues {
-		switch v.(type) {
-		case []string:
-			dest[k] = strings.Join(v.([]string), ", ")
-		case string:
-			dest[k] = v.(string)
-		}
-	}
-}
-
 func setHeaderFields(header http.Header, options OptionsMap) {
 	if len(options) == 0 {
 		return
