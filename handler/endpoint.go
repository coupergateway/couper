--- conflicted
+++ resolved
@@ -7,38 +7,23 @@
 	"net/http"
 	"runtime/debug"
 	"strings"
-<<<<<<< HEAD
-=======
 	"time"
->>>>>>> 9b9b5ee9
 
 	"github.com/hashicorp/hcl/v2"
 	"github.com/hashicorp/hcl/v2/hclsyntax"
 	"github.com/sirupsen/logrus"
 	"go.opentelemetry.io/otel/trace"
 
-<<<<<<< HEAD
 	"github.com/coupergateway/couper/config/request"
 	"github.com/coupergateway/couper/config/runtime/server"
 	"github.com/coupergateway/couper/config/sequence"
 	"github.com/coupergateway/couper/errors"
 	"github.com/coupergateway/couper/eval"
+	"github.com/coupergateway/couper/eval/buffer"
 	"github.com/coupergateway/couper/handler/producer"
 	"github.com/coupergateway/couper/server/writer"
 	"github.com/coupergateway/couper/telemetry"
 	"github.com/coupergateway/couper/utils"
-=======
-	"github.com/avenga/couper/config/request"
-	"github.com/avenga/couper/config/runtime/server"
-	"github.com/avenga/couper/config/sequence"
-	"github.com/avenga/couper/errors"
-	"github.com/avenga/couper/eval"
-	"github.com/avenga/couper/eval/buffer"
-	"github.com/avenga/couper/handler/producer"
-	"github.com/avenga/couper/server/writer"
-	"github.com/avenga/couper/telemetry"
-	"github.com/avenga/couper/utils"
->>>>>>> 9b9b5ee9
 )
 
 const serverTimingHeader = "Server-Timing"
@@ -265,7 +250,6 @@
 	}
 }
 
-<<<<<<< HEAD
 func newChannels(l sequence.List) (inputChannels, outputChannels map[string][]chan *producer.Result, resultChannels map[string]chan *producer.Result) {
 	inputChannels = make(map[string][]chan *producer.Result)
 	outputChannels = make(map[string][]chan *producer.Result)
@@ -330,86 +314,16 @@
 }
 
 // produce hands over all possible outgoing requests to the producer interface and reads
-// the backend response results afterwards. Returns first occurred backend error.
-func (e *Endpoint) produce(req *http.Request) (producer.ResultMap, error) {
-	results := make(producer.ResultMap)
-=======
-func newChannels(l sequence.List) (inputChannels, outputChannels map[string][]chan *producer.Result) {
-	inputChannels = make(map[string][]chan *producer.Result)
-	outputChannels = make(map[string][]chan *producer.Result)
-	for _, item := range l {
-		fillChannels(item, inputChannels, outputChannels)
-		ch := make(chan *producer.Result, 1)
-		outputChannels[item.Name] = []chan *producer.Result{ch}
-	}
-	return inputChannels, outputChannels
-}
->>>>>>> 9b9b5ee9
-
-func fillChannels(item *sequence.Item, inputChannels, outputChannels map[string][]chan *producer.Result) {
-	for _, dep := range item.Deps() {
-		ch := make(chan *producer.Result, 1)
-		inputChannels[item.Name] = append(inputChannels[item.Name], ch)
-		outputChannels[dep.Name] = append(outputChannels[dep.Name], ch)
-		fillChannels(dep, inputChannels, outputChannels)
-	}
-}
-
-<<<<<<< HEAD
-	inputChannels, outputChannels, resultChannels := newChannels(e.opts.Items)
-	for name, prod := range e.opts.Producers {
-=======
-func drainInputChannels(inputChannels, outputChannels []chan *producer.Result) bool {
-	for _, inCh := range inputChannels {
-		result := <-inCh
-		if result.Err != nil {
-			cErr, ok := result.Err.(*errors.Error)
-			if !ok || !hasSequenceKind(cErr) {
-				result.Err = errors.Sequence.With(cErr)
-			}
-			passToOutputChannels(result, outputChannels)
-			return true
-		}
-	}
-	return false
-}
-
-func hasSequenceKind(cerr *errors.Error) bool {
-	for _, kind := range cerr.Kinds() {
-		if kind == "sequence" {
-			return true
-		}
-	}
-	return false
-}
-
-func passToOutputChannels(result *producer.Result, outputChannels []chan *producer.Result) {
-	for _, outCh := range outputChannels {
-		outCh <- result
-	}
-}
-
-type ResultPanic struct {
-	err   error
-	stack []byte
-}
-
-func (r ResultPanic) Error() string {
-	return fmt.Sprintf("panic: %v\n%s", r.err, string(r.stack))
-}
-
-// produce hands over all possible outgoing requests to the producer interface and reads
 // the backend response results afterward. Returns first occurred backend error.
 func (e *Endpoint) produce(req *http.Request) (producer.ResultMap, error) {
 	results := make(producer.ResultMap)
 
 	outreq := req.WithContext(context.WithValue(req.Context(), request.ResponseBlock, e.opts.Response != nil))
 
-	inputChannels, outputChannels := newChannels(e.opts.Items)
+	inputChannels, outputChannels, resultChannels := newChannels(e.opts.Items)
 	sortedProducers := server.SortDefault(e.opts.Producers)
 	for _, name := range sortedProducers {
 		prod := e.opts.Producers[name]
->>>>>>> 9b9b5ee9
 		go func(n string, rt producer.Roundtrip, intChs, outChs []chan *producer.Result) {
 			defer func() {
 				if rp := recover(); rp != nil {
@@ -430,14 +344,9 @@
 			res := rt.Produce(outreq)
 			passToOutputChannels(res, outChs)
 		}(name, prod, inputChannels[name], outputChannels[name])
-<<<<<<< HEAD
-	}
-	readResults(resultChannels, results)
-=======
 		time.Sleep(time.Millisecond * 2)
 	}
-	readResults(e.opts.Items, outputChannels, results)
->>>>>>> 9b9b5ee9
+	readResults(e.opts.Items, resultChannels, results)
 
 	var err error // TODO: prefer default resp err
 	// TODO: additionally log all panic error types
@@ -451,19 +360,10 @@
 	return results, err
 }
 
-<<<<<<< HEAD
-func readResults(resultChannels map[string]chan *producer.Result, beresps producer.ResultMap) {
-	for name, resultCh := range resultChannels {
-		res := <-resultCh
-		beresps[name] = res
-=======
-func readResults(items sequence.List, outputChannels map[string][]chan *producer.Result, beresps producer.ResultMap) {
+func readResults(items sequence.List, resultChannels map[string]chan *producer.Result, beresps producer.ResultMap) {
 	for _, item := range items {
-		for _, outCh := range outputChannels[item.Name] {
-			res := <-outCh
-			beresps[item.Name] = res
-		}
->>>>>>> 9b9b5ee9
+		res := <-resultChannels[item.Name]
+		beresps[item.Name] = res
 	}
 }
 
@@ -511,15 +411,7 @@
 	return true
 }
 
-<<<<<<< HEAD
-func (e *Endpoint) BufferOptions() eval.BufferOption {
-=======
-func (e *Endpoint) Options() *server.Options {
-	return e.opts.ServerOpts
-}
-
 func (e *Endpoint) BufferOptions() buffer.Option {
->>>>>>> 9b9b5ee9
 	return e.opts.BufferOpts
 }
 
