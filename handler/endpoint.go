package handler

import (
	"context"
	"net"
	"net/http"
	"runtime/debug"
	"strconv"
	"strings"

	"github.com/hashicorp/hcl/v2"
	"github.com/sirupsen/logrus"
	"go.opentelemetry.io/otel/trace"

	"github.com/avenga/couper/config"
	"github.com/avenga/couper/config/request"
	"github.com/avenga/couper/config/runtime/server"
	"github.com/avenga/couper/errors"
	"github.com/avenga/couper/eval"
	"github.com/avenga/couper/handler/producer"
	"github.com/avenga/couper/server/writer"
	"github.com/avenga/couper/telemetry"
)

var _ http.Handler = &Endpoint{}
var _ EndpointLimit = &Endpoint{}

type Endpoint struct {
	log      *logrus.Entry
	modifier []hcl.Body
	opts     *EndpointOptions
}

type EndpointOptions struct {
	APIName        string
	Bodies         []hcl.Body
	Context        hcl.Body
	Error          *errors.Template
	LogHandlerKind string
	LogPattern     string
	ReqBodyLimit   int64
	ReqBufferOpts  eval.BufferOption
	ServerOpts     *server.Options

	Proxies  producer.Roundtrips
	Redirect *producer.Redirect
	Requests producer.Roundtrips
	Response *producer.Response
}

type EndpointLimit interface {
	RequestLimit() int64
}

func NewEndpoint(opts *EndpointOptions, log *logrus.Entry, modifier []hcl.Body) *Endpoint {
	opts.ReqBufferOpts |= eval.MustBuffer(opts.Context) // TODO: proper configuration on all hcl levels
	return &Endpoint{
		log:      log.WithField("handler", opts.LogHandlerKind),
		modifier: modifier,
		opts:     opts,
	}
}

func (e *Endpoint) ServeHTTP(rw http.ResponseWriter, req *http.Request) {
	var (
		clientres    *http.Response
		err          error
		log          = e.log.WithContext(req.Context())
		isErrHandler = strings.HasPrefix(e.opts.LogHandlerKind, "error_") // weak ref
	)

	// Bind some values for logging purposes
	reqCtx := context.WithValue(req.Context(), request.Endpoint, e.opts.LogPattern)
	reqCtx = context.WithValue(reqCtx, request.EndpointKind, e.opts.LogHandlerKind)
	reqCtx = context.WithValue(reqCtx, request.APIName, e.opts.APIName)

	*req = *req.WithContext(reqCtx)
	if e.opts.LogPattern != "" {
		span := trace.SpanFromContext(reqCtx)
		span.SetAttributes(telemetry.KeyEndpoint.String(e.opts.LogPattern))
	}

	defer func() {
		rc := recover()
		if rc != nil {
			log.WithField("panic", string(debug.Stack())).Error(rc)
			if clientres == nil {
				e.opts.Error.ServeError(errors.Server).ServeHTTP(rw, req)
			}
		}
	}()

	// subCtx is handled by this endpoint handler and should not be attached to req
	subCtx, cancel := context.WithCancel(reqCtx)
	defer cancel()

	if ee := eval.ApplyRequestContext(reqCtx, e.opts.Context, req); ee != nil {
		e.opts.Error.ServeError(ee).ServeHTTP(rw, req)
		return
	}

	proxyResults := make(producer.Results)
	requestResults := make(producer.Results)

	// go for it due to chan write on error
	go e.opts.Proxies.Produce(subCtx, req, proxyResults)
	go e.opts.Requests.Produce(subCtx, req, requestResults)

	beresps := make(producer.ResultMap)
	// TODO: read parallel, proxy first for now
	e.readResults(subCtx, proxyResults, beresps)
	e.readResults(subCtx, requestResults, beresps)

	select {
	case <-reqCtx.Done():
		err = reqCtx.Err()
		log.WithError(errors.ClientRequest.With(err)).Error()
		return
	default:
	}

	evalContext := eval.ContextFromRequest(req)
	evalContext = evalContext.WithBeresps(beresps.List()...)

	// assume prio or err on conf load if set with response
	if e.opts.Redirect != nil {
		clientres = e.newRedirect()
	} else if e.opts.Response != nil {
		// TODO: refactor with error_handler, catch at least panics for now
		for _, b := range beresps {
			if b.Err == nil {
				continue
			}

			switch b.Err.(type) {
			case producer.ResultPanic:
				log.WithError(b.Err).Error()
			}

			if b.Err != nil {
				err = b.Err
				break
			}
		}

		if err == nil {
			_, span := telemetry.NewSpanFromContext(subCtx, "response", trace.WithSpanKind(trace.SpanKindProducer))
			defer span.End()
			clientres, err = producer.NewResponse(req, e.opts.Response.Context, evalContext, http.StatusOK)
		}
	} else {
		if result, ok := beresps["default"]; ok {
			clientres = result.Beresp
			err = result.Err
		} else {
			// fallback
			err = errors.Configuration

			if isErrHandler {
				err = req.Context().Value(request.Error).(*errors.Error)
			} else {
				// TODO determine error priority, may solved with error_handler
				// on roundtrip panic the context label is missing atm
				// pick the first err from beresps
				for _, br := range beresps {
					if br != nil && br.Err != nil {
						err = br.Err
						break
					}
				}
			}
		}
	}

	if err != nil {
		serveErr := err
		switch err.(type) { // TODO proper err mapping and handling
		case net.Error:
			serveErr = errors.Request.With(err)
			if p, ok := req.Context().Value(request.RoundTripProxy).(bool); ok && p {
				serveErr = errors.Proxy.With(err)
			}
		case producer.ResultPanic:
			serveErr = errors.Server.With(err)
			log.WithError(err).Error()
		}

		content, _, _ := e.opts.Context.PartialContent(config.Endpoint{}.Schema(true))
		errFromCtx := req.Context().Value(request.Error)
		if attr, ok := content.Attributes["set_response_status"]; isErrHandler && errFromCtx == err && ok {
			if statusCode, applyErr := eval.ApplyResponseStatus(evalContext, attr, nil); statusCode > 0 {
				if serr, k := serveErr.(*errors.Error); k {
					serveErr = serr.Status(statusCode)
				} else {
					serveErr = errors.Server.With(serveErr).Status(statusCode)
				}
			} else if applyErr != nil {
				e.log.WithError(applyErr)
			}
		}

		e.opts.Error.ServeError(serveErr).ServeHTTP(rw, req)
		return
	}

	// always apply before write: redirect, response
	if err = eval.ApplyResponseContext(evalContext, e.opts.Context, clientres); err != nil {
		e.opts.Error.ServeError(err).ServeHTTP(rw, req)
		return
	}

<<<<<<< HEAD
	eval.ApplyCustomLogs(evalContext, e.opts.Bodies, req, e.log, request.AccessLogFields)

=======
>>>>>>> 87bf1fa8
	select {
	case ctxErr := <-req.Context().Done():
		log.Errorf("endpoint write: %v", ctxErr)
	default:
	}

	w, ok := rw.(*writer.Response)
	if !ok {
		log.Errorf("response writer: type error")
	} else {
		if w.IsHijacked() {
			// clientres is a faulty response object due to a websocket hijack.
			return
		}

		w.AddModifier(evalContext, e.modifier)
		rw = w
	}

	if err = clientres.Write(rw); err != nil {
		log.Errorf("endpoint write: %v", err)
	}
}

func (e *Endpoint) newRedirect() *http.Response {
	// TODO use http.RedirectHandler
	status := http.StatusMovedPermanently
	return &http.Response{
		//Header: e.redirect.Header,
		//Body:   e.redirect.Body, // TODO: closeWrapper
		StatusCode: status,
	}
}

func (e *Endpoint) readResults(ctx context.Context, requestResults producer.Results, beresps producer.ResultMap) {
	i := 0
	for {
		select {
		case <-ctx.Done():
			return
		case r, more := <-requestResults:
			if !more {
				return
			}

			i++
			name := r.RoundTripName

			// fallback
			if name == "" { // panic case
				name = strconv.Itoa(i)
			}
			beresps[name] = r
		}
	}
}

func (e *Endpoint) Options() *server.Options {
	return e.opts.ServerOpts
}

func (e *Endpoint) RequestLimit() int64 {
	return e.opts.ReqBodyLimit
}

// String interface maps to the access log handler field.
func (e *Endpoint) String() string {
	return e.opts.LogHandlerKind
}<|MERGE_RESOLUTION|>--- conflicted
+++ resolved
@@ -209,11 +209,8 @@
 		return
 	}
 
-<<<<<<< HEAD
 	eval.ApplyCustomLogs(evalContext, e.opts.Bodies, req, e.log, request.AccessLogFields)
 
-=======
->>>>>>> 87bf1fa8
 	select {
 	case ctxErr := <-req.Context().Done():
 		log.Errorf("endpoint write: %v", ctxErr)
