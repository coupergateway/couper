package producer

import (
	"context"
	"fmt"
	"net/http"
	"sync"

	"go.opentelemetry.io/otel/trace"

	"github.com/avenga/couper/errors"
	"github.com/avenga/couper/telemetry"
)

// Sequence holds a list of items which get executed sequentially.
type Sequence []Roundtrip

// Parallel holds a list of items which get executed in parallel.
type Parallel []Roundtrip

func (p Parallel) Produce(req *http.Request, additionalSync *sync.Map) chan *Result {
	return pipe(req, p, "parallel", additionalSync)
}

func (p Parallel) Len() int {
	return len(p)
}

func (p Parallel) Names() []string {
	var names []string
	for _, i := range p {
		names = append(names, i.Names()...)
	}
	return names
}

func (s Sequence) Produce(req *http.Request, additionalSync *sync.Map) chan *Result {
	return pipe(req, s, "sequence", additionalSync)
}

func (s Sequence) Len() int {
	var sum int
	for _, t := range s {
		sum += t.Len()
	}
	return sum
}

func (s Sequence) Names() []string {
	var names []string
	for _, i := range s {
		names = append(names, i.Names()...)
	}
	return names
}

// pipe calls the Roundtrip Interface on each given item and distinguishes between parallelism and trace kind.
// The returned channel will be closed if this chain part has been ended.
func pipe(req *http.Request, rt []Roundtrip, kind string, additionalSync *sync.Map) chan *Result {
	var rootSpan trace.Span
	ctx := req.Context()
	if len(rt) > 0 {
		ctx, rootSpan = telemetry.NewSpanFromContext(ctx, kind, trace.WithSpanKind(trace.SpanKindProducer))
		defer rootSpan.End()
	}

<<<<<<< HEAD
	result := make(chan *Result, l)

	var lastResult *Result
	var moreEntries bool
	for _, seq := range s {
		outCtx := ctx
=======
	result := make(chan *Result, len(rt))
	var allResults []chan *Result

	for _, srt := range rt {
		rch := make(chan *Result, srt.Len())
		allResults = append(allResults, rch)
		k := fmt.Sprintf("%v", srt.Names())
		if val, ok := additionalSync.Load(k); ok {
			additionalChs := val.([]chan *Result)
			// srt is already prepared to Produce(), so we can here just listen to the result(s)
			ach := make(chan *Result, srt.Len())
			additionalChs = append(additionalChs, ach)
			additionalSync.Store(k, additionalChs)
			switch kind {
			case "parallel": // execute each sequence branch in parallel
				go func() {
					pipeResults(rch, ach)
					close(rch)
				}()
			case "sequence": // one by one
				pipeResults(rch, ach)
				close(rch)
			}
			continue
		}
		additionalSync.Store(k, []chan *Result{})
>>>>>>> 9dffda20

		switch kind {
		case "parallel": // execute each sequence branch in parallel
			go produceAndPipeResults(ctx, req, rch, srt, additionalSync)
		case "sequence": // one by one
			produceAndPipeResults(ctx, req, rch, srt, additionalSync)
		}
	}

	// Since the sequence gets resolved in order just the last item matters.
	for _, rch := range allResults {
		var last *Result
		var err error

		for last = range rch {
			// drain
			if last.Err != nil {
				err = last.Err
				// drain must be continued (pipeResult)
			}
		}

<<<<<<< HEAD
		if lastResult.Err != nil {
			// only wrap if lastResult.Err is not already an errors.Sequence
			cErr, ok := lastResult.Err.(*errors.Error)
			if !ok || !hasSequenceKind(cErr) {
				lastResult.Err = errors.Sequence.With(lastResult.Err)
			}
			results <- lastResult
			return
=======
		if err != nil {
			result <- &Result{Err: err}
		} else if last == nil {
			result <- &Result{Err: errors.Sequence.Message("no result")}
		} else {
			result <- last
>>>>>>> 9dffda20
		}
	}

	close(result)
	return result
}

func pipeResults(target, src chan *Result) {
	for r := range src {
		target <- r
	}
}

<<<<<<< HEAD
func hasSequenceKind(cerr *errors.Error) bool {
	for _, kind := range cerr.Kinds() {
		if kind == "sequence" {
			return true
		}
	}
	return false
}

func (s Sequence) Len() int {
	var sum int
	for _, t := range s {
		sum += t.Len()
=======
func produceAndPipeResults(ctx context.Context, req *http.Request, results chan *Result, rt Roundtrip, additionalSync *sync.Map) {
	outreq := req.WithContext(ctx)
	defer close(results)
	rs := rt.Produce(outreq, additionalSync)

	k := fmt.Sprintf("%v", rt.Names())
	var additionalChs []chan *Result
	if val, ok := additionalSync.Load(k); ok {
		additionalChs = val.([]chan *Result)
	}
	for _, ach := range additionalChs {
		defer close(ach)
	}

	for r := range rs {
		select {
		case <-ctx.Done():
			e := &Result{Err: ctx.Err()}
			results <- e
			for _, ach := range additionalChs {
				ach <- e
			}
			return
		case results <- r:
			for _, ach := range additionalChs {
				ach <- r
			}
		}
>>>>>>> 9dffda20
	}
}<|MERGE_RESOLUTION|>--- conflicted
+++ resolved
@@ -64,14 +64,6 @@
 		defer rootSpan.End()
 	}
 
-<<<<<<< HEAD
-	result := make(chan *Result, l)
-
-	var lastResult *Result
-	var moreEntries bool
-	for _, seq := range s {
-		outCtx := ctx
-=======
 	result := make(chan *Result, len(rt))
 	var allResults []chan *Result
 
@@ -98,7 +90,6 @@
 			continue
 		}
 		additionalSync.Store(k, []chan *Result{})
->>>>>>> 9dffda20
 
 		switch kind {
 		case "parallel": // execute each sequence branch in parallel
@@ -121,23 +112,12 @@
 			}
 		}
 
-<<<<<<< HEAD
-		if lastResult.Err != nil {
-			// only wrap if lastResult.Err is not already an errors.Sequence
-			cErr, ok := lastResult.Err.(*errors.Error)
-			if !ok || !hasSequenceKind(cErr) {
-				lastResult.Err = errors.Sequence.With(lastResult.Err)
-			}
-			results <- lastResult
-			return
-=======
 		if err != nil {
 			result <- &Result{Err: err}
 		} else if last == nil {
 			result <- &Result{Err: errors.Sequence.Message("no result")}
 		} else {
 			result <- last
->>>>>>> 9dffda20
 		}
 	}
 
@@ -151,21 +131,6 @@
 	}
 }
 
-<<<<<<< HEAD
-func hasSequenceKind(cerr *errors.Error) bool {
-	for _, kind := range cerr.Kinds() {
-		if kind == "sequence" {
-			return true
-		}
-	}
-	return false
-}
-
-func (s Sequence) Len() int {
-	var sum int
-	for _, t := range s {
-		sum += t.Len()
-=======
 func produceAndPipeResults(ctx context.Context, req *http.Request, results chan *Result, rt Roundtrip, additionalSync *sync.Map) {
 	outreq := req.WithContext(ctx)
 	defer close(results)
@@ -194,6 +159,5 @@
 				ach <- r
 			}
 		}
->>>>>>> 9dffda20
 	}
 }