--- conflicted
+++ resolved
@@ -42,7 +42,6 @@
 	_ seetie.Object     = &Backend{}
 )
 
-// Backend represents the transport configuration.
 type Backend struct {
 	context             hcl.Body
 	healthInfo          *HealthInfo
@@ -50,13 +49,8 @@
 	logEntry            *logrus.Entry
 	name                string
 	openAPIValidator    *validation.OpenAPI
-<<<<<<< HEAD
-	tokenRequest        TokenRequest
+	requestAuthorizer   []RequestAuthorizer
 	transport           http.RoundTripper
-=======
-	requestAuthorizer   []RequestAuthorizer
-	transport           *http.Transport
->>>>>>> cae02838
 	transportConf       *Config
 	transportConfResult Config
 	transportOnce       sync.Once
