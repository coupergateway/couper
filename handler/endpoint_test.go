--- conflicted
+++ resolved
@@ -454,8 +454,6 @@
 			t.Errorf("Unexpected error message: %s", e.Message)
 		}
 	}
-<<<<<<< HEAD
-=======
 }
 
 func TestEndpoint_ServeHTTP_Cancel(t *testing.T) {
@@ -509,6 +507,4 @@
 	for _, e := range hook.AllEntries() {
 		println(e.String())
 	}
-
->>>>>>> 46a1c3d3
 }