--- conflicted
+++ resolved
@@ -4,10 +4,7 @@
 	"fmt"
 	"io/ioutil"
 	"net/http"
-<<<<<<< HEAD
-=======
 	"os"
->>>>>>> 94ce6992
 	"path"
 	"strings"
 
@@ -49,7 +46,6 @@
 	for idx, server := range config.Server {
 		configureDomains(server)
 
-<<<<<<< HEAD
 		if server.BasePath == "" {
 			server.BasePath = "/"
 		}
@@ -68,17 +64,14 @@
 				server.Spa.BasePath = server.Spa.BasePath + "/"
 			}
 		}
-		if server.Api != nil {
-			server.Api.BasePath = path.Join(server.BasePath, server.Api.BasePath) + "/"
-			if !strings.HasSuffix(server.Api.BasePath, "/") {
-				server.Api.BasePath = server.Api.BasePath + "/"
-			}
-		}
-
-		if server.Api == nil {
-=======
+		if server.API != nil {
+			server.API.BasePath = path.Join(server.BasePath, server.API.BasePath) + "/"
+			if !strings.HasSuffix(server.API.BasePath, "/") {
+				server.API.BasePath = server.API.BasePath + "/"
+			}
+		}
+
 		if server.API == nil {
->>>>>>> 94ce6992
 			continue
 		}
 
