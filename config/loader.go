--- conflicted
+++ resolved
@@ -87,19 +87,11 @@
 }
 
 func newBackend(kind string, options hcl.Body, log *logrus.Entry) http.Handler {
-<<<<<<< HEAD
-	b := typeMap[strings.ToLower(kind)](log, options)
-
-=======
 	if !isKeyword(kind) {
 		log.Fatalf("Invalid backend: %s", kind)
 	}
-	b := typeMap[strings.ToLower(kind)](log)
-	diags := gohcl.DecodeBody(options, nil, b)
-	if diags.HasErrors() {
-		log.Fatal(diags.Error())
-	}
->>>>>>> f51d140a
+	b := typeMap[strings.ToLower(kind)](log, options)
+
 	return b
 }
 
