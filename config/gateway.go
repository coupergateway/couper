package config

type Gateway struct {
<<<<<<< HEAD
	Addr   string
	Server []*Server `hcl:"server,block"`
	WD     string
	// Defaults
=======
	Addr        string
	Server      []*Server    `hcl:"server,block"`
	Definitions *Definitions `hcl:"definitions,block"`
>>>>>>> 94ce6992
}<|MERGE_RESOLUTION|>--- conflicted
+++ resolved
@@ -1,14 +1,8 @@
 package config
 
 type Gateway struct {
-<<<<<<< HEAD
-	Addr   string
-	Server []*Server `hcl:"server,block"`
-	WD     string
-	// Defaults
-=======
 	Addr        string
 	Server      []*Server    `hcl:"server,block"`
 	Definitions *Definitions `hcl:"definitions,block"`
->>>>>>> 94ce6992
+	WD          string
 }