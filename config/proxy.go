package config

import (
	"github.com/hashicorp/hcl/v2"
	"github.com/hashicorp/hcl/v2/gohcl"

	"github.com/avenga/couper/config/meta"
)

var (
	_ BackendReference = &Proxy{}
	_ Inline           = &Proxy{}
)

// Proxy represents the <Proxy> object.
type Proxy struct {
	BackendName string   `hcl:"backend,optional"`
	Name        string   `hcl:"name,label"`
	Remain      hcl.Body `hcl:",remain"`
<<<<<<< HEAD

=======
	Websockets  *bool    `hcl:"websockets,optional"`
>>>>>>> e50a16bf
	// internally used
	Backend hcl.Body
}

// Proxies represents a list of <Proxy> objects.
type Proxies []*Proxy

// Reference implements the <BackendReference> interface.
func (p Proxy) Reference() string {
	return p.BackendName
}

// HCLBody implements the <Inline> interface.
func (p Proxy) HCLBody() hcl.Body {
	return p.Remain
}

// Schema implements the <Inline> interface.
func (p Proxy) Schema(inline bool) *hcl.BodySchema {
	if !inline {
		schema, _ := gohcl.ImpliedBodySchema(p)
		return schema
	}

	type Inline struct {
		meta.Attributes
		Backend    *Backend    `hcl:"backend,block"`
		URL        string      `hcl:"url,optional"`
		Websockets *Websockets `hcl:"websockets,block"`
	}

	schema, _ := gohcl.ImpliedBodySchema(&Inline{})
	backup := schema.Blocks[:]
	schema.Blocks = nil

	if p.BackendName == "" {
		var blocks []hcl.BlockHeaderSchema

		for _, block := range backup {
			if block.Type == "backend" {
				blocks = append(blocks, block)
			}
		}

		schema.Blocks = blocks

		schema = newBackendSchema(schema, p.HCLBody())
	}

	if p.Websockets == nil {
		for _, block := range backup {
			if block.Type == "websockets" {
				// No websockets flag is set, websocket block is allowed.
				schema.Blocks = append(schema.Blocks, block)
			}
		}
	}

	return schema
}<|MERGE_RESOLUTION|>--- conflicted
+++ resolved
@@ -17,11 +17,8 @@
 	BackendName string   `hcl:"backend,optional"`
 	Name        string   `hcl:"name,label"`
 	Remain      hcl.Body `hcl:",remain"`
-<<<<<<< HEAD
+	Websockets  *bool    `hcl:"websockets,optional"`
 
-=======
-	Websockets  *bool    `hcl:"websockets,optional"`
->>>>>>> e50a16bf
 	// internally used
 	Backend hcl.Body
 }
