--- conflicted
+++ resolved
@@ -16,7 +16,6 @@
 
 // Backend represents the <Backend> object.
 type Backend struct {
-<<<<<<< HEAD
 	DisableCertValidation  bool       `hcl:"disable_certificate_validation,optional" docs:"Disables the peer certificate validation."`
 	DisableConnectionReuse bool       `hcl:"disable_connection_reuse,optional" docs:"Disables reusage of connections to the origin."`
 	Health                 *Health    `hcl:"beta_health,block"`
@@ -26,19 +25,6 @@
 	OpenAPI                *OpenAPI   `hcl:"openapi,block"`
 	RateLimits             RateLimits `hcl:"beta_rate_limit,block"`
 	Remain                 hcl.Body   `hcl:",remain"`
-
-	// explicit configuration on load
-	OAuth2 *OAuth2ReqAuth
-=======
-	DisableCertValidation  bool     `hcl:"disable_certificate_validation,optional" docs:"Disables the peer certificate validation."`
-	DisableConnectionReuse bool     `hcl:"disable_connection_reuse,optional" docs:"Disables reusage of connections to the origin."`
-	Health                 *Health  `hcl:"beta_health,block"`
-	HTTP2                  bool     `hcl:"http2,optional" docs:"Enables the HTTP2 support."`
-	MaxConnections         int      `hcl:"max_connections,optional" docs:"The maximum number of concurrent connections in any state (_active_ or _idle_) to the origin." default:"0"`
-	Name                   string   `hcl:"name,label,optional"`
-	OpenAPI                *OpenAPI `hcl:"openapi,block"`
-	Remain                 hcl.Body `hcl:",remain"`
->>>>>>> cae02838
 }
 
 // Reference implements the <BackendReference> interface.
