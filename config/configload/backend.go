--- conflicted
+++ resolved
@@ -43,11 +43,7 @@
 // This applies to defined, reference, anonymous and endpoint/url related configurations.
 // This method will be called recursively and is used as wrapped injector for
 // access-control backends via config.PrepareBackendFunc.
-<<<<<<< HEAD
-func PrepareBackend(helper *Helper, attrName, attrValue string, block config.Inline) (hcl.Body, error) {
-=======
 func PrepareBackend(helper *helper, attrName, attrValue string, block config.Inline) (hcl.Body, error) {
->>>>>>> 96283a00
 	var reference string // backend definitions
 	var backendBody hcl.Body
 	var err error
@@ -152,11 +148,7 @@
 
 // newOAuthBackend prepares a nested backend within a backend-oauth2 block.
 // TODO: Check a possible circular dependency with given parent backend(s).
-<<<<<<< HEAD
-func newOAuthBackend(helper *Helper, parent hcl.Body) (hcl.Body, error) {
-=======
 func newOAuthBackend(helper *helper, parent hcl.Body) (hcl.Body, error) {
->>>>>>> 96283a00
 	innerContent, err := contentByType(oauth2, parent)
 	if err != nil {
 		return nil, err
