//go:generate stringer -type=HandlerKind -output=./server_string.go

package runtime

import (
	"context"
	"fmt"
	"net"
	"net/http"
	"net/http/httptest"
	"path"
	"reflect"
	"strconv"
	"strings"
	"time"

	"github.com/docker/go-units"
	"github.com/hashicorp/hcl/v2"
	"github.com/hashicorp/hcl/v2/gohcl"
	"github.com/sirupsen/logrus"

	ac "github.com/avenga/couper/accesscontrol"
	"github.com/avenga/couper/cache"
	"github.com/avenga/couper/config"
	"github.com/avenga/couper/config/reader"
	"github.com/avenga/couper/config/request"
	"github.com/avenga/couper/config/runtime/server"
	"github.com/avenga/couper/errors"
	"github.com/avenga/couper/eval"
	"github.com/avenga/couper/handler"
	"github.com/avenga/couper/handler/middleware"
	"github.com/avenga/couper/handler/transport"
	"github.com/avenga/couper/handler/validation"
	"github.com/avenga/couper/internal/seetie"
	"github.com/avenga/couper/oauth2"
	"github.com/avenga/couper/oauth2/oidc"
	"github.com/avenga/couper/utils"
)

const (
	api HandlerKind = iota
	endpoint
	files
	spa
)

var DefaultBackendConf = &config.Backend{
	ConnectTimeout: "10s",
	TTFBTimeout:    "60s",
	Timeout:        "300s",
}

type (
	Port                int
	Hosts               map[string]*MuxOptions
	Ports               map[Port]Hosts
	ServerConfiguration Ports
	HandlerKind         uint8
	endpointMap         map[*config.Endpoint]*config.API
	endpointHandler     map[*config.Endpoint]http.Handler
)

func (p Port) String() string {
	return strconv.Itoa(int(p))
}

func GetHostPort(hostPort string) (string, int, error) {
	var host string
	var port int

	h, p, err := net.SplitHostPort(hostPort)
	if err != nil {
		return "", -1, err
	}

	host = strings.TrimRight(h, ".")

	if p == "" || p == "*" {
		port = -1
	} else {
		port, err = strconv.Atoi(p)
		if err != nil {
			return "", -1, err
		}
	}

	return host, port, nil
}

// NewServerConfiguration sets http handler specific defaults and validates the given gateway configuration.
// Wire up all endpoints and maps them within the returned Server.
func NewServerConfiguration(conf *config.Couper, log *logrus.Entry, memStore *cache.MemoryStore) (ServerConfiguration, error) {
	// confCtx is created to evaluate request / response related configuration errors on start.
	noopReq, _ := http.NewRequest(http.MethodGet, "https://couper.io", nil)
	noopResp := httptest.NewRecorder().Result()
	noopResp.Request = noopReq
	evalContext := conf.Context.Value(request.ContextType).(*eval.Context)
	confCtx := evalContext.WithClientRequest(noopReq).WithBeresps(noopResp).HCLContext()

	oidcConfigs, ocErr := configureOidcConfigs(conf, confCtx, log, memStore)
	if ocErr != nil {
		return nil, ocErr
	}
	evalContext.WithOidcConfig(oidcConfigs)

	accessControls, acErr := configureAccessControls(conf, confCtx, log, memStore, oidcConfigs)
	if acErr != nil {
		return nil, acErr
	}

	var (
		serverConfiguration = make(ServerConfiguration)
		defaultPort         = conf.Settings.DefaultPort
		endpointHandlers    = make(endpointHandler)
		isHostsMandatory    = len(conf.Servers) > 1
	)

	for _, srvConf := range conf.Servers {
		serverOptions, err := server.NewServerOptions(srvConf, log)
		if err != nil {
			return nil, err
		}

		if err = validateHosts(srvConf.Name, srvConf.Hosts, isHostsMandatory); err != nil {
			return nil, err
		}

		portsHosts, err := getPortsHostsList(srvConf.Hosts, defaultPort)
		if err != nil {
			return nil, err
		}

		for port, hosts := range portsHosts {
			for host, muxOpts := range hosts {
				if serverConfiguration[port] == nil {
					serverConfiguration[port] = make(Hosts)
				}

				if _, ok := serverConfiguration[port][host]; ok {
					return nil, fmt.Errorf("conflict: host %q already defined for port: %d", host, port)
				}

				serverConfiguration[port][host] = muxOpts
				serverConfiguration[port][host].ServerOptions = serverOptions
			}
		}

		var spaHandler http.Handler
		if srvConf.Spa != nil {
			spaHandler, err = handler.NewSpa(
				srvConf.Spa.BootstrapFile,
				serverOptions,
				[]hcl.Body{srvConf.Spa.Remain, srvConf.Remain},
				srvConf.Spa.Remain,
				log,
			)
			if err != nil {
				return nil, err
			}

			spaHandler, err = configureProtectedHandler(accessControls, confCtx,
				config.NewAccessControl(srvConf.AccessControl, srvConf.DisableAccessControl),
				config.NewAccessControl(srvConf.Spa.AccessControl, srvConf.Spa.DisableAccessControl),
				&protectedOptions{
					epOpts:       &handler.EndpointOptions{Error: serverOptions.ServerErrTpl},
					handler:      spaHandler,
					memStore:     memStore,
					proxyFromEnv: conf.Settings.NoProxyFromEnv,
					srvOpts:      serverOptions,
				}, nil, log)
			if err != nil {
				return nil, err
			}

			corsOptions, cerr := middleware.NewCORSOptions(whichCORS(srvConf, srvConf.Spa))
			if cerr != nil {
				return nil, cerr
			}

			spaHandler = middleware.NewCORSHandler(corsOptions, spaHandler)

			for _, spaPath := range srvConf.Spa.Paths {
				err = setRoutesFromHosts(serverConfiguration, portsHosts, path.Join(serverOptions.SPABasePath, spaPath), spaHandler, spa)
				if err != nil {
					return nil, err
				}
			}
		}

		if srvConf.Files != nil {
<<<<<<< HEAD
			fileHandler, ferr := handler.NewFile(
				srvConf.Files.DocumentRoot,
				serverOptions,
				[]hcl.Body{srvConf.Files.Remain, srvConf.Remain},
				srvConf.Files.Remain,
				log,
			)
			if ferr != nil {
				return nil, ferr
			}

			corsOptions, cerr := middleware.NewCORSOptions(whichCORS(srvConf, srvConf.Files))
			if cerr != nil {
				return nil, cerr
=======
			var (
				fileHandler http.Handler
				err         error
			)
			fileHandler, err = handler.NewFile(srvConf.Files.DocumentRoot, serverOptions, []hcl.Body{srvConf.Files.Remain, srvConf.Remain})
			if err != nil {
				return nil, err
>>>>>>> 208c331f
			}

			fileHandler, err = configureProtectedHandler(accessControls, confCtx,
				config.NewAccessControl(srvConf.AccessControl, srvConf.DisableAccessControl),
				config.NewAccessControl(srvConf.Files.AccessControl, srvConf.Files.DisableAccessControl),
				&protectedOptions{
					epOpts:       &handler.EndpointOptions{Error: serverOptions.FilesErrTpl},
					handler:      fileHandler,
					memStore:     memStore,
					proxyFromEnv: conf.Settings.NoProxyFromEnv,
					srvOpts:      serverOptions,
				}, nil, log)
			if err != nil {
				return nil, err
			}

			corsOptions, cerr := middleware.NewCORSOptions(whichCORS(srvConf, srvConf.Files))
			if cerr != nil {
				return nil, cerr
			}

			fileHandler = middleware.NewCORSHandler(corsOptions, fileHandler)

			err = setRoutesFromHosts(serverConfiguration, portsHosts, serverOptions.FilesBasePath, fileHandler, files)
			if err != nil {
				return nil, err
			}
		}

		endpointPatterns := make(map[string]bool)
		endpointsMap, err := newEndpointMap(srvConf, serverOptions)
		if err != nil {
			return nil, err
		}

		for endpointConf, parentAPI := range endpointsMap {
			if endpointConf.Pattern == "" { // could happen for internally registered endpoints
				return nil, fmt.Errorf("endpoint path pattern required")
			}

			basePath := serverOptions.SrvBasePath
			if parentAPI != nil {
				basePath = serverOptions.APIBasePaths[parentAPI]
			}

			pattern := utils.JoinPath(basePath, endpointConf.Pattern)
			unique, cleanPattern := isUnique(endpointPatterns, pattern)
			if !unique {
				return nil, fmt.Errorf("%s: duplicate endpoint: '%s'", endpointConf.HCLBody().MissingItemRange().String(), pattern)
			}
			endpointPatterns[cleanPattern] = true

			epOpts, err := newEndpointOptions(
				confCtx, endpointConf, parentAPI, serverOptions,
				log, conf.Settings.NoProxyFromEnv, memStore,
			)
			if err != nil {
				return nil, err
			}

			modifier := []hcl.Body{srvConf.Remain}

			kind := endpoint
			if parentAPI != nil {
				kind = api

				modifier = []hcl.Body{parentAPI.Remain, srvConf.Remain}
			}
			epOpts.LogHandlerKind = kind.String()

			var epHandler http.Handler
			if parentAPI != nil && parentAPI.CatchAllEndpoint == endpointConf {
				epHandler = epOpts.Error.ServeError(errors.RouteNotFound)
			} else {
				epHandler = handler.NewEndpoint(epOpts, log, modifier)
			}

			scopeMaps := []map[string]string{}
			if parentAPI != nil {
				apiScopeMap, err := seetie.ValueToScopeMap(parentAPI.Scope)
				if err != nil {
					return nil, err
				}
				scopeMaps = append(scopeMaps, apiScopeMap)
			}
			endpointScopeMap, err := seetie.ValueToScopeMap(endpointConf.Scope)
			if err != nil {
				return nil, err
			}
			scopeMaps = append(scopeMaps, endpointScopeMap)
			scopeControl := ac.NewScopeControl(scopeMaps)
			accessControl := newAC(srvConf, parentAPI)
			epHandler, err = configureProtectedHandler(accessControls, confCtx, accessControl,
				config.NewAccessControl(endpointConf.AccessControl, endpointConf.DisableAccessControl),
				&protectedOptions{
					epOpts:       epOpts,
					handler:      epHandler,
					memStore:     memStore,
					proxyFromEnv: conf.Settings.NoProxyFromEnv,
					srvOpts:      serverOptions,
				}, scopeControl, log)
			if err != nil {
				return nil, err
			}

			corsOptions, err := middleware.NewCORSOptions(whichCORS(srvConf, parentAPI))
			if err != nil {
				return nil, err
			}

			epHandler = middleware.NewCORSHandler(corsOptions, epHandler)

			endpointHandlers[endpointConf] = epHandler
			err = setRoutesFromHosts(serverConfiguration, portsHosts, pattern, endpointHandlers[endpointConf], kind)
			if err != nil {
				return nil, err
			}
		}
	}

	return serverConfiguration, nil
}

func newBackend(evalCtx *hcl.EvalContext, backendCtx hcl.Body, log *logrus.Entry,
	ignoreProxyEnv bool, memStore *cache.MemoryStore) (http.RoundTripper, error) {
	beConf := *DefaultBackendConf
	if diags := gohcl.DecodeBody(backendCtx, evalCtx, &beConf); diags.HasErrors() {
		return nil, diags
	}

	if beConf.Name == "" {
		name, err := getBackendName(evalCtx, backendCtx)
		if err != nil {
			return nil, err
		}
		beConf.Name = name
	}

	tc := &transport.Config{
		BackendName:            beConf.Name,
		DisableCertValidation:  beConf.DisableCertValidation,
		DisableConnectionReuse: beConf.DisableConnectionReuse,
		HTTP2:                  beConf.HTTP2,
		NoProxyFromEnv:         ignoreProxyEnv,
		MaxConnections:         beConf.MaxConnections,
	}

	if err := parseDuration(beConf.ConnectTimeout, &tc.ConnectTimeout); err != nil {
		return nil, err
	}

	if err := parseDuration(beConf.TTFBTimeout, &tc.TTFBTimeout); err != nil {
		return nil, err
	}

	if err := parseDuration(beConf.Timeout, &tc.Timeout); err != nil {
		return nil, err
	}

	openAPIopts, err := validation.NewOpenAPIOptions(beConf.OpenAPI)
	if err != nil {
		return nil, err
	}

	options := &transport.BackendOptions{
		OpenAPI: openAPIopts,
	}
	backend := transport.NewBackend(backendCtx, tc, options, log)

	oauthContent, _, _ := backendCtx.PartialContent(config.OAuthBlockSchema)
	if oauthContent == nil {
		return backend, nil
	}

	if blocks := oauthContent.Blocks.OfType("oauth2"); len(blocks) > 0 {
		beConf.OAuth2 = &config.OAuth2ReqAuth{}

		if diags := gohcl.DecodeBody(blocks[0].Body, evalCtx, beConf.OAuth2); diags.HasErrors() {
			return nil, diags
		}

		innerContent, _, diags := beConf.OAuth2.Remain.PartialContent(beConf.OAuth2.Schema(true))
		if diags.HasErrors() {
			return nil, diags
		}
		innerBackend := innerContent.Blocks.OfType("backend")[0] // backend block is set by configload
		authBackend, authErr := newBackend(evalCtx, innerBackend.Body, log, ignoreProxyEnv, memStore)
		if authErr != nil {
			return nil, authErr
		}

		// Set default value
		if beConf.OAuth2.Retries == nil {
			var one uint8 = 1
			beConf.OAuth2.Retries = &one
		}

		oauth2Client, err := oauth2.NewOAuth2CC(beConf.OAuth2, authBackend)
		if err != nil {
			return nil, err
		}

		return transport.NewOAuth2ReqAuth(beConf.OAuth2, memStore, oauth2Client, backend)
	}

	return backend, nil
}

func getBackendName(evalCtx *hcl.EvalContext, backendCtx hcl.Body) (string, error) {
	content, _, _ := backendCtx.PartialContent(&hcl.BodySchema{Attributes: []hcl.AttributeSchema{
		{Name: "name"}},
	})
	if content != nil && len(content.Attributes) > 0 {

		if n, exist := content.Attributes["name"]; exist {
			v, err := eval.Value(evalCtx, n.Expr)
			if err != nil {
				return "", err
			}
			return v.AsString(), nil
		}
	}
	return "", nil
}

func whichCORS(parent *config.Server, this interface{}) *config.CORS {
	val := reflect.ValueOf(this)
	if val.IsZero() {
		return parent.CORS
	}

	corsValue := val.Elem().FieldByName("CORS")
	corsData, ok := corsValue.Interface().(*config.CORS)
	if !ok || corsData == nil {
		return parent.CORS
	}

	if corsData.Disable {
		return nil
	}

	return corsData
}

func configureOidcConfigs(conf *config.Couper, confCtx *hcl.EvalContext, log *logrus.Entry, memStore *cache.MemoryStore) (oidc.Configs, error) {
	oidcConfigs := make(oidc.Configs)
	if conf.Definitions != nil {
		for _, oidcConf := range conf.Definitions.OIDC {
			confErr := errors.Configuration.Label(oidcConf.Name)
			backend, err := newBackend(confCtx, oidcConf.Backend, log, conf.Settings.NoProxyFromEnv, memStore)
			if err != nil {
				return nil, confErr.With(err)
			}

			oidcConfig, err := oidc.NewConfig(oidcConf, backend, memStore)
			if err != nil {
				return nil, confErr.With(err)
			}

			oidcConfigs[oidcConf.Name] = oidcConfig
		}
	}

	return oidcConfigs, nil
}

func configureAccessControls(conf *config.Couper, confCtx *hcl.EvalContext, log *logrus.Entry,
	memStore *cache.MemoryStore, oidcConfigs oidc.Configs) (ACDefinitions, error) {

	accessControls := make(ACDefinitions)

	if conf.Definitions != nil {
		for _, baConf := range conf.Definitions.BasicAuth {
			confErr := errors.Configuration.Label(baConf.Name)
			basicAuth, err := ac.NewBasicAuth(baConf.Name, baConf.User, baConf.Pass, baConf.File)
			if err != nil {
				return nil, confErr.With(err)
			}

			if err = accessControls.Add(baConf.Name, basicAuth, baConf.ErrorHandler); err != nil {
				return nil, confErr.With(err)
			}
		}

		for _, jwtConf := range conf.Definitions.JWT {
			confErr := errors.Configuration.Label(jwtConf.Name)

			var jwt *ac.JWT
			if jwtConf.JWKsURL != "" {
				noProxy := conf.Settings.NoProxyFromEnv
				jwks, err := configureJWKS(jwtConf, conf, confCtx, log, noProxy, memStore)
				if err != nil {
					return nil, confErr.With(err)
				}

				jwt, err = ac.NewJWTFromJWKS(&ac.JWTOptions{
					Claims:         jwtConf.Claims,
					ClaimsRequired: jwtConf.ClaimsRequired,
					Name:           jwtConf.Name,
					RolesClaim:     jwtConf.RolesClaim,
					RolesMap:       jwtConf.RolesMap,
					ScopeClaim:     jwtConf.ScopeClaim,
					Source:         ac.NewJWTSource(jwtConf.Cookie, jwtConf.Header, jwtConf.TokenValue),
					JWKS:           jwks,
				})
				if err != nil {
					return nil, confErr.With(err)
				}
			} else {
				key, err := reader.ReadFromAttrFile("jwt key", jwtConf.Key, jwtConf.KeyFile)
				if err != nil {
					return nil, confErr.With(err)
				}

				jwt, err = ac.NewJWT(&ac.JWTOptions{
					Algorithm:      jwtConf.SignatureAlgorithm,
					Claims:         jwtConf.Claims,
					ClaimsRequired: jwtConf.ClaimsRequired,
					Key:            key,
					Name:           jwtConf.Name,
					RolesClaim:     jwtConf.RolesClaim,
					RolesMap:       jwtConf.RolesMap,
					ScopeClaim:     jwtConf.ScopeClaim,
					Source:         ac.NewJWTSource(jwtConf.Cookie, jwtConf.Header, jwtConf.TokenValue),
				})

				if err != nil {
					return nil, confErr.With(err)
				}
			}

			if err := accessControls.Add(jwtConf.Name, jwt, jwtConf.ErrorHandler); err != nil {
				return nil, confErr.With(err)
			}
		}

		for _, saml := range conf.Definitions.SAML {
			confErr := errors.Configuration.Label(saml.Name)
			metadata, err := reader.ReadFromFile("saml2 idp_metadata_file", saml.IdpMetadataFile)
			if err != nil {
				return nil, confErr.With(err)
			}

			s, err := ac.NewSAML2ACS(metadata, saml.Name, saml.SpAcsUrl, saml.SpEntityId, saml.ArrayAttributes)
			if err != nil {
				return nil, confErr.With(err)
			}

			if err = accessControls.Add(saml.Name, s, saml.ErrorHandler); err != nil {
				return nil, confErr.With(err)
			}
		}

		for _, oauth2Conf := range conf.Definitions.OAuth2AC {
			confErr := errors.Configuration.Label(oauth2Conf.Name)
			backend, err := newBackend(confCtx, oauth2Conf.Backend, log, conf.Settings.NoProxyFromEnv, memStore)
			if err != nil {
				return nil, confErr.With(err)
			}

			oauth2Client, err := oauth2.NewOAuth2AC(oauth2Conf, oauth2Conf, backend)
			if err != nil {
				return nil, confErr.With(err)
			}

			oa, err := ac.NewOAuth2Callback(oauth2Client)
			if err != nil {
				return nil, confErr.With(err)
			}

			if err = accessControls.Add(oauth2Conf.Name, oa, oauth2Conf.ErrorHandler); err != nil {
				return nil, confErr.With(err)
			}
		}

		for _, oidcConf := range conf.Definitions.OIDC {
			confErr := errors.Configuration.Label(oidcConf.Name)
			oidcConfig := oidcConfigs[oidcConf.Name]
			oidcClient, err := oauth2.NewOidc(oidcConfig)
			if err != nil {
				return nil, confErr.With(err)
			}

			if oidcConfig.VerifierMethod != "" &&
				oidcConfig.VerifierMethod != config.CcmS256 &&
				oidcConfig.VerifierMethod != "nonce" {
				return nil, errors.Configuration.
					Label(oidcConf.Name).
					Messagef("verifier_method %s not supported", oidcConfig.VerifierMethod)
			}

			oa, err := ac.NewOAuth2Callback(oidcClient)
			if err != nil {
				return nil, confErr.With(err)
			}

			if err = accessControls.Add(oidcConf.Name, oa, oidcConf.ErrorHandler); err != nil {
				return nil, confErr.With(err)
			}
		}
	}

	return accessControls, nil
}

func configureJWKS(jwtConf *config.JWT, conf *config.Couper, confContext *hcl.EvalContext, log *logrus.Entry, ignoreProxyEnv bool, memStore *cache.MemoryStore) (*ac.JWKS, error) {
	var backend http.RoundTripper

	if jwtConf.Backend != nil {
		b, err := newBackend(confContext, jwtConf.Backend, log, ignoreProxyEnv, memStore)
		if err != nil {
			return nil, err
		}
		backend = b
	}

	evalContext := conf.Context.Value(request.ContextType).(context.Context)
	jwks, err := ac.NewJWKS(jwtConf.JWKsURL, jwtConf.JWKsTTL, backend, evalContext)
	if err != nil {
		return nil, err
	}

	return jwks, nil
}

type protectedOptions struct {
	epOpts       *handler.EndpointOptions
	handler      http.Handler
	proxyFromEnv bool
	memStore     *cache.MemoryStore
	srvOpts      *server.Options
}

func configureProtectedHandler(m ACDefinitions, ctx *hcl.EvalContext, parentAC, handlerAC config.AccessControl,
	opts *protectedOptions, scopeControl *ac.ScopeControl, log *logrus.Entry) (http.Handler, error) {
	var list ac.List
	for _, acName := range parentAC.Merge(handlerAC).List() {
		if e := m.MustExist(acName); e != nil {
			return nil, e
		}
		eh, err := newErrorHandler(ctx, opts, log, m, acName)
		if err != nil {
			return nil, err
		}
		list = append(
			list,
			ac.NewItem(acName, m[acName].Control, eh),
		)
	}
	if scopeControl != nil {
		// TODO properly create error handler
		list = append(
			list,
			ac.NewItem(
				"scope", scopeControl, handler.NewErrorHandler(nil, opts.epOpts.Error, log),
			),
		)
	}

	if len(list) > 0 {
		return handler.NewAccessControl(opts.handler, list), nil
	}
	return opts.handler, nil
}

func newErrorHandler(ctx *hcl.EvalContext, opts *protectedOptions, log *logrus.Entry,
	defs ACDefinitions, references ...string) (http.Handler, error) {
	kindsHandler := map[string]http.Handler{}
	for _, ref := range references {
		for _, h := range defs[ref].ErrorHandler {
			for _, k := range h.Kinds {
				if _, exist := kindsHandler[k]; exist {
					log.Fatal("error type handler exists already: " + k)
				}

				contextBody := h.HCLBody()

				epConf := &config.Endpoint{
					Remain:    contextBody,
					Proxies:   h.Proxies,
					ErrorFile: h.ErrorFile,
					Requests:  h.Requests,
					Response:  h.Response,
				}

				emptyBody := hcl.EmptyBody()
				if epConf.Response == nil { // Set dummy resp to skip related requirement checks, allowed for error_handler.
					epConf.Response = &config.Response{Remain: emptyBody}
				}

				epOpts, err := newEndpointOptions(ctx, epConf, nil, opts.srvOpts, log, opts.proxyFromEnv, opts.memStore)
				if err != nil {
					return nil, err
				}
				if epOpts.Error == nil || h.ErrorFile == "" {
					epOpts.Error = opts.epOpts.Error
				}

				epOpts.Error = epOpts.Error.WithContextFunc(func(rw http.ResponseWriter, r *http.Request) {
					beresp := &http.Response{Header: rw.Header()}
					_ = eval.ApplyResponseContext(r.Context(), contextBody, beresp)
				})

				if epOpts.Response != nil && reflect.DeepEqual(epOpts.Response.Context, emptyBody) {
					epOpts.Response = nil
				}

				epOpts.LogHandlerKind = "error_" + k
				kindsHandler[k] = handler.NewEndpoint(epOpts, log, nil)
			}
		}
	}
	return handler.NewErrorHandler(kindsHandler, opts.epOpts.Error, log), nil
}

func setRoutesFromHosts(
	srvConf ServerConfiguration, portsHosts Ports,
	path string, handler http.Handler, kind HandlerKind,
) error {
	path = utils.JoinPath("/", path)

	for port, hosts := range portsHosts {
		check := make(map[string]struct{})

		for host := range hosts {
			var routes map[string]http.Handler

			switch kind {
			case api:
				fallthrough
			case endpoint:
				routes = srvConf[port][host].EndpointRoutes
			case files:
				routes = srvConf[port][host].FileRoutes
			case spa:
				routes = srvConf[port][host].SPARoutes
			default:
				return fmt.Errorf("unknown route kind")
			}

			key := fmt.Sprintf("%d:%s:%s\n", port, host, path)
			if _, exist := check[key]; exist {
				return fmt.Errorf("duplicate route found on port %q: %q", port, path)
			}

			routes[path] = handler
			check[key] = struct{}{}
		}
	}

	return nil
}

func getPortsHostsList(hosts []string, defaultPort int) (Ports, error) {
	if len(hosts) == 0 {
		hosts = append(hosts, fmt.Sprintf("*:%d", defaultPort))
	}

	portsHosts := make(Ports)

	for _, hp := range hosts {
		if !strings.Contains(hp, ":") {
			hp += fmt.Sprintf(":%d", defaultPort)
		}

		host, port, err := GetHostPort(hp)
		if err != nil {
			return nil, err
		} else if port == -1 {
			port = defaultPort
		}

		if portsHosts[Port(port)] == nil {
			portsHosts[Port(port)] = make(Hosts)
		}

		portsHosts[Port(port)][host] = NewMuxOptions()
	}

	return portsHosts, nil
}

// parseDuration sets the target value if the given duration string is not empty.
func parseDuration(src string, target *time.Duration) error {
	d, err := time.ParseDuration(src)
	if src != "" && err != nil {
		return err
	}
	*target = d
	return nil
}

func parseBodyLimit(limit string) (int64, error) {
	const defaultReqBodyLimit = "64MiB"
	requestBodyLimit := defaultReqBodyLimit
	if limit != "" {
		requestBodyLimit = limit
	}
	return units.FromHumanSize(requestBodyLimit)
}

func newAC(srvConf *config.Server, api *config.API) config.AccessControl {
	accessControl := config.NewAccessControl(srvConf.AccessControl, srvConf.DisableAccessControl)

	if api != nil {
		accessControl = accessControl.Merge(config.NewAccessControl(api.AccessControl, api.DisableAccessControl))
	}

	return accessControl
}<|MERGE_RESOLUTION|>--- conflicted
+++ resolved
@@ -188,30 +188,20 @@
 		}
 
 		if srvConf.Files != nil {
-<<<<<<< HEAD
-			fileHandler, ferr := handler.NewFile(
+			var (
+				fileHandler http.Handler
+				err         error
+			)
+
+			fileHandler, err = handler.NewFile(
 				srvConf.Files.DocumentRoot,
 				serverOptions,
 				[]hcl.Body{srvConf.Files.Remain, srvConf.Remain},
 				srvConf.Files.Remain,
 				log,
 			)
-			if ferr != nil {
-				return nil, ferr
-			}
-
-			corsOptions, cerr := middleware.NewCORSOptions(whichCORS(srvConf, srvConf.Files))
-			if cerr != nil {
-				return nil, cerr
-=======
-			var (
-				fileHandler http.Handler
-				err         error
-			)
-			fileHandler, err = handler.NewFile(srvConf.Files.DocumentRoot, serverOptions, []hcl.Body{srvConf.Files.Remain, srvConf.Remain})
-			if err != nil {
-				return nil, err
->>>>>>> 208c331f
+			if err != nil {
+				return nil, err
 			}
 
 			fileHandler, err = configureProtectedHandler(accessControls, confCtx,
