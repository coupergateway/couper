package runtime

import (
	"fmt"
	"io/ioutil"
	"net"
	"net/http"
	"net/http/httptest"
	"os"
	"path"
	"strconv"
	"strings"

	"github.com/getkin/kin-openapi/pathpattern"
	"github.com/hashicorp/hcl/v2"
	"github.com/hashicorp/hcl/v2/gohcl"
	"github.com/sirupsen/logrus"

	ac "github.com/avenga/couper/accesscontrol"
	"github.com/avenga/couper/config"
	"github.com/avenga/couper/config/runtime/server"
	"github.com/avenga/couper/errors"
	"github.com/avenga/couper/eval"
	"github.com/avenga/couper/handler"
	"github.com/avenga/couper/internal/seetie"
	"github.com/avenga/couper/utils"
)

var defaultBackendConf = &config.Backend{
	ConnectTimeout:   "10s",
	RequestBodyLimit: "64MiB",
	TTFBTimeout:      "60s",
	Timeout:          "300s",
}

var (
	errorMissingBackend = fmt.Errorf("no backend attribute reference or block")
	errorMissingServer  = fmt.Errorf("missing server definitions")
)

type backendDefinition struct {
	conf    *config.Backend
	handler http.Handler
}

type Port int

func (p Port) String() string {
	return strconv.Itoa(int(p))
}

type ServerConfiguration struct {
	PortOptions map[Port]*MuxOptions
}

type hosts map[string]bool
type ports map[Port]hosts

type HandlerKind uint8

const (
	KindAPI HandlerKind = iota
	KindEndpoint
	KindFiles
	KindSPA
)

type endpointList map[*config.Endpoint]HandlerKind

// NewServerConfiguration sets http handler specific defaults and validates the given gateway configuration.
// Wire up all endpoints and maps them within the returned Server.
func NewServerConfiguration(conf *config.Gateway, httpConf *HTTPConfig, log *logrus.Entry) (*ServerConfiguration, error) {
	if len(conf.Server) == 0 {
		return nil, errorMissingServer
	}

	// (arg && env) > conf
	defaultPort := conf.Settings.DefaultPort
	if httpConf.ListenPort != defaultPort {
		defaultPort = httpConf.ListenPort
	}

	// confCtx is created to evaluate request / response related configuration errors on start.
	noopReq := httptest.NewRequest(http.MethodGet, "https://couper.io", nil)
	noopResp := httptest.NewRecorder().Result()
	noopResp.Request = noopReq
	confCtx := eval.NewHTTPContext(conf.Context, 0, noopReq, noopReq, noopResp)

	validPortMap, hostsMap, err := validatePortHosts(conf, defaultPort)
	if err != nil {
		return nil, err
	}

	backends, err := newBackendsFromDefinitions(conf, confCtx, log)
	if err != nil {
		return nil, err
	}

	accessControls, err := configureAccessControls(conf, confCtx)
	if err != nil {
		return nil, err
	}

	serverConfiguration := &ServerConfiguration{PortOptions: map[Port]*MuxOptions{
		Port(defaultPort): NewMuxOptions(hostsMap)},
	}
	for p := range validPortMap {
		serverConfiguration.PortOptions[p] = NewMuxOptions(hostsMap)
	}

	api := make(map[*config.Endpoint]http.Handler)

	for _, srvConf := range conf.Server {
		serverOptions, err := server.NewServerOptions(srvConf)
		if err != nil {
			return nil, err
		}

		var spaHandler http.Handler
		if srvConf.Spa != nil {
			spaHandler, err = handler.NewSpa(srvConf.Spa.BootstrapFile, serverOptions)
			if err != nil {
				return nil, err
			}

			spaHandler = configureProtectedHandler(accessControls, serverOptions.ServerErrTpl,
				config.NewAccessControl(srvConf.AccessControl, srvConf.DisableAccessControl),
				config.NewAccessControl(srvConf.Spa.AccessControl, srvConf.Spa.DisableAccessControl), spaHandler)

			for _, spaPath := range srvConf.Spa.Paths {
				err = setRoutesFromHosts(serverConfiguration, defaultPort, srvConf.Hosts, path.Join(serverOptions.SPABasePath, spaPath), spaHandler, KindSPA)
				if err != nil {
					return nil, err
				}
			}
		}

		if srvConf.Files != nil {
			fileHandler, err := handler.NewFile(serverOptions.FileBasePath, srvConf.Files.DocumentRoot, serverOptions)
			if err != nil {
				return nil, err
			}

			protectedFileHandler := configureProtectedHandler(accessControls, serverOptions.FileErrTpl,
				config.NewAccessControl(srvConf.AccessControl, srvConf.DisableAccessControl),
				config.NewAccessControl(srvConf.Files.AccessControl, srvConf.Files.DisableAccessControl), fileHandler)

			err = setRoutesFromHosts(serverConfiguration, defaultPort, srvConf.Hosts, serverOptions.FileBasePath, protectedFileHandler, KindFiles)
			if err != nil {
				return nil, err
			}
		}

		endpointsPatterns := make(map[string]bool)
		endpointsList := getEndpointsList(srvConf)

		for endpoint, epType := range endpointsList {
			var basePath string
			var cors *config.CORS
			var errTpl *errors.Template

			switch epType {
			case KindAPI:
				basePath = serverOptions.APIBasePath
				cors = srvConf.API.CORS
				errTpl = serverOptions.APIErrTpl
			case KindEndpoint:
				basePath = serverOptions.SrvBasePath
				errTpl = serverOptions.ServerErrTpl
			}

			pattern := utils.JoinPath(basePath, endpoint.Pattern)

<<<<<<< HEAD
			unique, cleanPattern := isUnique(endpointsPatterns, pattern)
			if !unique {
				return nil, fmt.Errorf("duplicate endpoint: %q", pattern)
			}
			endpointsPatterns[cleanPattern] = true

			// setACHandlerFn individual wrap for access_control configuration per endpoint
			setACHandlerFn := func(protectedBackend backendDefinition) {
				protectedHandler := protectedBackend.handler

				// prefer endpoint 'path' definition over 'backend.Path'
				if endpoint.Path != "" {
					beConf, remainCtx := protectedBackend.conf.Merge(&config.Backend{Path: endpoint.Path})
					protectedHandler = newProxy(conf.Context, beConf, cors, remainCtx, log, serverOptions, errTpl, epType)
=======
				if err := validateInlineScheme(confCtx, endpoint.InlineDefinition, endpoint); err != nil {
					return nil, err
				}

				// setACHandlerFn individual wrap for access_control configuration per endpoint
				setACHandlerFn := func(protectedHandler http.Handler) {
					api[endpoint] = configureProtectedHandler(accessControls, serverOptions.APIErrTpl,
						config.NewAccessControl(srvConf.AccessControl, srvConf.DisableAccessControl).
							Merge(config.NewAccessControl(srvConf.API.AccessControl, srvConf.API.DisableAccessControl)),
						config.NewAccessControl(endpoint.AccessControl, endpoint.DisableAccessControl),
						protectedHandler)
>>>>>>> 9d46628a
				}

				parentAC := config.NewAccessControl(srvConf.AccessControl, srvConf.DisableAccessControl)
				if epType == KindAPI {
					parentAC = parentAC.Merge(config.NewAccessControl(srvConf.API.AccessControl, srvConf.API.DisableAccessControl))
				}

<<<<<<< HEAD
				api[endpoint] = configureProtectedHandler(
					accessControls,
					errTpl,
					parentAC,
					config.NewAccessControl(endpoint.AccessControl, endpoint.DisableAccessControl),
					protectedHandler,
				)
			}

			// lookup for backend reference, prefer endpoint definition over api one
			if endpoint.Backend != "" {
				if _, ok := backends[endpoint.Backend]; !ok {
					return nil, fmt.Errorf("backend %q is not defined", endpoint.Backend)
				}

				// set server context for defined backends
				be := backends[endpoint.Backend]
				beConf, remain := be.conf.Merge(&config.Backend{Options: endpoint.InlineDefinition})
				refBackend := newProxy(conf.Context, be.conf, cors, remain, log, serverOptions, errTpl, epType)

				setACHandlerFn(backendDefinition{
					conf:    beConf,
					handler: refBackend,
				})
				err = setRoutesFromHosts(serverConfiguration, defaultPort, srvConf.Hosts, pattern, api[endpoint], epType)
				if err != nil {
					return nil, err
=======
					// set server context for defined backends
					be := backends[endpoint.Backend]
					_, remain := be.conf.Merge(&config.Backend{Options: endpoint.InlineDefinition})
					refBackend := newProxy(confCtx, be.conf, srvConf.API.CORS, remain, log, serverOptions)

					setACHandlerFn(refBackend)
					err = setRoutesFromHosts(serverConfiguration, defaultPort, srvConf.Hosts, pattern, api[endpoint], KindAPI)
					if err != nil {
						return nil, err
					}
					continue
>>>>>>> 9d46628a
				}
				continue
			}

<<<<<<< HEAD
			// otherwise try to parse an inline block and fallback for api reference or inline block
			inlineBackend, inlineConf, err := newInlineBackend(conf.Context, backends, endpoint.InlineDefinition, cors, log, serverOptions)
			if err == errorMissingBackend && epType == KindAPI {
				if srvConf.API.Backend != "" {
					if _, ok := backends[srvConf.API.Backend]; !ok {
						return nil, fmt.Errorf("backend %q is not defined", srvConf.API.Backend)
					}
					setACHandlerFn(backends[srvConf.API.Backend])
					err = setRoutesFromHosts(serverConfiguration, defaultPort, srvConf.Hosts, pattern, api[endpoint], epType)
					if err != nil {
						return nil, err
					}
					continue
				}
				inlineBackend, inlineConf, err = newInlineBackend(conf.Context, backends, srvConf.API.InlineDefinition, cors, log, serverOptions)
=======
				// otherwise try to parse an inline block and fallback for api reference or inline block
				inlineBackend, inlineConf, err := newInlineBackend(confCtx, backends, endpoint.InlineDefinition, srvConf.API.CORS, log, serverOptions)
				if err == errorMissingBackend {
					if srvConf.API.Backend != "" {
						if _, ok := backends[srvConf.API.Backend]; !ok {
							return nil, fmt.Errorf("backend %q is not defined", srvConf.API.Backend)
						}
						setACHandlerFn(backends[srvConf.API.Backend].handler)
						err = setRoutesFromHosts(serverConfiguration, defaultPort, srvConf.Hosts, pattern, api[endpoint], KindAPI)
						if err != nil {
							return nil, err
						}
						continue
					}
					inlineBackend, inlineConf, err = newInlineBackend(confCtx, backends, srvConf.API.InlineDefinition, srvConf.API.CORS, log, serverOptions)
					if err != nil {
						return nil, err
					}

					if inlineConf.Name == "" && getAttribute(confCtx, "origin", inlineConf.Options, conf.Bytes) == "" {
						return nil, fmt.Errorf("api inline backend requires an origin attribute: %q", pattern)
					}
				} else if err != nil { // TODO hcl.diagnostics error
					return nil, fmt.Errorf("range: %s: %v", endpoint.InlineDefinition.MissingItemRange().String(), err)
				}

				if e := validateOrigin(
					getAttribute(confCtx, "origin", inlineConf.Options, conf.Bytes),
					inlineConf.Options.MissingItemRange()); e != nil {
					return nil, e
				}

				setACHandlerFn(inlineBackend)
				err = setRoutesFromHosts(serverConfiguration, defaultPort, srvConf.Hosts, pattern, api[endpoint], KindAPI)
>>>>>>> 9d46628a
				if err != nil {
					return nil, err
				}

				if inlineConf.Name == "" && inlineConf.Origin == "" {
					return nil, fmt.Errorf("api inline backend requires an origin attribute: %q", pattern)
				}
			} else if err != nil { // TODO hcl.diagnostics error
				return nil, fmt.Errorf("range: %s: %v", endpoint.InlineDefinition.MissingItemRange().String(), err)
			}

			setACHandlerFn(backendDefinition{conf: inlineConf, handler: inlineBackend})
			err = setRoutesFromHosts(serverConfiguration, defaultPort, srvConf.Hosts, pattern, api[endpoint], epType)
			if err != nil {
				return nil, err
			}
		}

	}
	return serverConfiguration, nil
}

func newProxy(
	ctx *hcl.EvalContext, beConf *config.Backend, corsOpts *config.CORS,
	remainCtx []hcl.Body, log *logrus.Entry, srvOpts *server.Options,
	errTpl *errors.Template, epType HandlerKind,
) http.Handler {
	corsOptions, err := handler.NewCORSOptions(corsOpts)
	if err != nil {
		log.Fatal(err)
	}

	var kind string
	switch epType {
	case KindAPI:
		kind = "api"
	case KindEndpoint:
		kind = "endpoint"
	}

	proxyOptions, err := handler.NewProxyOptions(beConf, corsOptions, remainCtx, errTpl, kind)
	if err != nil {
		log.Fatal(err)
	}

	proxy, err := handler.NewProxy(proxyOptions, log, srvOpts, ctx)
	if err != nil {
		log.Fatal(err)
	}
	return proxy
}

func newBackendsFromDefinitions(conf *config.Gateway, confCtx *hcl.EvalContext, log *logrus.Entry) (map[string]backendDefinition, error) {
	backends := make(map[string]backendDefinition)

	if conf.Definitions == nil {
		return backends, nil
	}

	for _, beConf := range conf.Definitions.Backend {
		if _, ok := backends[beConf.Name]; ok {
			return nil, fmt.Errorf("backend name must be unique: %q", beConf.Name)
		}

		origin := getAttribute(confCtx, "origin", beConf.Options, conf.Bytes)
		if e := validateOrigin(origin, beConf.Options.MissingItemRange()); e != nil {
			return nil, e
		}

		beConf, _ = defaultBackendConf.Merge(beConf)

		// TODO: Select the right KIND
		srvOpts, _ := server.NewServerOptions(&config.Server{})
		backends[beConf.Name] = backendDefinition{
			conf:    beConf,
<<<<<<< HEAD
			handler: newProxy(conf.Context, beConf, nil, []hcl.Body{beConf.Options}, log, srvOpts, srvOpts.APIErrTpl, KindAPI),
=======
			handler: newProxy(confCtx, beConf, nil, []hcl.Body{beConf.Options}, log, srvOpts),
>>>>>>> 9d46628a
		}
	}
	return backends, nil
}

// hasAttribute checks for a configured string value and ignores unrelated errors.
func getAttribute(ctx *hcl.EvalContext, name string, body hcl.Body, configBytes []byte) string {
	attr, _ := body.JustAttributes()

	if _, ok := attr[name]; !ok {
		return ""
	}

	val, diags := attr[name].Expr.Value(ctx)
	if diags.HasErrors() && attr[name].Expr.Range().CanSliceBytes(configBytes) { // fallback to origin string
		rawString := attr[name].Expr.Range().SliceBytes(configBytes)
		if len(rawString) > 2 { // more then quotes
			return string(attr[name].Expr.Range().SliceBytes(configBytes)[1 : len(rawString)-1]) //unquote
		}
	}
	return seetie.ValueToString(val)
}

func splitWildcardHostPort(host string, configuredPort int) (string, Port, error) {
	if !strings.Contains(host, ":") {
		return host, Port(configuredPort), nil
	}

	ho := host
	po := configuredPort
	h, p, err := net.SplitHostPort(host)
	if err != nil {
		return "", -1, err
	}
	ho = h
	if p != "" && p != "*" {
		if !rePortCheck.MatchString(p) {
			return "", -1, fmt.Errorf("invalid port given: %s", p)
		}
		po, err = strconv.Atoi(p)
		if err != nil {
			return "", -1, err
		}
	}

	return ho, Port(po), nil
}

func configureAccessControls(conf *config.Gateway, confCtx *hcl.EvalContext) (ac.Map, error) {
	accessControls := make(ac.Map)

	if conf.Definitions != nil {
		for _, ba := range conf.Definitions.BasicAuth {
			name, err := validateACName(accessControls, ba.Name, "basic_auth")
			if err != nil {
				return nil, err
			}

			basicAuth, err := ac.NewBasicAuth(name, ba.User, ba.Pass, ba.File, ba.Realm)
			if err != nil {
				return nil, err
			}

			accessControls[name] = basicAuth
		}

		for _, jwt := range conf.Definitions.JWT {
			name, err := validateACName(accessControls, jwt.Name, "jwt")
			if err != nil {
				return nil, err
			}

			var jwtSource ac.Source
			var jwtKey string
			if jwt.Cookie != "" {
				jwtSource = ac.Cookie
				jwtKey = jwt.Cookie
			} else if jwt.Header != "" {
				jwtSource = ac.Header
				jwtKey = jwt.Header
			}
			var key []byte
			if jwt.KeyFile != "" {
				wd, err := os.Getwd()
				if err != nil {
					return nil, err
				}
				content, err := ioutil.ReadFile(path.Join(wd, jwt.KeyFile))
				if err != nil {
					return nil, err
				}
				key = content
			} else if jwt.Key != "" {
				key = []byte(jwt.Key)
			}

			var claims ac.Claims
			if jwt.Claims != nil {
				c, diags := seetie.ExpToMap(confCtx, jwt.Claims)
				if diags.HasErrors() {
					return nil, diags
				}
				claims = c
			}
			j, err := ac.NewJWT(jwt.SignatureAlgorithm, name, claims, jwt.ClaimsRequired, jwtSource, jwtKey, key)
			if err != nil {
				return nil, fmt.Errorf("loading jwt %q definition failed: %s", name, err)
			}

			accessControls[name] = j
		}
	}

	return accessControls, nil
}

func configureProtectedHandler(m ac.Map, errTpl *errors.Template, parentAC, handlerAC config.AccessControl, h http.Handler) http.Handler {
	var acList ac.List
	for _, acName := range parentAC.
		Merge(handlerAC).List() {
		m.MustExist(acName)
		acList = append(acList, m[acName])
	}
	if len(acList) > 0 {
		return handler.NewAccessControl(h, errTpl, acList...)
	}
	return h
}

func newInlineBackend(evalCtx *hcl.EvalContext, backends map[string]backendDefinition, inlineDef hcl.Body, cors *config.CORS, log *logrus.Entry, srvOpts *server.Options) (http.Handler, *config.Backend, error) {
	content, _, diags := inlineDef.PartialContent(config.Endpoint{}.Schema(true))
	if diags.HasErrors() {
		return nil, nil, diags
	}

	if content == nil || len(content.Blocks) == 0 {
		return nil, nil, errorMissingBackend
	}

	var inlineBlock *hcl.Block
	for _, block := range content.Blocks {
		if block.Type == "backend" {
			inlineBlock = block
		}
	}
	if inlineBlock == nil {
		return nil, nil, errorMissingBackend
	}

	if err := validateInlineScheme(evalCtx, inlineBlock.Body, config.Backend{}); err != nil {
		return nil, nil, err
	}

	beConf := &config.Backend{}
	diags = gohcl.DecodeBody(inlineBlock.Body, evalCtx, beConf)
	if diags.HasErrors() {
		return nil, nil, diags
	}

	beConf, _ = defaultBackendConf.Merge(beConf)
	if len(content.Blocks[0].Labels) > 0 {
		beConf.Name = content.Blocks[0].Labels[0]
		if beRef, ok := backends[beConf.Name]; ok {
			beConf, _ = beRef.conf.Merge(beConf)
		} else {
			return nil, nil, fmt.Errorf("override backend %q is not defined", beConf.Name)
		}
	}

	// TODO: Select the right KIND
	proxy := newProxy(evalCtx, beConf, cors, []hcl.Body{beConf.Options}, log, srvOpts, srvOpts.APIErrTpl, KindAPI)
	return proxy, beConf, nil
}

func setRoutesFromHosts(srvConf *ServerConfiguration, confPort int, hosts []string, path string, handler http.Handler, kind HandlerKind) error {
	hostList := hosts
	if len(hostList) == 0 {
		hostList = []string{"*"}
	}

	for _, h := range hostList {
		joinedPath := utils.JoinPath("/", path)
		host, listenPort, err := splitWildcardHostPort(h, confPort)
		if err != nil {
			return err
		}

		if host != "*" {
			joinedPath = utils.JoinPath(
				pathpattern.PathFromHost(
					net.JoinHostPort(host, listenPort.String()), false), "/", path)
		}

		var routes map[string]http.Handler

		switch kind {
		case KindAPI:
			fallthrough
		case KindEndpoint:
			routes = srvConf.PortOptions[listenPort].EndpointRoutes
		case KindFiles:
			routes = srvConf.PortOptions[listenPort].FileRoutes
		case KindSPA:
			routes = srvConf.PortOptions[listenPort].SPARoutes
		default:
			return fmt.Errorf("unknown route kind")
		}

		if _, exist := routes[joinedPath]; exist {
			return fmt.Errorf("duplicate route found on port %q: %q", listenPort.String(), path)
		}
		routes[joinedPath] = handler
	}
	return nil
<<<<<<< HEAD
}

func isUnique(endpoints map[string]bool, pattern string) (bool, string) {
	pattern = reCleanPattern.ReplaceAllString(pattern, "{}")

	return !endpoints[pattern], pattern
}

func getEndpointsList(srvConf *config.Server) endpointList {
	endpoints := make(endpointList)

	if srvConf.API != nil {
		for _, endpoint := range srvConf.API.Endpoint {
			endpoints[endpoint] = KindAPI
		}
	}

	for _, endpoint := range srvConf.Endpoint {
		endpoints[endpoint] = KindEndpoint
	}

	return endpoints
=======
>>>>>>> 9d46628a
}<|MERGE_RESOLUTION|>--- conflicted
+++ resolved
@@ -171,49 +171,23 @@
 
 			pattern := utils.JoinPath(basePath, endpoint.Pattern)
 
-<<<<<<< HEAD
 			unique, cleanPattern := isUnique(endpointsPatterns, pattern)
 			if !unique {
 				return nil, fmt.Errorf("duplicate endpoint: %q", pattern)
 			}
 			endpointsPatterns[cleanPattern] = true
 
+			if err := validateInlineScheme(confCtx, endpoint.InlineDefinition, endpoint); err != nil {
+				return nil, err
+			}
+
 			// setACHandlerFn individual wrap for access_control configuration per endpoint
-			setACHandlerFn := func(protectedBackend backendDefinition) {
-				protectedHandler := protectedBackend.handler
-
-				// prefer endpoint 'path' definition over 'backend.Path'
-				if endpoint.Path != "" {
-					beConf, remainCtx := protectedBackend.conf.Merge(&config.Backend{Path: endpoint.Path})
-					protectedHandler = newProxy(conf.Context, beConf, cors, remainCtx, log, serverOptions, errTpl, epType)
-=======
-				if err := validateInlineScheme(confCtx, endpoint.InlineDefinition, endpoint); err != nil {
-					return nil, err
-				}
-
-				// setACHandlerFn individual wrap for access_control configuration per endpoint
-				setACHandlerFn := func(protectedHandler http.Handler) {
-					api[endpoint] = configureProtectedHandler(accessControls, serverOptions.APIErrTpl,
-						config.NewAccessControl(srvConf.AccessControl, srvConf.DisableAccessControl).
-							Merge(config.NewAccessControl(srvConf.API.AccessControl, srvConf.API.DisableAccessControl)),
-						config.NewAccessControl(endpoint.AccessControl, endpoint.DisableAccessControl),
-						protectedHandler)
->>>>>>> 9d46628a
-				}
-
-				parentAC := config.NewAccessControl(srvConf.AccessControl, srvConf.DisableAccessControl)
-				if epType == KindAPI {
-					parentAC = parentAC.Merge(config.NewAccessControl(srvConf.API.AccessControl, srvConf.API.DisableAccessControl))
-				}
-
-<<<<<<< HEAD
-				api[endpoint] = configureProtectedHandler(
-					accessControls,
-					errTpl,
-					parentAC,
+			setACHandlerFn := func(protectedHandler http.Handler) {
+				api[endpoint] = configureProtectedHandler(accessControls, errTpl,
+					config.NewAccessControl(srvConf.AccessControl, srvConf.DisableAccessControl).
+						Merge(config.NewAccessControl(srvConf.API.AccessControl, srvConf.API.DisableAccessControl)),
 					config.NewAccessControl(endpoint.AccessControl, endpoint.DisableAccessControl),
-					protectedHandler,
-				)
+					protectedHandler)
 			}
 
 			// lookup for backend reference, prefer endpoint definition over api one
@@ -224,103 +198,56 @@
 
 				// set server context for defined backends
 				be := backends[endpoint.Backend]
-				beConf, remain := be.conf.Merge(&config.Backend{Options: endpoint.InlineDefinition})
-				refBackend := newProxy(conf.Context, be.conf, cors, remain, log, serverOptions, errTpl, epType)
-
-				setACHandlerFn(backendDefinition{
-					conf:    beConf,
-					handler: refBackend,
-				})
-				err = setRoutesFromHosts(serverConfiguration, defaultPort, srvConf.Hosts, pattern, api[endpoint], epType)
+				_, remain := be.conf.Merge(&config.Backend{Options: endpoint.InlineDefinition})
+				refBackend := newProxy(confCtx, be.conf, cors, remain, log, serverOptions, errTpl, epType)
+
+				setACHandlerFn(refBackend)
+				err = setRoutesFromHosts(serverConfiguration, defaultPort, srvConf.Hosts, pattern, api[endpoint], KindAPI)
 				if err != nil {
 					return nil, err
-=======
-					// set server context for defined backends
-					be := backends[endpoint.Backend]
-					_, remain := be.conf.Merge(&config.Backend{Options: endpoint.InlineDefinition})
-					refBackend := newProxy(confCtx, be.conf, srvConf.API.CORS, remain, log, serverOptions)
-
-					setACHandlerFn(refBackend)
+				}
+				continue
+			}
+
+			// otherwise try to parse an inline block and fallback for api reference or inline block
+			inlineBackend, inlineConf, err := newInlineBackend(confCtx, backends, endpoint.InlineDefinition, srvConf.API.CORS, log, serverOptions)
+			if err == errorMissingBackend {
+				if srvConf.API.Backend != "" {
+					if _, ok := backends[srvConf.API.Backend]; !ok {
+						return nil, fmt.Errorf("backend %q is not defined", srvConf.API.Backend)
+					}
+					setACHandlerFn(backends[srvConf.API.Backend].handler)
 					err = setRoutesFromHosts(serverConfiguration, defaultPort, srvConf.Hosts, pattern, api[endpoint], KindAPI)
 					if err != nil {
 						return nil, err
 					}
 					continue
->>>>>>> 9d46628a
-				}
-				continue
-			}
-
-<<<<<<< HEAD
-			// otherwise try to parse an inline block and fallback for api reference or inline block
-			inlineBackend, inlineConf, err := newInlineBackend(conf.Context, backends, endpoint.InlineDefinition, cors, log, serverOptions)
-			if err == errorMissingBackend && epType == KindAPI {
-				if srvConf.API.Backend != "" {
-					if _, ok := backends[srvConf.API.Backend]; !ok {
-						return nil, fmt.Errorf("backend %q is not defined", srvConf.API.Backend)
-					}
-					setACHandlerFn(backends[srvConf.API.Backend])
-					err = setRoutesFromHosts(serverConfiguration, defaultPort, srvConf.Hosts, pattern, api[endpoint], epType)
-					if err != nil {
-						return nil, err
-					}
-					continue
-				}
-				inlineBackend, inlineConf, err = newInlineBackend(conf.Context, backends, srvConf.API.InlineDefinition, cors, log, serverOptions)
-=======
-				// otherwise try to parse an inline block and fallback for api reference or inline block
-				inlineBackend, inlineConf, err := newInlineBackend(confCtx, backends, endpoint.InlineDefinition, srvConf.API.CORS, log, serverOptions)
-				if err == errorMissingBackend {
-					if srvConf.API.Backend != "" {
-						if _, ok := backends[srvConf.API.Backend]; !ok {
-							return nil, fmt.Errorf("backend %q is not defined", srvConf.API.Backend)
-						}
-						setACHandlerFn(backends[srvConf.API.Backend].handler)
-						err = setRoutesFromHosts(serverConfiguration, defaultPort, srvConf.Hosts, pattern, api[endpoint], KindAPI)
-						if err != nil {
-							return nil, err
-						}
-						continue
-					}
-					inlineBackend, inlineConf, err = newInlineBackend(confCtx, backends, srvConf.API.InlineDefinition, srvConf.API.CORS, log, serverOptions)
-					if err != nil {
-						return nil, err
-					}
-
-					if inlineConf.Name == "" && getAttribute(confCtx, "origin", inlineConf.Options, conf.Bytes) == "" {
-						return nil, fmt.Errorf("api inline backend requires an origin attribute: %q", pattern)
-					}
-				} else if err != nil { // TODO hcl.diagnostics error
-					return nil, fmt.Errorf("range: %s: %v", endpoint.InlineDefinition.MissingItemRange().String(), err)
-				}
-
-				if e := validateOrigin(
-					getAttribute(confCtx, "origin", inlineConf.Options, conf.Bytes),
-					inlineConf.Options.MissingItemRange()); e != nil {
-					return nil, e
-				}
-
-				setACHandlerFn(inlineBackend)
-				err = setRoutesFromHosts(serverConfiguration, defaultPort, srvConf.Hosts, pattern, api[endpoint], KindAPI)
->>>>>>> 9d46628a
+				}
+				inlineBackend, inlineConf, err = newInlineBackend(confCtx, backends, srvConf.API.InlineDefinition, srvConf.API.CORS, log, serverOptions)
 				if err != nil {
 					return nil, err
 				}
 
-				if inlineConf.Name == "" && inlineConf.Origin == "" {
+				if inlineConf.Name == "" && getAttribute(confCtx, "origin", inlineConf.Options, conf.Bytes) == "" {
 					return nil, fmt.Errorf("api inline backend requires an origin attribute: %q", pattern)
 				}
 			} else if err != nil { // TODO hcl.diagnostics error
 				return nil, fmt.Errorf("range: %s: %v", endpoint.InlineDefinition.MissingItemRange().String(), err)
 			}
 
-			setACHandlerFn(backendDefinition{conf: inlineConf, handler: inlineBackend})
-			err = setRoutesFromHosts(serverConfiguration, defaultPort, srvConf.Hosts, pattern, api[endpoint], epType)
-			if err != nil {
-				return nil, err
-			}
-		}
-
+			if e := validateOrigin(
+				getAttribute(confCtx, "origin", inlineConf.Options, conf.Bytes),
+				inlineConf.Options.MissingItemRange()); e != nil {
+				return nil, e
+			}
+
+			setACHandlerFn(inlineBackend)
+			err = setRoutesFromHosts(serverConfiguration, defaultPort, srvConf.Hosts, pattern, api[endpoint], KindAPI)
+			if err != nil {
+				return nil, err
+			}
+
+		}
 	}
 	return serverConfiguration, nil
 }
@@ -378,11 +305,7 @@
 		srvOpts, _ := server.NewServerOptions(&config.Server{})
 		backends[beConf.Name] = backendDefinition{
 			conf:    beConf,
-<<<<<<< HEAD
-			handler: newProxy(conf.Context, beConf, nil, []hcl.Body{beConf.Options}, log, srvOpts, srvOpts.APIErrTpl, KindAPI),
-=======
-			handler: newProxy(confCtx, beConf, nil, []hcl.Body{beConf.Options}, log, srvOpts),
->>>>>>> 9d46628a
+			handler: newProxy(confCtx, beConf, nil, []hcl.Body{beConf.Options}, log, srvOpts, srvOpts.APIErrTpl, KindAPI),
 		}
 	}
 	return backends, nil
@@ -597,13 +520,6 @@
 		routes[joinedPath] = handler
 	}
 	return nil
-<<<<<<< HEAD
-}
-
-func isUnique(endpoints map[string]bool, pattern string) (bool, string) {
-	pattern = reCleanPattern.ReplaceAllString(pattern, "{}")
-
-	return !endpoints[pattern], pattern
 }
 
 func getEndpointsList(srvConf *config.Server) endpointList {
@@ -620,6 +536,4 @@
 	}
 
 	return endpoints
-=======
->>>>>>> 9d46628a
 }