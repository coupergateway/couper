package runtime

import (
	"fmt"
	"strings"

	"github.com/hashicorp/hcl/v2"
	"github.com/sirupsen/logrus"

<<<<<<< HEAD
	"github.com/coupergateway/couper/cache"
	"github.com/coupergateway/couper/config"
	"github.com/coupergateway/couper/config/runtime/server"
	"github.com/coupergateway/couper/config/sequence"
	"github.com/coupergateway/couper/errors"
	"github.com/coupergateway/couper/eval"
	"github.com/coupergateway/couper/handler"
	"github.com/coupergateway/couper/handler/producer"
=======
	"github.com/avenga/couper/cache"
	"github.com/avenga/couper/config"
	"github.com/avenga/couper/config/runtime/server"
	"github.com/avenga/couper/config/sequence"
	"github.com/avenga/couper/errors"
	"github.com/avenga/couper/eval/buffer"
	"github.com/avenga/couper/handler"
	"github.com/avenga/couper/handler/producer"
>>>>>>> 9b9b5ee9
)

func newEndpointMap(srvConf *config.Server, serverOptions *server.Options) (endpointMap, error) {
	endpoints := make(endpointMap)

	catchAllEndpoints := make(map[string]struct{})
	for _, apiConf := range srvConf.APIs {
		basePath := serverOptions.APIBasePaths[apiConf]
		for _, epConf := range apiConf.Endpoints {
			endpoints[epConf] = apiConf
			if epConf.Pattern == "/**" {
				catchAllEndpoints[basePath] = struct{}{}
			}
		}
	}

	for _, apiConf := range srvConf.APIs {
		basePath := serverOptions.APIBasePaths[apiConf]
		if _, exists := catchAllEndpoints[basePath]; exists {
			continue
		}

		if len(newAC(srvConf, apiConf).List()) == 0 {
			continue
		}

		var (
			spaPaths                          []string
			filesPaths                        []string
			isAPIBasePathUniqueToFilesAndSPAs = true
		)

		if len(serverOptions.SPABasePaths) == 0 {
			spaPaths = []string{""}
		} else {
			spaPaths = serverOptions.SPABasePaths
		}

		if len(serverOptions.FilesBasePaths) == 0 {
			filesPaths = []string{""}
		} else {
			filesPaths = serverOptions.FilesBasePaths
		}

	uniquePaths:
		for _, spaPath := range spaPaths {
			for _, filesPath := range filesPaths {
				isAPIBasePathUniqueToFilesAndSPAs = basePath != filesPath && basePath != spaPath

				if !isAPIBasePathUniqueToFilesAndSPAs {
					break uniquePaths
				}
			}
		}

		if isAPIBasePathUniqueToFilesAndSPAs {
			endpoints[apiConf.CatchAllEndpoint] = apiConf
			catchAllEndpoints[basePath] = struct{}{}
		}
	}

	for _, epConf := range srvConf.Endpoints {
		endpoints[epConf] = nil
	}

	return endpoints, nil
}

func NewEndpointOptions(confCtx *hcl.EvalContext, endpointConf *config.Endpoint, apiConf *config.API,
	serverOptions *server.Options, log *logrus.Entry, conf *config.Couper, memStore *cache.MemoryStore) (*handler.EndpointOptions, error) {
	var errTpl *errors.Template

	if endpointConf.ErrorFile != "" {
		tpl, err := errors.NewTemplateFromFile(endpointConf.ErrorFile, log)
		if err != nil {
			return nil, err
		}
		errTpl = tpl
	} else if apiConf != nil {
		errTpl = serverOptions.APIErrTpls[apiConf]
	} else {
		errTpl = serverOptions.ServerErrTpl
	}

	// blockBodies contains inner endpoint block remain bodies to determine req/res buffer options.
	var blockBodies []hcl.Body

	var response *producer.Response
	// var redirect producer.Redirect // TODO: configure redirect block

	if endpointConf.Response != nil {
		response = &producer.Response{
			Context: endpointConf.Response.HCLBody(),
		}
		blockBodies = append(blockBodies, response.Context)
	}

	allProducers := make(map[string]producer.Roundtrip)
	for _, proxyConf := range endpointConf.Proxies {
		backend, berr := NewBackend(confCtx, proxyConf.Backend, log, conf, memStore)
		if berr != nil {
			return nil, berr
		}

		var hasWSblock bool
		proxyBody := proxyConf.HCLBody()
		for _, b := range proxyBody.Blocks {
			if b.Type == "websockets" {
				hasWSblock = true
				break
			}
		}

		allowWebsockets := proxyConf.Websockets != nil || hasWSblock
		proxyHandler := handler.NewProxy(backend, proxyBody, allowWebsockets, log)

		p := &producer.Proxy{
			Content:   proxyBody,
			Name:      proxyConf.Name,
			RoundTrip: proxyHandler,
		}

		allProducers[proxyConf.Name] = p
		blockBodies = append(blockBodies, proxyConf.Backend, proxyBody)
	}

	for _, requestConf := range endpointConf.Requests {
		backend, berr := NewBackend(confCtx, requestConf.Backend, log, conf, memStore)
		if berr != nil {
			return nil, berr
		}

		pr := &producer.Request{
			Backend: backend,
			Context: requestConf.HCLBody(),
			Name:    requestConf.Name,
		}

		allProducers[requestConf.Name] = pr
		blockBodies = append(blockBodies, requestConf.Backend, requestConf.HCLBody())
	}

<<<<<<< HEAD
	markDepencencies(allProducers, endpointConf.Sequences)
=======
	markDependencies(allProducers, endpointConf.Sequences)
>>>>>>> 9b9b5ee9
	addIndependentProducers(allProducers, endpointConf)

	// TODO: redirect
	if endpointConf.Response == nil && len(allProducers) == 0 { // && redirect == nil
		r := endpointConf.HCLBody().SrcRange
		m := fmt.Sprintf("configuration error: endpoint: %q requires at least one proxy, request or response block", endpointConf.Pattern)
		return nil, hcl.Diagnostics{&hcl.Diagnostic{
			Severity: hcl.DiagError,
			Summary:  m,
			Subject:  &r,
		}}
	}

	bodyLimit, err := parseBodyLimit(endpointConf.RequestBodyLimit)
	if err != nil {
		r := endpointConf.HCLBody().SrcRange
		return nil, hcl.Diagnostics{&hcl.Diagnostic{
			Severity: hcl.DiagError,
			Summary:  fmt.Sprintf("endpoint: %q: parsing request body limit" + endpointConf.Pattern),
			Subject:  &r,
		}}
	}

	bufferOpts := buffer.Must(append(blockBodies, endpointConf.Remain)...)

	apiName := ""
	if apiConf != nil {
		apiName = apiConf.Name
	}

	return &handler.EndpointOptions{
		APIName:           apiName,
		Context:           endpointConf.HCLBody(),
		ErrorTemplate:     errTpl,
		Items:             endpointConf.Sequences,
		LogPattern:        endpointConf.Pattern,
		Producers:         allProducers,
		ReqBodyLimit:      bodyLimit,
		BufferOpts:        bufferOpts,
		SendServerTimings: conf.Settings.SendServerTimings,
		Response:          response,
		ServerOpts:        serverOptions,
	}, nil
}

<<<<<<< HEAD
func markDepencencies(allProducers map[string]producer.Roundtrip, items sequence.List) {
=======
func markDependencies(allProducers map[string]producer.Roundtrip, items sequence.List) {
>>>>>>> 9b9b5ee9
	for _, item := range items {
		pr := allProducers[item.Name]
		var prevs []string
		deps := item.Deps()
<<<<<<< HEAD
=======
		if deps == nil {
			continue
		}
>>>>>>> 9b9b5ee9
		for _, dep := range deps {
			prevs = append(prevs, dep.Name)
		}
		pr.SetDependsOn(strings.Join(prevs, ","))
<<<<<<< HEAD
		markDepencencies(allProducers, deps)
=======
		markDependencies(allProducers, deps)
>>>>>>> 9b9b5ee9
	}
}

func addIndependentProducers(allProducers map[string]producer.Roundtrip, endpointConf *config.Endpoint) {
	// TODO simplify
	allDeps := sequence.Dependencies(endpointConf.Sequences)
<<<<<<< HEAD
	for name := range allProducers {
		inSeq := false
		for _, deps := range allDeps {
			for _, dep := range deps {
				if name == dep {
					inSeq = true
				}
			}
		}
		if !inSeq {
			endpointConf.Sequences = append(endpointConf.Sequences, &sequence.Item{Name: name})
		}
=======
	sortedProducers := server.SortDefault(allProducers)
outer:
	for _, name := range sortedProducers {
		for _, deps := range allDeps {
			for _, dep := range deps {
				if name == dep {
					continue outer // in sequence
				}
			}
		}
		endpointConf.Sequences = append(endpointConf.Sequences, &sequence.Item{Name: name})
>>>>>>> 9b9b5ee9
	}
}<|MERGE_RESOLUTION|>--- conflicted
+++ resolved
@@ -7,25 +7,14 @@
 	"github.com/hashicorp/hcl/v2"
 	"github.com/sirupsen/logrus"
 
-<<<<<<< HEAD
 	"github.com/coupergateway/couper/cache"
 	"github.com/coupergateway/couper/config"
 	"github.com/coupergateway/couper/config/runtime/server"
 	"github.com/coupergateway/couper/config/sequence"
 	"github.com/coupergateway/couper/errors"
-	"github.com/coupergateway/couper/eval"
+	"github.com/coupergateway/couper/eval/buffer"
 	"github.com/coupergateway/couper/handler"
 	"github.com/coupergateway/couper/handler/producer"
-=======
-	"github.com/avenga/couper/cache"
-	"github.com/avenga/couper/config"
-	"github.com/avenga/couper/config/runtime/server"
-	"github.com/avenga/couper/config/sequence"
-	"github.com/avenga/couper/errors"
-	"github.com/avenga/couper/eval/buffer"
-	"github.com/avenga/couper/handler"
-	"github.com/avenga/couper/handler/producer"
->>>>>>> 9b9b5ee9
 )
 
 func newEndpointMap(srvConf *config.Server, serverOptions *server.Options) (endpointMap, error) {
@@ -168,11 +157,7 @@
 		blockBodies = append(blockBodies, requestConf.Backend, requestConf.HCLBody())
 	}
 
-<<<<<<< HEAD
-	markDepencencies(allProducers, endpointConf.Sequences)
-=======
 	markDependencies(allProducers, endpointConf.Sequences)
->>>>>>> 9b9b5ee9
 	addIndependentProducers(allProducers, endpointConf)
 
 	// TODO: redirect
@@ -218,50 +203,25 @@
 	}, nil
 }
 
-<<<<<<< HEAD
-func markDepencencies(allProducers map[string]producer.Roundtrip, items sequence.List) {
-=======
 func markDependencies(allProducers map[string]producer.Roundtrip, items sequence.List) {
->>>>>>> 9b9b5ee9
 	for _, item := range items {
 		pr := allProducers[item.Name]
 		var prevs []string
 		deps := item.Deps()
-<<<<<<< HEAD
-=======
 		if deps == nil {
 			continue
 		}
->>>>>>> 9b9b5ee9
 		for _, dep := range deps {
 			prevs = append(prevs, dep.Name)
 		}
 		pr.SetDependsOn(strings.Join(prevs, ","))
-<<<<<<< HEAD
-		markDepencencies(allProducers, deps)
-=======
 		markDependencies(allProducers, deps)
->>>>>>> 9b9b5ee9
 	}
 }
 
 func addIndependentProducers(allProducers map[string]producer.Roundtrip, endpointConf *config.Endpoint) {
 	// TODO simplify
 	allDeps := sequence.Dependencies(endpointConf.Sequences)
-<<<<<<< HEAD
-	for name := range allProducers {
-		inSeq := false
-		for _, deps := range allDeps {
-			for _, dep := range deps {
-				if name == dep {
-					inSeq = true
-				}
-			}
-		}
-		if !inSeq {
-			endpointConf.Sequences = append(endpointConf.Sequences, &sequence.Item{Name: name})
-		}
-=======
 	sortedProducers := server.SortDefault(allProducers)
 outer:
 	for _, name := range sortedProducers {
@@ -273,6 +233,5 @@
 			}
 		}
 		endpointConf.Sequences = append(endpointConf.Sequences, &sequence.Item{Name: name})
->>>>>>> 9b9b5ee9
 	}
 }