package runtime

import (
	"fmt"

	"github.com/avenga/couper/cache"
	"github.com/sirupsen/logrus"

	"github.com/avenga/couper/config"
	"github.com/avenga/couper/config/runtime/server"
	"github.com/avenga/couper/errors"
	"github.com/avenga/couper/eval"
	"github.com/avenga/couper/handler"
	"github.com/avenga/couper/handler/producer"
	"github.com/hashicorp/hcl/v2"
	"github.com/hashicorp/hcl/v2/gohcl"
)

func newEndpointMap(srvConf *config.Server, serverOptions *server.Options) (endpointMap, error) {
	endpoints := make(endpointMap)

	apiBasePaths := make(map[string]struct{})

	for _, apiConf := range srvConf.APIs {
		basePath := serverOptions.APIBasePaths[apiConf]

		var filesBasePath, spaBasePath string
		if serverOptions.FilesBasePath != "" {
			filesBasePath = serverOptions.FilesBasePath
		}
		if serverOptions.SPABasePath != "" {
			spaBasePath = serverOptions.SPABasePath
		}

		isAPIBasePathUniqueToFilesAndSPA := basePath != filesBasePath && basePath != spaBasePath

		if _, ok := apiBasePaths[basePath]; ok {
			return nil, fmt.Errorf("API paths must be unique")
		}

		apiBasePaths[basePath] = struct{}{}

		for _, epConf := range apiConf.Endpoints {
			endpoints[epConf] = apiConf

			if epConf.Pattern == "/**" {
				isAPIBasePathUniqueToFilesAndSPA = false
			}
		}

		if isAPIBasePathUniqueToFilesAndSPA && len(newAC(srvConf, apiConf).List()) > 0 {
			endpoints[apiConf.CatchAllEndpoint] = apiConf
		}
	}

	for _, epConf := range srvConf.Endpoints {
		endpoints[epConf] = nil
	}

	return endpoints, nil
}

func newEndpointOptions(confCtx *hcl.EvalContext, endpointConf *config.Endpoint, apiConf *config.API,
	serverOptions *server.Options, log *logrus.Entry, proxyEnv bool, memStore *cache.MemoryStore) (*handler.EndpointOptions, error) {
	var errTpl *errors.Template

	if endpointConf.ErrorFile != "" {
		tpl, err := errors.NewTemplateFromFile(endpointConf.ErrorFile, log)
		if err != nil {
			return nil, err
		}
		errTpl = tpl
	} else if apiConf != nil {
		errTpl = serverOptions.APIErrTpls[apiConf]
	} else {
		errTpl = serverOptions.ServerErrTpl
	}

<<<<<<< HEAD
	bodies := serverOptions.Bodies
	if apiConf != nil {
		bodies = append(bodies, apiConf.Remain)
	}
	bodies = append(bodies, endpointConf.Remain)

	// blockBodies contains inner endpoint block remain bodies to determine req/res buffer options.
	var blockBodies []hcl.Body

=======
>>>>>>> 87bf1fa8
	var response *producer.Response
	// var redirect producer.Redirect // TODO: configure redirect block
	proxies := make(producer.Proxies, 0)
	requests := make(producer.Requests, 0)

	if endpointConf.Response != nil {
		response = &producer.Response{
			Context: endpointConf.Response.Remain,
		}
	}

	for _, proxyConf := range endpointConf.Proxies {
		backend, berr := newBackend(confCtx, proxyConf.Backend, log, proxyEnv, memStore)
		if berr != nil {
			return nil, berr
		}
		proxyHandler := handler.NewProxy(backend, proxyConf.HCLBody(), log)
		p := &producer.Proxy{
			Name:      proxyConf.Name,
			RoundTrip: proxyHandler,
		}
		proxies = append(proxies, p)
	}

	for _, requestConf := range endpointConf.Requests {
		backend, berr := newBackend(confCtx, requestConf.Backend, log, proxyEnv, memStore)
		if berr != nil {
			return nil, berr
		}

		requests = append(requests, &producer.Request{
			Backend: backend,
			Context: requestConf.Remain,
			Name:    requestConf.Name,
		})
	}

	backendConf := *DefaultBackendConf
	if diags := gohcl.DecodeBody(endpointConf.Remain, confCtx, &backendConf); diags.HasErrors() {
		return nil, diags
	}
	// TODO: redirect
	if endpointConf.Response == nil && len(proxies)+len(requests) == 0 { // && redirect == nil
		r := endpointConf.Remain.MissingItemRange()
		m := fmt.Sprintf("configuration error: endpoint %q requires at least one proxy, request, response or redirect block", endpointConf.Pattern)
		return nil, hcl.Diagnostics{&hcl.Diagnostic{
			Severity: hcl.DiagError,
			Summary:  m,
			Subject:  &r,
		}}
	}

	bodyLimit, err := parseBodyLimit(endpointConf.RequestBodyLimit)
	if err != nil {
		r := endpointConf.Remain.MissingItemRange()
		return nil, hcl.Diagnostics{&hcl.Diagnostic{
			Severity: hcl.DiagError,
			Summary:  "parsing endpoint request body limit: " + endpointConf.Pattern,
			Subject:  &r,
		}}
	}

	// TODO: determine request/backend_responses.*.body access in this context (all including backend) or for now:
	bufferOpts := eval.MustBuffer(endpointConf.Remain)
	if len(proxies)+len(requests) > 1 { // also buffer with more possible results
		bufferOpts |= eval.BufferResponse
	}

	apiName := ""
	if apiConf != nil {
		apiName = apiConf.Name
	}

	return &handler.EndpointOptions{
<<<<<<< HEAD
		APIName:      apiName,
		Bodies:       bodies,
		BufferOpts:   bufferOpts,
		Context:      endpointConf.Remain,
		Error:        errTpl,
		LogPattern:   endpointConf.Pattern,
		Proxies:      proxies,
		ReqBodyLimit: bodyLimit,
		Requests:     requests,
		Response:     response,
		ServerOpts:   serverOptions,
=======
		APIName:       apiName,
		Context:       endpointConf.Remain,
		Error:         errTpl,
		LogPattern:    endpointConf.Pattern,
		Proxies:       proxies,
		ReqBodyLimit:  bodyLimit,
		ReqBufferOpts: bufferOpts,
		Requests:      requests,
		Response:      response,
		ServerOpts:    serverOptions,
>>>>>>> 87bf1fa8
	}, nil
}<|MERGE_RESOLUTION|>--- conflicted
+++ resolved
@@ -76,18 +76,12 @@
 		errTpl = serverOptions.ServerErrTpl
 	}
 
-<<<<<<< HEAD
 	bodies := serverOptions.Bodies
 	if apiConf != nil {
 		bodies = append(bodies, apiConf.Remain)
 	}
 	bodies = append(bodies, endpointConf.Remain)
 
-	// blockBodies contains inner endpoint block remain bodies to determine req/res buffer options.
-	var blockBodies []hcl.Body
-
-=======
->>>>>>> 87bf1fa8
 	var response *producer.Response
 	// var redirect producer.Redirect // TODO: configure redirect block
 	proxies := make(producer.Proxies, 0)
@@ -162,29 +156,16 @@
 	}
 
 	return &handler.EndpointOptions{
-<<<<<<< HEAD
-		APIName:      apiName,
-		Bodies:       bodies,
-		BufferOpts:   bufferOpts,
-		Context:      endpointConf.Remain,
-		Error:        errTpl,
-		LogPattern:   endpointConf.Pattern,
-		Proxies:      proxies,
-		ReqBodyLimit: bodyLimit,
-		Requests:     requests,
-		Response:     response,
-		ServerOpts:   serverOptions,
-=======
 		APIName:       apiName,
+		Bodies:        bodies,
 		Context:       endpointConf.Remain,
 		Error:         errTpl,
 		LogPattern:    endpointConf.Pattern,
 		Proxies:       proxies,
 		ReqBodyLimit:  bodyLimit,
-		ReqBufferOpts: bufferOpts,
 		Requests:      requests,
 		Response:      response,
 		ServerOpts:    serverOptions,
->>>>>>> 87bf1fa8
+		ReqBufferOpts: bufferOpts,
 	}, nil
 }