package runtime

import (
	"fmt"

	"github.com/avenga/couper/cache"
	"github.com/sirupsen/logrus"

	"github.com/avenga/couper/config"
	"github.com/avenga/couper/config/runtime/server"
	"github.com/avenga/couper/errors"
	"github.com/avenga/couper/eval"
	"github.com/avenga/couper/handler"
	"github.com/avenga/couper/handler/producer"
	"github.com/hashicorp/hcl/v2"
	"github.com/hashicorp/hcl/v2/gohcl"
)

func newEndpointMap(srvConf *config.Server, serverOptions *server.Options) (endpointMap, error) {
	endpoints := make(endpointMap)

	apiBasePaths := make(map[string]struct{})

	for _, apiConf := range srvConf.APIs {
		basePath := serverOptions.APIBasePaths[apiConf]

		var filesBasePath, spaBasePath string
		if serverOptions.FilesBasePath != "" {
			filesBasePath = serverOptions.FilesBasePath
		}
		if serverOptions.SPABasePath != "" {
			spaBasePath = serverOptions.SPABasePath
		}

		isAPIBasePathUniqueToFilesAndSPA := basePath != filesBasePath && basePath != spaBasePath

		if _, ok := apiBasePaths[basePath]; ok {
			return nil, fmt.Errorf("API paths must be unique")
		}

		apiBasePaths[basePath] = struct{}{}

		for _, epConf := range apiConf.Endpoints {
			endpoints[epConf] = apiConf

			if epConf.Pattern == "/**" {
				isAPIBasePathUniqueToFilesAndSPA = false
			}
		}

		if isAPIBasePathUniqueToFilesAndSPA && len(newAC(srvConf, apiConf).List()) > 0 {
			endpoints[apiConf.CatchAllEndpoint] = apiConf
		}
	}

	for _, epConf := range srvConf.Endpoints {
		endpoints[epConf] = nil
	}

	return endpoints, nil
}

func newEndpointOptions(confCtx *hcl.EvalContext, endpointConf *config.Endpoint, apiConf *config.API,
	serverOptions *server.Options, log *logrus.Entry, proxyEnv bool, memStore *cache.MemoryStore) (*handler.EndpointOptions, error) {
	var errTpl *errors.Template

	if endpointConf.ErrorFile != "" {
		tpl, err := errors.NewTemplateFromFile(endpointConf.ErrorFile, log)
		if err != nil {
			return nil, err
		}
		errTpl = tpl
	} else if apiConf != nil {
		errTpl = serverOptions.APIErrTpls[apiConf]
	} else {
		errTpl = serverOptions.ServerErrTpl
	}

	bodies := serverOptions.Bodies
	if apiConf != nil {
		bodies = append(bodies, apiConf.Remain)
	}
	bodies = append(bodies, endpointConf.Remain)

	var response *producer.Response
	// var redirect producer.Redirect // TODO: configure redirect block
	proxies := make(producer.Proxies, 0)
	requests := make(producer.Requests, 0)

	if endpointConf.Response != nil {
		response = &producer.Response{
			Context: endpointConf.Response.Remain,
		}
	}

	for _, proxyConf := range endpointConf.Proxies {
		backend, berr := newBackend(confCtx, proxyConf.Backend, log, proxyEnv, memStore)
		if berr != nil {
			return nil, berr
		}
		proxyHandler := handler.NewProxy(backend, proxyConf.HCLBody(), log)
		p := &producer.Proxy{
			Name:      proxyConf.Name,
			RoundTrip: proxyHandler,
		}
		proxies = append(proxies, p)
	}

	for _, requestConf := range endpointConf.Requests {
		backend, berr := newBackend(confCtx, requestConf.Backend, log, proxyEnv, memStore)
		if berr != nil {
			return nil, berr
		}

		requests = append(requests, &producer.Request{
			Backend: backend,
			Context: requestConf.Remain,
			Name:    requestConf.Name,
		})
	}

	backendConf := *DefaultBackendConf
	if diags := gohcl.DecodeBody(endpointConf.Remain, confCtx, &backendConf); diags.HasErrors() {
		return nil, diags
	}
	// TODO: redirect
	if endpointConf.Response == nil && len(proxies)+len(requests) == 0 { // && redirect == nil
		r := endpointConf.Remain.MissingItemRange()
		m := fmt.Sprintf("configuration error: endpoint %q requires at least one proxy, request, response or redirect block", endpointConf.Pattern)
		return nil, hcl.Diagnostics{&hcl.Diagnostic{
			Severity: hcl.DiagError,
			Summary:  m,
			Subject:  &r,
		}}
	}

	bodyLimit, err := parseBodyLimit(endpointConf.RequestBodyLimit)
	if err != nil {
		r := endpointConf.Remain.MissingItemRange()
		return nil, hcl.Diagnostics{&hcl.Diagnostic{
			Severity: hcl.DiagError,
			Summary:  "parsing endpoint request body limit: " + endpointConf.Pattern,
			Subject:  &r,
		}}
	}

	// TODO: determine request/backend_responses.*.body access in this context (all including backend) or for now:
	bufferOpts := eval.MustBuffer(endpointConf.Remain)
	if len(proxies)+len(requests) > 1 { // also buffer with more possible results
		bufferOpts |= eval.BufferResponse
	}

	apiName := ""
	if apiConf != nil {
		apiName = apiConf.Name
	}

	return &handler.EndpointOptions{
<<<<<<< HEAD
		Bodies:        bodies,
=======
		APIName:       apiName,
>>>>>>> 0dd45e25
		Context:       endpointConf.Remain,
		Error:         errTpl,
		LogPattern:    endpointConf.Pattern,
		Proxies:       proxies,
		ReqBodyLimit:  bodyLimit,
		ReqBufferOpts: bufferOpts,
		Requests:      requests,
		Response:      response,
		ServerOpts:    serverOptions,
	}, nil
}<|MERGE_RESOLUTION|>--- conflicted
+++ resolved
@@ -156,11 +156,8 @@
 	}
 
 	return &handler.EndpointOptions{
-<<<<<<< HEAD
+		APIName:       apiName,
 		Bodies:        bodies,
-=======
-		APIName:       apiName,
->>>>>>> 0dd45e25
 		Context:       endpointConf.Remain,
 		Error:         errTpl,
 		LogPattern:    endpointConf.Pattern,
