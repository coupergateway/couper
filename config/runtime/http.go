package runtime

import (
	"os"
	"path/filepath"
	"time"

	"github.com/avenga/couper/config"
)

type Port string

type HostHandlers map[string]*ServerMux

type EntrypointHandlers map[Port]HostHandlers

// ServerMux represents the ServerMux struct.
type ServerMux struct {
	Server *config.Server
	Mux    *Mux
}

// HTTPConfig represents the configuration of the ingress HTTP server.
type HTTPConfig struct {
<<<<<<< HEAD
	HealthPath      string `env:"health_path"`
	ListenPort      int    `env:"default_port"`
	LogFormat       string `env:"log_format"`
	UseXFH          bool   `env:"xfh"`
	RequestIDFormat string `env:"request_id_format"`
	Timings         HTTPTimings
=======
	HealthPath string `env:"health_path"`
	ListenPort int    `env:"default_port"`
	UseXFH     bool   `env:"xfh"`
	Timings    HTTPTimings
>>>>>>> 70902735
}

type HTTPTimings struct {
	IdleTimeout       time.Duration
	ReadHeaderTimeout time.Duration
	// ShutdownDelay determines the time between marking the http server
	// as unhealthy and calling the final shutdown method which denies accepting new requests.
	ShutdownDelay time.Duration
	// ShutdownTimeout is the context duration for shutting down the http server. Running requests
	// gets answered and those which exceeded this timeout getting lost. In combination with
	// ShutdownDelay the load-balancer should have picked another instance already.
	ShutdownTimeout time.Duration
}

// DefaultConfig sets some defaults for runtime.
var DefaultConfig = &Config{
	File:      "couper.hcl",
	LogFormat: "common",
}

// DefaultHTTP sets some defaults for the ingress HTTP server.
var DefaultHTTP = &HTTPConfig{
	HealthPath: "/healthz",
	Timings: HTTPTimings{
		IdleTimeout:       time.Second * 60,
		ReadHeaderTimeout: time.Second * 10,
		ShutdownDelay:     time.Second * 5,
		ShutdownTimeout:   time.Second * 5,
	},
	ListenPort:      8080,
	RequestIDFormat: "common",
}

// NewHTTPConfig creates the server config which could be overridden in order:
// internal.defaults -> config.settings -> flag.args -> env.vars
func NewHTTPConfig(c *config.Gateway) *HTTPConfig {
	defaultConf := *DefaultHTTP
	conf := &defaultConf
	if c != nil && c.Settings != nil {
		conf.Merge(newHTTPConfigFrom(c.Settings))
	}

<<<<<<< HEAD
	set := flag.NewFlagSet("settings", flag.ContinueOnError)
	set.StringVar(&conf.HealthPath, "health-path", conf.HealthPath, "-health-path /healthz")
	set.StringVar(&conf.LogFormat, "log-format", conf.LogFormat, "-log-format json")
	set.IntVar(&conf.ListenPort, "p", conf.ListenPort, "-p 8080")
	set.BoolVar(&conf.UseXFH, "xfh", conf.UseXFH, "-xfh")
	set.StringVar(&conf.RequestIDFormat, "request-id-format", conf.RequestIDFormat, "-request-id-format uuid4")
	if err := set.Parse(args.Filter(set)); err != nil {
		return nil, err
	}

	envConf := &HTTPConfig{}
	env.Decode(envConf)
	return conf.Merge(envConf), nil
=======
	return conf
>>>>>>> 70902735
}

func newHTTPConfigFrom(s *config.Settings) *HTTPConfig {
	return &HTTPConfig{
<<<<<<< HEAD
		HealthPath:      s.HealthPath,
		ListenPort:      s.DefaultPort,
		LogFormat:       s.LogFormat,
		UseXFH:          s.XForwardedHost,
		RequestIDFormat: s.RequestIDFormat,
		Timings:         DefaultConfig.Timings,
=======
		HealthPath: s.HealthPath,
		ListenPort: s.DefaultPort,
		UseXFH:     s.XForwardedHost,
		Timings:    DefaultHTTP.Timings,
>>>>>>> 70902735
	}
}

func (c *HTTPConfig) Merge(o *HTTPConfig) *HTTPConfig {
	if o == nil {
		return c
	}

	if o.HealthPath != "" {
		c.HealthPath = o.HealthPath
	}

	if o.ListenPort != 0 {
		c.ListenPort = o.ListenPort
	}

	if o.UseXFH != c.UseXFH {
		c.UseXFH = o.UseXFH
	}

	if o.RequestIDFormat != "" {
		c.RequestIDFormat = o.RequestIDFormat
	}

	return c
}

func SetWorkingDirectory(configFile string) (string, error) {
	if err := os.Chdir(filepath.Dir(configFile)); err != nil {
		return "", err
	}
	return os.Getwd()
}<|MERGE_RESOLUTION|>--- conflicted
+++ resolved
@@ -22,19 +22,11 @@
 
 // HTTPConfig represents the configuration of the ingress HTTP server.
 type HTTPConfig struct {
-<<<<<<< HEAD
 	HealthPath      string `env:"health_path"`
 	ListenPort      int    `env:"default_port"`
-	LogFormat       string `env:"log_format"`
 	UseXFH          bool   `env:"xfh"`
-	RequestIDFormat string `env:"request_id_format"`
-	Timings         HTTPTimings
-=======
-	HealthPath string `env:"health_path"`
-	ListenPort int    `env:"default_port"`
-	UseXFH     bool   `env:"xfh"`
-	Timings    HTTPTimings
->>>>>>> 70902735
+  RequestIDFormat string `env:"request_id_format"`
+  Timings         HTTPTimings
 }
 
 type HTTPTimings struct {
@@ -76,41 +68,17 @@
 	if c != nil && c.Settings != nil {
 		conf.Merge(newHTTPConfigFrom(c.Settings))
 	}
-
-<<<<<<< HEAD
-	set := flag.NewFlagSet("settings", flag.ContinueOnError)
-	set.StringVar(&conf.HealthPath, "health-path", conf.HealthPath, "-health-path /healthz")
-	set.StringVar(&conf.LogFormat, "log-format", conf.LogFormat, "-log-format json")
-	set.IntVar(&conf.ListenPort, "p", conf.ListenPort, "-p 8080")
-	set.BoolVar(&conf.UseXFH, "xfh", conf.UseXFH, "-xfh")
-	set.StringVar(&conf.RequestIDFormat, "request-id-format", conf.RequestIDFormat, "-request-id-format uuid4")
-	if err := set.Parse(args.Filter(set)); err != nil {
-		return nil, err
-	}
-
-	envConf := &HTTPConfig{}
-	env.Decode(envConf)
-	return conf.Merge(envConf), nil
-=======
+  
 	return conf
->>>>>>> 70902735
 }
 
 func newHTTPConfigFrom(s *config.Settings) *HTTPConfig {
 	return &HTTPConfig{
-<<<<<<< HEAD
 		HealthPath:      s.HealthPath,
 		ListenPort:      s.DefaultPort,
-		LogFormat:       s.LogFormat,
 		UseXFH:          s.XForwardedHost,
-		RequestIDFormat: s.RequestIDFormat,
-		Timings:         DefaultConfig.Timings,
-=======
-		HealthPath: s.HealthPath,
-		ListenPort: s.DefaultPort,
-		UseXFH:     s.XForwardedHost,
-		Timings:    DefaultHTTP.Timings,
->>>>>>> 70902735
+    RequestIDFormat: s.RequestIDFormat,
+		Timings:         DefaultHTTP.Timings,
 	}
 }
 
