--- conflicted
+++ resolved
@@ -36,37 +36,9 @@
 	BindAddresses   map[string]string
 	Certificate     []byte
 
-<<<<<<< HEAD
-	CAFile                    string `hcl:"ca_file,optional" docs:"Adds the given PEM encoded CA certificate to the existing system certificate pool for all outgoing connections."`
-	AcceptForwardedURL        List   `hcl:"accept_forwarded_url,optional" docs:"Which {X-Forwarded-*} request HTTP header fields should be accepted to change the [request variables](../variables#request) {url}, {origin}, {protocol}, {host}, {port}. Valid values: {\"proto\"}, {\"host\"} and {\"port\"}. The port in a {X-Forwarded-Port} header takes precedence over a port in {X-Forwarded-Host}. Affects relative URL values for [{sp_acs_url}](saml) attribute and {redirect_uri} attribute within [{beta_oauth2}](oauth2) and [{oidc}](oidc)."`
-	BindAddress               string `hcl:"bind_address,optional" docs:"A comma-separated list of addresses to bind." default:"*"`
-	DefaultPort               int    `hcl:"default_port,optional" docs:"Port which will be used if not explicitly specified per host within the [{hosts}](server) attribute." default:"8080"`
-	Environment               string `hcl:"environment,optional" docs:"The [environment](../command-line#basic-options) Couper is to run in."`
-	HealthPath                string `hcl:"health_path,optional" docs:"Health path for all configured servers and ports." default:"/healthz"`
-	LogFormat                 string `hcl:"log_format,optional" docs:"Tab/field based colored logs or JSON logs: {\"common\"} or {\"json\"}." default:"common"`
-	LogLevel                  string `hcl:"log_level,optional" docs:"Sets the log level: {\"panic\"}, {\"fatal\"}, {\"error\"}, {\"warn\"}, {\"info\"}, {\"debug\"}, {\"trace\"}." default:"info"`
-	LogPretty                 bool   `hcl:"log_pretty,optional" docs:"Global option for {json} log format which pretty prints with basic key coloring."`
-	NoProxyFromEnv            bool   `hcl:"no_proxy_from_env,optional" docs:"Disables the connect hop to configured [proxy via environment](https://godoc.org/golang.org/x/net/http/httpproxy)."`
-	PProf                     bool   `hcl:"pprof,optional" docs:"Enables [profiling](https://github.com/google/pprof/blob/main/doc/README.md#pprof)."`
-	PProfPort                 int    `hcl:"pprof_port,optional" docs:"Port for profiling interface." default:"6060"`
-	RequestIDAcceptFromHeader string `hcl:"request_id_accept_from_header,optional" docs:"Client request HTTP header field that transports the {request.id} which Couper takes for logging and transport to the backend (if configured)."`
-	RequestIDBackendHeader    string `hcl:"request_id_backend_header,optional" docs:"HTTP header field which Couper uses to transport the {request.id} to the backend." default:"Couper-Request-ID"`
-	RequestIDClientHeader     string `hcl:"request_id_client_header,optional" docs:"HTTP header field which Couper uses to transport the {request.id} to the client." default:"Couper-Request-ID"`
-	RequestIDFormat           string `hcl:"request_id_format,optional" docs:"If set to {\"uuid4\"} an RFC 4122 UUID is used for {request.id} and related log fields. Valid values: {\"common\"} or {\"uuid4\"}." default:"common"`
-	SecureCookies             string `hcl:"secure_cookies,optional" docs:"If set to {\"strip\"}, the {Secure} flag is removed from all {Set-Cookie} HTTP header fields. Valid values: {\"\"} or {\"strip\"}." default:"\u200C"`
-	SendServerTimings         bool   `hcl:"server_timing_header,optional" docs:"If enabled, Couper includes an additional [Server-Timing](https://developer.mozilla.org/en-US/docs/Web/HTTP/Headers/Server-Timing) HTTP response header field detailing connection and transport relevant metrics for each backend request."`
-	TLSDevProxy               List   `hcl:"https_dev_proxy,optional" docs:"TLS port mappings to define the TLS listen port and the target one. Self-signed certificates will be generated on the fly based on the given hostname. Certificates will be held in memory."`
-	TelemetryMetrics          bool   `hcl:"beta_metrics,optional" docs:"Enables the Prometheus [metrics](/observation/metrics) exporter."`
-	TelemetryMetricsEndpoint  string `hcl:"beta_metrics_endpoint,optional" docs:"" default:""`
-	TelemetryMetricsExporter  string `hcl:"beta_metrics_exporter,optional" docs:"" default:""`
-	TelemetryMetricsPort      int    `hcl:"beta_metrics_port,optional" docs:"Prometheus exporter listen port." default:"9090"`
-	TelemetryServiceName      string `hcl:"beta_service_name,optional" docs:"Service name which applies to the {service_name} metric labels." default:"couper"`
-	TelemetryTraces           bool   `hcl:"beta_traces,optional" docs:"" default:""`
-	TelemetryTracesEndpoint   string `hcl:"beta_traces_endpoint,optional" docs:"" default:""`
-	XForwardedHost            bool   `hcl:"xfh,optional" docs:"Whether to use the {X-Forwarded-Host} header as the request host."`
-=======
+	AcceptForwardedURL            List   `hcl:"accept_forwarded_url,optional" docs:"Which {X-Forwarded-*} request HTTP header fields should be accepted to change the [request variables](../variables#request) {url}, {origin}, {protocol}, {host}, {port}. Valid values: {\"proto\"}, {\"host\"} and {\"port\"}. The port in a {X-Forwarded-Port} header takes precedence over a port in {X-Forwarded-Host}. Affects relative URL values for [{sp_acs_url}](saml) attribute and {redirect_uri} attribute within [{beta_oauth2}](oauth2) and [{oidc}](oidc)."`
+	BindAddress                   string `hcl:"bind_address,optional" docs:"A comma-separated list of addresses to bind." default:"*"`
 	CAFile                        string `hcl:"ca_file,optional" docs:"Adds the given PEM encoded CA certificate to the existing system certificate pool for all outgoing connections."`
-	AcceptForwardedURL            List   `hcl:"accept_forwarded_url,optional" docs:"Which {X-Forwarded-*} request HTTP header fields should be accepted to change the [request variables](../variables#request) {url}, {origin}, {protocol}, {host}, {port}. Valid values: {\"proto\"}, {\"host\"} and {\"port\"}. The port in a {X-Forwarded-Port} header takes precedence over a port in {X-Forwarded-Host}. Affects relative URL values for [{sp_acs_url}](saml) attribute and {redirect_uri} attribute within [{beta_oauth2}](oauth2) and [{oidc}](oidc)."`
 	DefaultPort                   int    `hcl:"default_port,optional" docs:"Port which will be used if not explicitly specified per host within the [{hosts}](server) attribute." default:"8080"`
 	Environment                   string `hcl:"environment,optional" docs:"The [environment](../command-line#basic-options) Couper is to run in."`
 	HealthPath                    string `hcl:"health_path,optional" docs:"Health path for all configured servers and ports." default:"/healthz"`
@@ -89,11 +61,10 @@
 	TelemetryMetricsPort          int    `hcl:"beta_metrics_port,optional" docs:"Prometheus exporter listen port." default:"9090"`
 	TelemetryServiceName          string `hcl:"beta_service_name,optional" docs:"Service name which applies to the {service_name} metric labels." default:"couper"`
 	TelemetryTraces               bool   `hcl:"beta_traces,optional" docs:"" default:""`
+	TelemetryTracesEndpoint       string `hcl:"beta_traces_endpoint,optional" docs:"" default:""`
+	TelemetryTracesTrustParent    bool   `hcl:"beta_traces_trust_parent,optional" docs:"" default:""`
 	TelemetryTracesWithParentOnly bool   `hcl:"beta_traces_parent_only,optional" docs:"" default:""`
-	TelemetryTracesTrustParent    bool   `hcl:"beta_traces_trust_parent,optional" docs:"" default:""`
-	TelemetryTracesEndpoint       string `hcl:"beta_traces_endpoint,optional" docs:"" default:""`
 	XForwardedHost                bool   `hcl:"xfh,optional" docs:"Whether to use the {X-Forwarded-Host} header as the request host."`
->>>>>>> d9e4298b
 }
 
 func NewDefaultSettings() *Settings {
