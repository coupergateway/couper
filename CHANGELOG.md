# Couper Changelog

## [Unreleased](https://github.com/avenga/couper/compare/1.6...master)

Unreleased changes are available as `avenga/couper:edge` container.

* **Added**
  * [`custom_log_fields`](./docs/LOGS.md#custom-logging) attribute to be able to describe a user defined map for `custom` log field enrichment ([#388](https://github.com/avenga/couper/pull/388))
  * * The `user` as context variable from a [Basic Auth](./docs/REFERENCE.md#basic-auth-block) is now accessable via `request.context.<label>.user` for successfully authenticated requests ([#402](https://github.com/avenga/couper/pull/402))
  * [`jwt` block](./docs/REFERENCE.md#jwt-block)/[`jwt_signing_profile` block](./docs/REFERENCE.md#jwt-signing-profile-block) with ECDSA support ([#401](https://github.com/avenga/couper/issues/401))

* **Changed**
  * Missing [scope or roles claims](./docs/REFERENCE.md#jwt-block), or scope or roles claim with unsupported values are now ignored instead of causing an error ([#380](https://github.com/avenga/couper/issues/380))
  * Improved the validation for unique keys in all map-attributes in the config ([#403](https://github.com/avenga/couper/pull/403))
<<<<<<< HEAD
  * Unbeta [OIDC block](./docs/REFERENCE.md#oidc-block). The old block name is still usable with Couper 1.7, but will no longer work with Couper 1.8. ([#400](https://github.com/avenga/couper/pull/400))
  * Unbeta the `oauth2_authorization_url()` and `oauth2_verifier()` [function](./docs/REFERENCE.md#functions). The prefix is changed from `beta_oauth_...` to `oauth2_...`. The old function names are still usable with Couper 1.7, but will no longer work with Couper 1.8. ([#400](https://github.com/avenga/couper/pull/400))
=======
  * The access control for the OIDC redirect endpoint ([`beta_oidc` block](./docs/REFERENCE.md#oidc-block-beta)) now verifies ID token signatures ([#404](https://github.com/avenga/couper/pull/404))
>>>>>>> 9118053d

* **Fixed**
  * build-date configuration for binary and docker builds ([#396](https://github.com/avenga/couper/pull/396))
  * exclude file descriptor limit startup-logs for Windows ([#396](https://github.com/avenga/couper/pull/396), [#383](https://github.com/avenga/couper/pull/383))
  * possible race conditions while updating JWKS for the [JWT access control](./docs/REFERENCE.md#jwt-block) ([#398](https://github.com/avenga/couper/pull/398))
  * panic while accessing primitive variables with a key ([#377](https://github.com/avenga/couper/issues/377))

* **Dependencies**
  * Update modules for [OpenAPI](./docs/REFERENCE.md#openapi-block) validation ([#399](https://github.com/avenga/couper/pull/399))
    * `github.com/getkin/kin-openapi v0.49.0` => `github.com/getkin/kin-openapi v0.83.0`

---

## [1.6](https://github.com/avenga/couper/releases/tag/1.6)

* **Added**
  * Register `default` function as `coalesce` alias ([#356](https://github.com/avenga/couper/pull/356))
  * New HCL function [`relative_url()`](./docs/REFERENCE.md#functions) ([#361](https://github.com/avenga/couper/pull/361))
  * Log file descriptor limit at startup ([#383](https://github.com/avenga/couper/pull/383))
  * [`error_handler`](/docs/ERRORS.md) block support for `api` and `endpoint` blocks ([#317](https://github.com/avenga/couper/pull/317))
    * Enables reacting to additional [error types](/docs/ERRORS.md#error-types): `beta_scope`, `beta_insufficient_scope` and `beta_operation_denied`
  * `split()` and `substr()` [functions](./docs/REFERENCE.md#functions) ([#390](https://github.com/avenga/couper/pull/390))
  * hcl syntax verification for our configuration file ([#296](https://github.com/avenga/couper/pull/296)), ([#168](https://github.com/avenga/couper/issues/168)), ([#188](https://github.com/avenga/couper/issues/188))
    * validate against the schema and additional requirements
    * available as [`verify`](docs/CLI.md) command too

* **Changed**
  * [`server` block](./docs/REFERENCE.md#server-block) label is now optional, [`api` block](./docs/REFERENCE.md#api-block) may be labelled ([#358](https://github.com/avenga/couper/pull/358))
  * Timings in logs are now numeric values ([#367](https://github.com/avenga/couper/issues/367))

* **Fixed**
  * Handling of [`accept_forwarded_url`](./docs/REFERENCE.md#settings-block) "host" if `H-Forwarded-Host` request header field contains a port ([#360](https://github.com/avenga/couper/pull/360))
  * Setting `Vary` response header fields for [CORS](./docs/REFERENCE.md#cors-block) ([#362](https://github.com/avenga/couper/pull/362))
  * Use of referenced backends in [OAuth2 CC Blocks](./docs/REFERENCE.md#oauth2-cc-block) ([#321](https://github.com/avenga/couper/issues/321))
  * [CORS](./docs/REFERENCE.md#cors-block) preflight requests are not blocked by access controls anymore ([#366](https://github.com/avenga/couper/pull/366))
  * Reduced memory usage for backend response bodies which just get piped to the client and are not required to be read by Couper due to a variable references ([#375](https://github.com/avenga/couper/pull/375))
    * However, if a huge message body is passed and additionally referenced via e.g. `json_body`, Couper may require a lot of memory for storing the data structure.
  * For each SAML attribute listed in [`array_attributes`](./docs/REFERENCE.md#saml-block) at least an empty array is created in `request.context.<label>.attributes.<name>` ([#369](https://github.com/avenga/couper/pull/369))
  * HCL: Missing support for RelativeTraversalExpr, IndexExpr, UnaryOpExpr ([#389](https://github.com/avenga/couper/pull/389))
  * HCL: Missing support for different variable index key types ([#391](https://github.com/avenga/couper/pull/391))
  * [OIDC](./docs/REFERENCE.md#oidc-block): rejecting an ID token lacking an `aud` claim or with a `null` value `aud` ([#393](https://github.com/avenga/couper/pull/393))

## [1.5](https://github.com/avenga/couper/releases/tag/1.5)

* **Added**
  * `Accept: application/json` request header to the OAuth2 token request, in order to make the Github token endpoint respond with a JSON token response ([#307](https://github.com/avenga/couper/pull/307))
  * Documentation of [logs](docs/LOGS.md) ([#310](https://github.com/avenga/couper/pull/310))
  * `signing_ttl` and `signing_key`/`signing_key_file` to [`jwt` block](./docs/REFERENCE.md#jwt-block) for use with [`jwt_sign()` function](#functions) ([#309](https://github.com/avenga/couper/pull/309))
  * `jwks_url` and `jwks_ttl` to [`jwt` block](./docs/REFERENCE.md#jwt-block) ([#312](https://github.com/avenga/couper/pull/312))
  * `token_value` attribute in [`jwt` block](./docs/REFERENCE.md#jwt-block) ([#345](https://github.com/avenga/couper/issues/345))
  * `headers` attribute in [`jwt_signing_profile` block](./docs/REFERENCE.md#jwt-signing-profile-block) ([#329](https://github.com/avenga/couper/issues/329))

* **Changed**
  * Organized log format fields for uniform access and upstream log ([#300](https://github.com/avenga/couper/pull/300))
  * `claims` in a [`jwt` block](./docs/REFERENCE.md#jwt-block) are now evaluated per request, so that [`request` properties](./docs/REFERENCE.md#request) can be used as required claim values ([#314](https://github.com/avenga/couper/pull/314))
  * how Couper handles missing variables during context evaluation ([#255](https://github.com/avenga/couper/pull/225))
    * Previously missing elements results in evaluation errors and expressions like `set_response_headers` failed completely instead of one key/value pair.
      The evaluation has two steps now and will look up variables first and prepares the given expression to return `Nil` as fallback.

* **Fixed**
  * Key for storing and reading [OpenID configuration](./docs/REFERENCE.md#oidc-block) ([#319](https://github.com/avenga/couper/pull/319))

* [**Beta**](./docs/BETA.md)
  * `beta_scope_claim` attribute to [`jwt` block](./docs/REFERENCE.md#jwt-block); `beta_scope` attribute to [`api`](./docs/REFERENCE.md#api-block) and [`endpoint` block](./docs/REFERENCE.md#endpoint-block)s; [error types](./docs/ERRORS.md#error-types) `beta_operation_denied` and `beta_insufficient_scope` ([#315](https://github.com/avenga/couper/pull/315))
  * `beta_roles_claim` and `beta_roles_map` attributes to [`jwt` block](./docs/REFERENCE.md#jwt-block) ([#325](https://github.com/avenga/couper/pull/325)) ([#338](https://github.com/avenga/couper/pull/338)) ([#352](https://github.com/avenga/couper/pull/352))
  * Metrics: [Prometheus exporter](./docs/METRICS.md) ([#295](https://github.com/avenga/couper/pull/295))

* **Dependencies**
  * build with go 1.17 ([#331](https://github.com/avenga/couper/pull/331))

## [1.4](https://github.com/avenga/couper/releases/tag/1.4)

Release date: 2021-08-26

This release introduces [_Beta Features_](./docs/BETA.md). We use beta features to develop and experiment with new, complex features for you while still being able to maintain our compatibility promise. You can see beta features as a feature preview. To make users aware that a beta feature is used their configuration items are prefixed with `beta_`.

The first beta features incorporate the OAuth2 functionality into the Access Control capabilities of Couper. The [`beta_oauth2 {}` block](./docs/REFERENCE.md#oauth2-ac-block-beta) implements OAuth2 Authorization Code Grant Flows. The companion block [`beta_oidc {}`](./docs/REFERENCE.md#oidc-block) implements [OIDC](https://openid.net/connect/), which allows simple integration of 3rd-party systems such as Google, Github or Keycloak for SSO (Single-Sign-On).

Together with transparent [Websockets](docs/REFERENCE.md#websockets-block) support that you can enable in your `proxy {}` block, you can guard existing Web applications with Couper via OIDC.

To aid observability of your setups, Couper sends its request ID as the `Couper-Request-Id` HTTP header in both backend requests and client responses. This makes it possible to trace events and correlate logs throughout the service chain. Couper can also accept a request ID generated by a downstream system like for example a load balancer. Like all [settings](./docs/REFERENCE.md#settings-block), these can be configured in the config, as [command line flag](./docs/CLI.md) or via [environment variables](./DOCKER.md#environment-options).

Load balancers or ingress services often provide `X-Forwarded-Host` headers. Couper can be configured to use these to change the properties of the `request` variable. This allows a Couper configuration to adapt to the run time environment, for example to create a back link for OIDC or SAML authorization requests with the `request.origin` variable.

If your applications are running in multiple setups, like testing and production environments, there will likely be more parameters that you want to have configurable. Backend origins, user names, credentials, timeouts, all that could be nice to be changed without a new deployment. Couper supports using environment variables with `env.VAR`-like expressions. Now, Couper can also provide [default values](./docs/REFERENCE.md#defaults-block) for those variables. This makes it easy to have values configurable without the need to provide values outside of Couper (e.g. in Kubernetes). Our [env vars example](https://github.com/avenga/couper-examples/blob/master/env-var/) shows that in action.

* **Added**
  * `environment_variables` map in the [`defaults`](./docs/REFERENCE.md#defaults-block) block to define default values for environment variables ([#271](https://github.com/avenga/couper/pull/271))
  * [`https-dev-proxy` option](./docs/REFERENCE.md#settings-block) creates a TLS server listing on the given TLS port. Requests are forwarded to the given `server` port. The certificate is generated on-the-fly. This function is intended for local development setups to support browser features requiring HTTPS connections, such as secure cookies. ([#281](https://github.com/avenga/couper/pull/281))
  * [`websockets`](docs/REFERENCE.md#websockets-block) option in `proxy` block enables transparent websocket support when proxying to upstream backends ([#198](https://github.com/avenga/couper/issues/198))
  * Client request [variables](./docs/REFERENCE.md#request) `request.url`, `request.origin`, `request.protocol`, `request.host` and `request.port` ([#255](https://github.com/avenga/couper/pull/255))
  * [Run option](./docs/CLI.md#run-options) `-accept-forwarded-url` and [setting](./docs/REFERENCE.md#settings-block) `accept_forwarded_url` to accept `proto`, `host`, or `port` from `X-Forwarded-Proto`, `X-Forwarded-Host` or `X-Forwarded-Port` request headers ([#255](https://github.com/avenga/couper/pull/255))
  * Couper sends its request ID as `Couper-Request-Id` HTTP header in backend requests and client responses. This can be configured with the `request_id_backend_header` and `request_id_client_header` [settings](./docs/REFERENCE.md#settings-block) ([#268](https://github.com/avenga/couper/pull/268))
  * [`request_id_accept_from_header` setting](./docs/REFERENCE.md#settings-block) configures Couper to use a downstream request ID instead of generating its own in order to help correlating log events across services ([#268](https://github.com/avenga/couper/pull/268))
  * [`couper.version` variable](docs/REFERENCE.md#couper) ([#274](https://github.com/avenga/couper/pull/274))
  * `protocol`, `host`, `port`, `origin`, `body`, `json_body` to [`backend_requests` variable](./docs/REFERENCE.md#backend_requests) ([#278](https://github.com/avenga/couper/pull/278))
  * Locking to avoid concurrent requests to renew [OAuth2 Client Credentials](./docs/REFERENCE.md#oauth2-cc-block) access tokens ([#270](https://github.com/avenga/couper/issues/270))
  * `log-level` in the [`settings`](./docs/REFERENCE.md#settings-block) block to define when a log is printed ([#306](https://github.com/avenga/couper/pull/306))

* **Changed**
  * The `sp_acs_url` in the [SAML Block](./docs/REFERENCE.md#saml-block) may now be relative ([#265](https://github.com/avenga/couper/pull/265))

* **Fixed**
  * No GZIP compression for small response bodies ([#186](https://github.com/avenga/couper/issues/186))
  * Missing error type for [request](docs/REFERENCE.md#request-block)/[response](docs/REFERENCE.md#response-block) body, json_body or form_body related HCL evaluation errors ([#276](https://github.com/avenga/couper/pull/276))
  * [`request.url`](./docs/REFERENCE.md#request) and [`backend_requests.<label>.url`](./docs/REFERENCE.md#backend_requests) now contain a query string if present ([#278](https://github.com/avenga/couper/pull/278))
  * [`backend_responses.<label>.status`](./docs/REFERENCE.md#backend_responses) is now integer ([#278](https://github.com/avenga/couper/pull/278))
  * [`backend_requests.<label>.form_body`](./docs/REFERENCE.md#backend_requests) was always empty ([#278](https://github.com/avenga/couper/pull/278))
  * Documentation of [`request.query.<name>`](./docs/REFERENCE.md#request) ([#278](https://github.com/avenga/couper/pull/278))
  * Missing access log on some error cases ([#267](https://github.com/avenga/couper/issues/267))
  * Panic during backend origin / url usage with previous parse error ([#206](https://github.com/avenga/couper/issues/206))
  * [Basic Auth](./docs/REFERENCE.md#basic-auth-block) did not work if only the `htpasswd_file` attribute was defined ([#293](https://github.com/avenga/couper/pull/293))
  * Missing error handling for backend gzip header reads ([#291](https://github.com/avenga/couper/pull/291))
  * ResponseWriter fallback for possible statusCode 0 writes ([#291](https://github.com/avenga/couper/pull/291))
  * ResponseWriter buffer behaviour; prepared chunk writes ([#301](https://github.com/avenga/couper/pull/301))
  * Proper client-request canceling ([#294](https://github.com/avenga/couper/pull/294))

* [**Beta**](./docs/BETA.md)
  * OAuth2 Authorization Code Grant Flow: [`beta_oauth2 {}` block](./docs/REFERENCE.md#oauth2-ac-block-beta);  [`beta_oauth_authorization_url()`](./docs/REFERENCE.md#functions) and [`beta_oauth_verifier()`](./docs/REFERENCE.md#functions) ([#247](https://github.com/avenga/couper/pull/247))
  * OIDC Authorization Code Grant Flow: [`beta_oidc {}` block](./docs/REFERENCE.md#oidc-block) ([#273](https://github.com/avenga/couper/pull/273))

## [1.3.1](https://github.com/avenga/couper/compare/1.3...1.3.1)

* **Changed**
  * `Error` log-level for upstream responses with status `500` to `Info` log-level ([#258](https://github.com/avenga/couper/pull/258))

* **Fixed**
  * Missing support for `set_response_status` within a plain `error_handler` block ([#257](https://github.com/avenga/couper/pull/257))
  * Panic in jwt_sign() and saml_sso_url() functions without proper configuration ([#243](https://github.com/avenga/couper/issues/243))

## [1.3](https://github.com/avenga/couper/compare/1.2...1.3)

* **Added**
  * Modifier (`set/add/remove_form_params`) for the form parameters ([#223](https://github.com/avenga/couper/pull/223))
  * Modifier (`set_response_status`) to be able to modify the response HTTP status code ([#250](https://github.com/avenga/couper/pull/250))

* **Changed**
  * Stronger configuration check for `path` and `path_prefix` attributes, possibly resulting in configuration errors ([#232](https://github.com/avenga/couper/pull/232))
  * Modifier (`set/add/remove_response_headers`) is available for `api`, `files`, `server` and `spa` block, too ([#248](https://github.com/avenga/couper/pull/248))

* **Fixed**
  * The `path` field in the backend log ([#232](https://github.com/avenga/couper/pull/232))
  * Upstream requests with a known body-size have a `Content-Length` HTTP header field instead of `Transfer-Encoding: chunked` ([#163](https://github.com/avenga/couper/issues/163))
  * Exit endpoint if an error is occurred in `request` or `proxy` instead of processing a defined `response` ([#233](https://github.com/avenga/couper/pull/233))

## [1.2](https://github.com/avenga/couper/compare/1.1.1...1.2)

Release date: 2021-05-19

The most important feature of Couper 1.2 is the introduction of _custom
error handling_ in form of the [`error_handler`](/docs/ERRORS.md) block.
You can now register error handlers for [error types](/docs/ERRORS.md#error-types). Instead of the standard `error_file` template,
you can flexibly respond with arbitrary `response`s. `error_handler` is allowed in access control blocks (`jwt`, `saml2` …), where you
could e.g. handle missing tokens with a redirect-to-login. In the
future, `error_handler` will be usable in more config areas. Refer to
the [example](https://github.com/avenga/couper-examples/tree/master/error-handling-ba)
if you want to see it in action.

* **Added**
  * `error_handler` block for access controls ([#140](https://github.com/avenga/couper/pull/140))
  * `backend_responses.*.body` variable for accessing raw response body content ([#182](https://github.com/avenga/couper/issues/182))
  * more `oauth2` config options: `scope` and `token_endpoint_auth_method` (`client_secret_basic` or `client_secret_post`) ([#219](https://github.com/avenga/couper/pull/219), [#220](https://github.com/avenga/couper/pull/220))

* **Changed**
  * `saml2` fallback to `nameid-format:unspecified` ([#217](https://github.com/avenga/couper/pull/217))
  * `basic_auth` always responds with status code `401` ([#227](https://github.com/avenga/couper/pull/227))
  * `openapi` resolves relative server URLs to the current backend origin ([#230](https://github.com/avenga/couper/pull/230))

* **Fixed**
  * Fix `/healthz` route when called with `accept-encoding: gzip` ([#222](https://github.com/avenga/couper/pull/222))
  * Don't panic over duplicate access control definitions, log error instead ([#221](https://github.com/avenga/couper/pull/221))
  * Response for missing routes should have status code `404` ([#224](https://github.com/avenga/couper/pull/224))
  * Fix possible race-condition with concurrent `openapi` validations ([#231](https://github.com/avenga/couper/pull/231))
  * Fix use of server URLs without port in `openapi` ([#230](https://github.com/avenga/couper/pull/230))

## [1.1.1](https://github.com/avenga/couper/compare/1.1...1.1.1)

Release date: 2021-04-21

* **Fixed**
  * Endpoint responses are written and logged with correct status-code ([#216](https://github.com/avenga/couper/issues/216))
    * affected: a plain `response` without any additional headers or body configuration

## [1.1](https://github.com/avenga/couper/compare/1.0...1.1)

Release date: 2021-04-16

* **Fixed**
  * allow more +json mime types ([#207](https://github.com/avenga/couper/pull/207))
    * determines if ja request/response body gets parsed and provided as `json_body` variable
  * missing check for empty endpoint path patterns ([#211](https://github.com/avenga/couper/pull/211))
  * protected API (base)paths returns status 401 instead of 404 if a protected route was not found ([#211](https://github.com/avenga/couper/pull/211))
  * jwt source config definition ([#210](https://github.com/avenga/couper/issues/210))
  * missing inner context on context copy
  * possible panic for unhandled error template write errors ([#205](https://github.com/avenga/couper/pull/205))
  * backend reference usage with string label ([#189](https://github.com/avenga/couper/issues/189))
  * cli argument filtering ([#204](https://github.com/avenga/couper/issues/204))
  * misleading jwt rsa key error ([#203](https://github.com/avenga/couper/issues/203))
  * watch handling on stat errors ([#202](https://github.com/avenga/couper/pull/202))

* **Changed**
  * Change access control validation logging ([#199](https://github.com/avenga/couper/issues/199))
    * log the first occurred error instead of an array

* **Added**
  * Add OAuth2 token request retry option  ([#167](https://github.com/avenga/couper/issues/167)) ([#209](https://github.com/avenga/couper/issues/209))

## [1.0](https://github.com/avenga/couper/compare/0.9...1.0)

Release date: 2021-04-09

* **Added**
  * `couper help` and usage documentation ([#187](https://github.com/avenga/couper/issues/187))

* **Changed**
  * Ensure unique keys for set_* and add_* attributes ([#183](https://github.com/avenga/couper/pull/183))
  * split docker entrypoint and command ([#192](https://github.com/avenga/couper/issues/192))

* **Fixed**
  * Fix missing `backend.origin` attribute url validation ([#191](https://github.com/avenga/couper/issues/191))

## [0.9](https://github.com/avenga/couper/compare/0.8...0.9)

Release date: 2021-04-08

* **Fixed**
  * Log option for `json` formatted logs: ([#176](https://github.com/avenga/couper/issues/176))
    * configured parent key applies to (almost) all log fields

* **Changed**
  * Change variable names to more user-friendly ones ([#180](https://github.com/avenga/couper/issues/180)):
    * `req` -> `request`
    * `ctx` -> `context`
    * `bereq` -> *removed*
    * `beresp` -> *removed*
    * `bereqs` -> `backend_requests`
    * `beresps` -> `backend_responses`
  * Log option for parent fields are 'global' now ([#176](https://github.com/avenga/couper/issues/176))
    * `COUPER_ACCESS_LOG_PARENT_FIELD`, `COUPER_BACKEND_LOG_PARENT_FIELD` -> `COUPER_LOG_PARENT_FIELD`

* **Added**
  * watch option for given Couper configuration file ([#24](https://github.com/avenga/couper/issues/24))
    * use `-watch` or via environment `COUPER_WATCH=true` to watch for file changes
  * log option pretty print for `json` log-format ([#179](https://github.com/avenga/couper/pull/179))
    * `-log-pretty` to enable formatted and key colored logs

## [0.8](https://github.com/avenga/couper/compare/0.7.0...v0.8)

Release date: 2021-04-06

* **Fixed**
  * Some possible race conditions in combination with multiple `proxy` and/or `request`
  definitions are fixed ([#157](https://github.com/avenga/couper/issues/177)) ([#160](https://github.com/avenga/couper/issues/160))
  * Log endpoint related recovered panics
  * CORS behaviour: result is now only dependent on the config, not the actual request; fixed Vary headers ([#173](https://github.com/avenga/couper/issues/173))
  * Fix json type assumption ([#177](https://github.com/avenga/couper/issues/177))
    * `req.json_body` result is an empty object for specific types ([#165](https://github.com/avenga/couper/issues/165))
    * Empty json array encodes to `null`. ([#162](https://github.com/avenga/couper/issues/162))
  * Fix missing string conversion for evaluated number values ([#175](https://github.com/avenga/couper/issues/175))
  * Loading optional labels of same type
  * multiplexer behaviour with multiple servers and hosts ([#161](https://github.com/avenga/couper/issues/161))
  * Fix missing access_control for file handler ([#169](https://github.com/avenga/couper/issues/169))
  * 404 behaviour for access controlled endpoints:
  deny instead of 404 if the request matches the related base_path ([#143](https://github.com/avenga/couper/issues/143))

* **Changed**
  * Rename log type for backend requests: `couper_upstream` -> `couper_backend` ([#159](https://github.com/avenga/couper/pull/159)) ([#172](https://github.com/avenga/couper/pull/172))
  * Rename `post` variable to `form_body` ([#158](https://github.com/avenga/couper/pull/158))

* **Added**
  * Add `json_body` attribute for `request` and `response` block ([#158](https://github.com/avenga/couper/issues/158))
  * `bytes` log field to represent the body size

## [0.7.0](https://github.com/avenga/couper/compare/0.6.1...0.7.0)

Release date: 2021-03-23

* **Fixed**
  * Recover from possible request/proxy related panics ([#157](https://github.com/avenga/couper/pull/157)) ([#145](https://github.com/avenga/couper/pull/145))
  * Configuration related hcl merge with an empty attributes and nested blocks

* **Changed**
  * `backend` block attributes `basic_auth`, `path_prefix` and `proxy` hcl evaluation during runtime
  * `request` attributes hcl evaluation during runtime ([#152](https://github.com/avenga/couper/pull/152))
  * Change configuration in combination with URL and backend.origin ([#144](https://github.com/avenga/couper/issues/144))
    * `request` and `proxy` block can use the `url` attribute instead of define or reference a `backend`
    * same applies to `oauth2.token_endpoint`
  * no `X-Forwarded-For` header enrichment from couper `proxy` ([#139](https://github.com/avenga/couper/pull/139))
  * more log context for access control related errors ([#154](https://github.com/avenga/couper/issues/154))

* **Added**
  * `saml` 2.0 `access_control` support ([#113](https://github.com/avenga/couper/issues/113))
  * Add new `strip-secure-cookies` setting ([#147](https://github.com/avenga/couper/issues/147))
    * removes `Secure` flag from all `Set-Cookie` header
  * CORS support (`server`, `files`, `spa`) ([#134](https://github.com/avenga/couper/issues/134))
    * previously `api` only
  * `error_file` attribute for `endpoint` block
  * hcl functions:
    * `merge`
    * `url_encode`
  * `backend`
    * OAuth2 support ([#130](https://github.com/avenga/couper/issues/130))
      * grant_type: `client_credentials`
      * `token` memory storage with ttl
    * `path_prefix` attribute ([#138](https://github.com/avenga/couper/issues/138))

## [0.6.1](https://github.com/avenga/couper/compare/0.6...0.6.1)

Release date: 2021-03-15

* **Fixed**
  * Fix missing panic recovering for backend roundtrips ([#142](https://github.com/avenga/couper/issues/142))
    * Fix backend `timeout` behaviour
    * Add a more specific error message for proxy body copy errors

* **Changed**
  * Couper just passes the `X-Forwarded-For` header if any instead of adding the client remote addr to the list ([#139](https://github.com/avenga/couper/pull/139))

* **Added**
  * `url_encode` function for RFC 3986 string encoding ([#136](https://github.com/avenga/couper/pull/136))

## [0.6](https://github.com/avenga/couper/compare/0.5.1...0.6)

Release date: 2021-03-11

* **Breaking Change**
  * `backend` will be consumed by proxy and request as transport configuration now. The previous behaviour
  that `backend` represents a `proxy` functionality is removed. Also the `backend` block must be defined in
  `definitions`, `proxy` or `request`.
    * Config migration, add a `proxy` block:

```hcl
endpoint "/old" {
  backend = "reference"
  # or
  backend {
    #...
  }
}
# change to:
endpoint "/new" {
  proxy {
    backend = "reference"
  }
  # or
  proxy {
    backend {
      #...
    }
  }
}
```

* **Changed**
  * Client-Request and upstream response body buffering by default
  * Server shutdown delay and deadline defaults to `0s` now and can be configured via [env](DOCKER.md) if required
  * Websocket connection upgrades in combination with `proxy {}` are disabled
    * we will add a proxy option for ws usage later on

* **Fixed**
  * An absolute path resolving for `*_file` configuration attributes ([#120](https://github.com/avenga/couper/pull/120))

* **Added**
  * Endpoint:
    * Add `proxy` block to reverse proxy the client request to the configured `backend`.
    * Add `request` block to send a simple upstream request. [Docs](docs/README.md#request-block)
    * Add `response` block to create a custom client response. [Docs](docs/README.md#response-block)
  * Add `jwt_sign()` function to be able to create and sign a token with a `jwt_signing_profile`. [Docs](docs/README.md#functions) ([#112](https://github.com/avenga/couper/issues/112))
  * Add `unixtime()` function for the current unix time in seconds ([#124](https://github.com/avenga/couper/issues/124))

* **Code Refactoring**
  * underlying code structure to represent an `endpoint` block with `proxy`, `request` and `response` configuration
  * hcl evaluation context as own 'container' with `context.Context` interface
  * test cleanups

* **Dependencies**
  * build with go 1.16
  * logrus to v1.8.1
  * hcl to v2.9.1
  * kin-openapi to v.0.49.0

## [0.5.1](https://github.com/avenga/couper/compare/0.5...0.5.1)

Release date: 2021-02-16

* **Added**
  * backend:
    * a user-friendly `basic_auth` option
    * backend `proxy` url, `disable_connection_reuse` and `http2` settings ([#108](https://github.com/avenga/couper/pull/108))
  * version command

* **Changed**
  * KeepAlive `60s` ([#108](https://github.com/avenga/couper/pull/108)), previously `15s`
  * Reject requests which hits an endpoint with basic-auth access-control, and the configured password evaluates to an empty string ([#115](https://github.com/avenga/couper/pull/115))

## [0.5](https://github.com/avenga/couper/compare/0.4.2...0.5)

Release date: 2021-01-29

* **Fixed**
  * Fix missing http.Hijacker interface to be able to handle websocket upgrades ([#80](https://github.com/avenga/couper/issues/80))

* **Added**
  * Add additional eval functions: coalesce, json_decode, json_encode ([#105](https://github.com/avenga/couper/pull/105))
  * Add multi API support ([#103](https://github.com/avenga/couper/issues/103))
  * Add free endpoints ([#90](https://github.com/avenga/couper/issues/90))
  * Add remove_, set_ and  add_headers ([#98](https://github.com/avenga/couper/issues/98))

* **Code Refactoring**
  * improved internals for configuration load

* **Dependencies**
  * Upgrade hcl to 2.8.2
  * Upgrade go-cty module to 1.5.0
  * Upgrade logrus module to 1.7.0
  * Upgrade kin-openapi module to v0.37

## [0.4.2](https://github.com/avenga/couper/compare/0.4.1...0.4.2)

Release date: 2021-01-19

* **Fixed**
  * Fix used backend hash not dependent on (hcl) config hierarchy (transport key)
  * Fix logging http scheme even without a successful tls handshake ([#99](https://github.com/avenga/couper/pull/99))
  * Fix hcl.Body content for reference backends ([#96](https://github.com/avenga/couper/issues/96))

## [0.4.1](https://github.com/avenga/couper/compare/0.4...0.4.1)

Release date: 2021-01-18

* **Fixed**
  * Fix path trailing slash ([#94](https://github.com/avenga/couper/issues/94))
  * Fix query encoding ([#93](https://github.com/avenga/couper/issues/93))
  * Fix log_format (settings) configuration ([#61](https://github.com/avenga/couper/issues/61))

## [0.4](https://github.com/avenga/couper/compare/v0.3...0.4)

Release date: 2021-01-13

* **Added**
  * url log field ([#87](https://github.com/avenga/couper/issues/87))
  * Add proxy from env settings option ([#84](https://github.com/avenga/couper/issues/84))
  * Add backend settings:  `disable_certificate_validation`, `max_connections` ([#86](https://github.com/avenga/couper/issues/86))

* **Fixed**
  * command flag filter for bool values ([#85](https://github.com/avenga/couper/issues/85))
  * different proxy options for same origin should be part of the origin transport key

* **Code Refactoring**
  * configuration load and prepare related body merges on hcl level

## [0.3](https://github.com/avenga/couper/compare/v0.2...v0.3)

Release date: 2020-12-15

* **Added**
  * build version to startup log
  * upstream request/response validation with `openapi` ([#21](https://github.com/avenga/couper/issues/21)) ([#22](https://github.com/avenga/couper/issues/22))
  * request-id: uuid v4 format option [#31](https://github.com/avenga/couper/issues/31) ([#53](https://github.com/avenga/couper/issues/53))
  * `path_params` [#59](https://github.com/avenga/couper/issues/59)
  * gzip support ([#66](https://github.com/avenga/couper/issues/66))
  * `query_params` ([#73](https://github.com/avenga/couper/issues/73))
  * `json_body` access for request and response bodies [#44](https://github.com/avenga/couper/issues/44) ([#60](https://github.com/avenga/couper/issues/60))

* **Changed**
  * start Couper via `run` command now
  * internal router [#59](https://github.com/avenga/couper/issues/59)
  * docker tag behaviour on release [#70](https://github.com/avenga/couper/issues/70) ([#82](https://github.com/avenga/couper/issues/82))
  * request/response_headers to use `set` prefix ([#77](https://github.com/avenga/couper/issues/77))
  * passing the filename to underlying hcl diagnostics
  * Dockerfile to provide simple file serving ([#63](https://github.com/avenga/couper/issues/63))

* **Fixed**
  * handling cty null or unknown values during roundtrip eval [#71](https://github.com/avenga/couper/issues/71)
  * logging: start-time measurement
  * missing `backend.hostname` documentation ([#62](https://github.com/avenga/couper/issues/62))

## [0.2](https://github.com/avenga/couper/compare/v0.1...v0.2)

Release date: 2020-10-08

* **Added**
  * health check ([#29](https://github.com/avenga/couper/issues/29))
  * Basic-Auth support ([#19](https://github.com/avenga/couper/issues/19))
  * post (form) parsing for use in config variables ([#26](https://github.com/avenga/couper/issues/26))
  * more documentation

* **Fixed**
  * wildcard path join with trailing slash and respect req path ([#45](https://github.com/avenga/couper/pull/45))
  * env var mapping ([#35](https://github.com/avenga/couper/pull/35))
  * JWT HMAC keys ([#32](https://github.com/avenga/couper/pull/32))

## 0.1

Release date: 2020-09-11

* **Added**
  * Parse and load from given *HCL* configuration file
  * Config structs for blocks: `server, api, endpoint, files, spa, definitions, jwt`
  * HTTP handler implementation for `api backends, files, spa` and related config mappings
  * CORS handling for `api` endpoints
  * Access control configuration for all blocks
  * Access control type `jwt` with claim validation
  * _Access_ und _backend_ logs
  * Configurable error templates with a fallback to our [defaults](./assets/files)
  * Github actions for our continuous integration workflows
  * [Dockerfile](./Dockerfile)
  * [Documentation](./docs)<|MERGE_RESOLUTION|>--- conflicted
+++ resolved
@@ -6,18 +6,15 @@
 
 * **Added**
   * [`custom_log_fields`](./docs/LOGS.md#custom-logging) attribute to be able to describe a user defined map for `custom` log field enrichment ([#388](https://github.com/avenga/couper/pull/388))
-  * * The `user` as context variable from a [Basic Auth](./docs/REFERENCE.md#basic-auth-block) is now accessable via `request.context.<label>.user` for successfully authenticated requests ([#402](https://github.com/avenga/couper/pull/402))
+  * The `user` as context variable from a [Basic Auth](./docs/REFERENCE.md#basic-auth-block) is now accessable via `request.context.<label>.user` for successfully authenticated requests ([#402](https://github.com/avenga/couper/pull/402))
   * [`jwt` block](./docs/REFERENCE.md#jwt-block)/[`jwt_signing_profile` block](./docs/REFERENCE.md#jwt-signing-profile-block) with ECDSA support ([#401](https://github.com/avenga/couper/issues/401))
 
 * **Changed**
   * Missing [scope or roles claims](./docs/REFERENCE.md#jwt-block), or scope or roles claim with unsupported values are now ignored instead of causing an error ([#380](https://github.com/avenga/couper/issues/380))
   * Improved the validation for unique keys in all map-attributes in the config ([#403](https://github.com/avenga/couper/pull/403))
-<<<<<<< HEAD
+  * The access control for the OIDC redirect endpoint ([`beta_oidc` block](./docs/REFERENCE.md#oidc-block-beta)) now verifies ID token signatures ([#404](https://github.com/avenga/couper/pull/404))
   * Unbeta [OIDC block](./docs/REFERENCE.md#oidc-block). The old block name is still usable with Couper 1.7, but will no longer work with Couper 1.8. ([#400](https://github.com/avenga/couper/pull/400))
   * Unbeta the `oauth2_authorization_url()` and `oauth2_verifier()` [function](./docs/REFERENCE.md#functions). The prefix is changed from `beta_oauth_...` to `oauth2_...`. The old function names are still usable with Couper 1.7, but will no longer work with Couper 1.8. ([#400](https://github.com/avenga/couper/pull/400))
-=======
-  * The access control for the OIDC redirect endpoint ([`beta_oidc` block](./docs/REFERENCE.md#oidc-block-beta)) now verifies ID token signatures ([#404](https://github.com/avenga/couper/pull/404))
->>>>>>> 9118053d
 
 * **Fixed**
   * build-date configuration for binary and docker builds ([#396](https://github.com/avenga/couper/pull/396))
