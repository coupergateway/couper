# Couper Changelog

## [Unreleased](https://github.com/avenga/couper/compare/v1.8.1...master)

Unreleased changes are available as `avenga/couper:edge` container.

* **Added**
  * Couper [reads and merges configuration files](./docs/CLI.md#global-options) from a given directory ([#437](https://github.com/avenga/couper/pull/437))
    * provided via `-d` command-line flag or `COUPER_FILE_DIRECTORY` environment variable
  * `beta_health`-block to `backend`-block to enable continuous health-checks for defined backends ([#313](https://github.com/avenga/couper/pull/313))
    * `backends.<name>.health` variable to access the current health-check state _(subject to change)_
  * Log malformed duration settings ([#487](https://github.com/avenga/couper/pull/487))
<<<<<<< HEAD
  * `url` attribute could make use of our wildcard pattern `/**` and relative urls in combination with a backend reference ([#480](https://github.com/avenga/couper/pull/480))
=======
  * Error handling for `backend`, `backend_openapi_validation` and `backend_timeout` error types ([#490](https://github.com/avenga/couper/pull/490))
>>>>>>> c61fe243

* **Changed**
  * Permission handling: ([#477](https://github.com/avenga/couper/pull/477))
    * renamed `beta_scope` attribute for [`api`](./docs/REFERENCE.md#api-block) and [`endpoint`](./docs/REFERENCE.md#endpoint-block) blocks to `beta_required_permission`; `beta_required_permission` in `endpoint` now *overriding* `beta_required_permission` in containing `api` block
    * renamed `beta_scope_claim` and `beta_scope_map` attributes for [`jwt` block](./docs/REFERENCE.md#jwt-block) to `beta_permissions_claim` and `beta_permissions_map`
    * removed `beta_operation_denied` and `beta_scope` [error types](./docs/ERRORS.md#api-and-endpoint-error-types)
    * renamed `beta_insufficient_scope` [error type](./docs/ERRORS.md#api-and-endpoint-error-types) to `beta_insufficient_permissions`
    * added `request.context.beta_required_permission` and `request.context.beta_granted_permissions` [request variables](./docs/REFERENCE.md#request)
  * Clarified the type of various [attributes/variables](./docs/REFERENCE.md) ([#485](https://github.com/avenga/couper/pull/485))

* **Fixed**
  * Keys in object type attribute values are only handled case-insensitively if reasonable (e.g. they represent HTTP methods or header field values) ([#461](https://github.com/avenga/couper/pull/461))
  * Multiple labels for [`error_handler` blocks](./docs/ERRORS.md#error_handler-specification) ([#462](https://github.com/avenga/couper/pull/462))
  * [`error_handler` blocks](./docs/REFERENCE.md#error-handler-block) for an error type defined in both `endpoint` and `api` ([#469](https://github.com/avenga/couper/pull/469))
  * Request methods are treated case-insensitively when comparing them to methods in the `allowed_methods` attribute of [`api`](./docs/REFERENCE.md#api-block) or [`endpoint`](./docs/REFERENCE.md#endpoint-block) blocks ([#478](https://github.com/avenga/couper/pull/478))
  * Do not allow multiple `backend` blocks in `proxy` and `request` blocks ([#483](https://github.com/avenga/couper/pull/483))
  * Panic if an [`error_handler` block](./docs/REFERENCE.md#error-handler-block) following another `error_handler` block has no label ([#486](https://github.com/avenga/couper/pull/486))

* **Removed**
  * support for `beta_oidc` block (use [`oidc` block](./docs/REFERENCE.md#oidc-block) instead) ([#475](https://github.com/avenga/couper/pull/475))
  * support for `beta_oauth_authorization_url` and `beta_oauth_verifier` functions (use `oauth2_authorization_url` and `oauth2_verifier` [functions](./docs/REFERENCE.md#functions) instead) ([#475](https://github.com/avenga/couper/pull/475))

---

## [1.8.1](https://github.com/avenga/couper/releases/tag/v1.8.1)

* **Fixed**
  * missing error handling while loading a given `ca_file` ([#460](https://github.com/avenga/couper/pull/460))
  * allow [`api` blocks](./docs/REFERENCE.md#api-block) sharing the same `base_path` ([#471](https://github.com/avenga/couper/pull/471))

## [1.8.0](https://github.com/avenga/couper/releases/tag/v1.8.0)

* **Added**
  * `disable_private_caching` attribute for the [JWT Block](./docs/REFERENCE.md#jwt-block) ([#418](https://github.com/avenga/couper/pull/418))
  * [`backend_request`](./docs/REFERENCE.md#backend_request) and [`backend_response`](./docs/REFERENCE.md#backend_response) variables ([#430](https://github.com/avenga/couper/pull/430))
  * `beta_scope_map` attribute for the [JWT Block](./docs/REFERENCE.md#jwt-block) ([#434](https://github.com/avenga/couper/pull/434))
  * `saml` [error type](./docs/ERRORS.md#error-types) ([#424](https://github.com/avenga/couper/pull/424))
  * `allowed_methods` attribute for the [API](./docs/REFERENCE.md#api-block) or [Endpoint Block](./docs/REFERENCE.md#endpoint-block) ([#444](https://github.com/avenga/couper/pull/444))
  * new HCL [functions](./docs/REFERENCE.md#functions): `contains()`, `join()`, `keys()`, `length()`, `lookup()`, `set_intersection()`, `to_number()` ([#455](https://github.com/avenga/couper/pull/455))
  * `ca_file` option to `settings` (also as argument and environment option) ([#447](https://github.com/avenga/couper/pull/447))
    * Option for adding the given PEM encoded ca-certificate to the existing system certificate pool for all outgoing connections.

* **Changed**
  * Automatically add the `private` directive to the response `Cache-Control` HTTP header field value for all resources protected by [JWT](./docs/REFERENCE.md#jwt-block) ([#418](https://github.com/avenga/couper/pull/418))

* **Fixed**
  * improved protection against sniffing using unauthorized requests with non-standard method to non-existant endpoints in protected API ([#441](https://github.com/avenga/couper/pull/441))
  * Couper handles OS-Signal `INT` in all cases in combination with the `-watch` argument ([#456](https://github.com/avenga/couper/pull/456))
  * some [error types](./docs/ERRORS.md#access-control-error-types) related to [JWT](./docs/REFERENCE.md#jwt-block) ([#438](https://github.com/avenga/couper/pull/438))

## [1.7.2](https://github.com/avenga/couper/releases/tag/v1.7.2)

* **Fixed**
  * free up resources for backend response bodies without variable reference ([#449](https://github.com/avenga/couper/pull/449))
  * linux and windows binary version output (ci) ([#446](https://github.com/avenga/couper/pull/446))
  * error handling for empty `error_handler` labels ([#432](https://github.com/avenga/couper/pull/432))

## [1.7.1](https://github.com/avenga/couper/releases/tag/v1.7.1)

* **Fixed**
  * missing upstream log field value for [`request.proto`](./docs/LOGS.md#backend-fields) ([#421](https://github.com/avenga/couper/pull/421))
  * handling of `for` loops in HCL ([#426](https://github.com/avenga/couper/pull/426))
  * handling of conditionals in HCL: only predicates evaluating to boolean are allowed ([#429](https://github.com/avenga/couper/pull/429))
  * broken binary on MacOS Monterey; build with latest go 1.17.6 (ci) ([#439](https://github.com/avenga/couper/pull/439))

## [1.7](https://github.com/avenga/couper/releases/tag/v1.7.0)

We start 2022 with fresh release of Couper with some exciting features.

Our **OpenID-Connect** (OIDC) configuration specification has been proven as final and is moved out of beta to the [`oidc` block](./docs/REFERENCE.md#oidc-block).
(Couper will still support `beta_oidc` until version `1.8`). With OIDC, Couper supports a variety of Identity Provides such as Google, Azure AD, Keycloak and many more.

While microservices aim for decoupling, they still need to work _together_. A typical API gateway approach is to make them individually accessible and move the point of integration into the client. Couper **sequences** however allows you to chain requests _in the gateway_. The response of one service call is used as input for the request to the next service. This keeps coupling loose and inter-service connectivity robust.
How Couper can help here is explained in our [sequence example](https://github.com/avenga/couper-examples/tree/master/sequences).

As part of our efforts to ease observability, Couper now allows you to collect **custom log data**. Use the [`custom_log_fields` attribute](./docs/LOGS.md#custom-logging)
all over your configuration file to augment your logs with information that is relevant to your application. Check out our [example](https://github.com/avenga/couper-examples/tree/master/custom-logging) to find out how it works.

To further improve the developer experience with Couper the [container image](https://hub.docker.com/r/avenga/couper) supports `amd64` and `arm64` architecture now.
On top of that the binary installation has been improved for [homebrew](https://brew.sh/) users: `brew tap avenga/couper && brew install couper` and go!

* **Added**
  * Support for [sequences](./docs/REFERENCE.md#endpoint-sequence) of outgoing endpoint requests ([#405](https://github.com/avenga/couper/issues/405))
  * `expected_status` attribute for `request` and `proxy` block definitions which can be caught with [error handling](./docs/ERRORS.md#endpoint-related-error_handler) ([#405](https://github.com/avenga/couper/issues/405))
  * [`custom_log_fields`](./docs/LOGS.md#custom-logging) attribute to be able to describe a user defined map for `custom` log field enrichment ([#388](https://github.com/avenga/couper/pull/388))
  * [`jwt` block](./docs/REFERENCE.md#jwt-block)/[`jwt_signing_profile` block](./docs/REFERENCE.md#jwt-signing-profile-block) support ECDSA signatures ([#401](https://github.com/avenga/couper/issues/401))
  * `user` as context variable from a [Basic Auth](./docs/REFERENCE.md#basic-auth-block) is now accessible via `request.context.<label>.user` for successfully authenticated requests ([#402](https://github.com/avenga/couper/pull/402))

* **Changed**
  * [`oidc` block](./docs/REFERENCE.md#oidc-block) is out of [beta](./docs/BETA.md). (The `beta_oidc` block name will be removed with Couper 1.8. ([#400](https://github.com/avenga/couper/pull/400))
  * `oauth2_authorization_url()` and `oauth2_verifier()` [functions](./docs/REFERENCE.md#functions) are our of beta. (The old function names `beta_oauth_...` will be removed with Couper 1.8). ([#400](https://github.com/avenga/couper/pull/400))
  * The access control for the OIDC redirect endpoint ([`oidc` block](./docs/REFERENCE.md#oidc-block)) now verifies ID token signatures ([#404](https://github.com/avenga/couper/pull/404))
  * `header = "Authorization"` is now the default token source for [JWT](./docs/REFERENCE.md#jwt-block) and may be omitted ([#413](https://github.com/avenga/couper/issues/413))
  * Improved the validation for unique keys in all map-attributes in the config ([#403](https://github.com/avenga/couper/pull/403))
  * Missing [scope or roles claims](./docs/REFERENCE.md#jwt-block), or scope or roles claim with unsupported values are now ignored instead of causing an error ([#380](https://github.com/avenga/couper/issues/380))
  * Unbeta [OIDC block](./docs/REFERENCE.md#oidc-block). The old block name is still usable with Couper 1.7, but will no longer work with Couper 1.8. ([#400](https://github.com/avenga/couper/pull/400))
  * Unbeta the `oauth2_authorization_url()` and `oauth2_verifier()` [function](./docs/REFERENCE.md#functions). The prefix is changed from `beta_oauth_...` to `oauth2_...`. The old function names are still usable with Couper 1.7, but will no longer work with Couper 1.8. ([#400](https://github.com/avenga/couper/pull/400))
  * Automatically add the `private` directive to the response `Cache-Control` HTTP header field value for all resources protected by [JWT](./docs/REFERENCE.md#jwt-block) ([#418](https://github.com/avenga/couper/pull/418))

* **Fixed**
  * build-date configuration for binary and docker builds ([#396](https://github.com/avenga/couper/pull/396))
  * exclude file descriptor limit startup-logs for Windows ([#396](https://github.com/avenga/couper/pull/396), [#383](https://github.com/avenga/couper/pull/383))
  * possible race conditions while updating JWKS for the [JWT access control](./docs/REFERENCE.md#jwt-block) ([#398](https://github.com/avenga/couper/pull/398))
  * panic while accessing primitive variables with a key ([#377](https://github.com/avenga/couper/issues/377))
  * [`default()`](./docs/REFERENCE.md#functions) function continues to the next fallback value if this is a string type and an argument evaluates to an empty string ([#408](https://github.com/avenga/couper/issues/408))
  * missing read of client-request bodies if related variables are used in referenced access controls only (e.g. JWT token source) ([#415](https://github.com/avenga/couper/pull/415))

* **Dependencies**
  * Update [kin-openapi](https://github.com/getkin/kin-openapi) used for [OpenAPI](./docs/REFERENCE.md#openapi-block) validation to `v0.83.0` ([#399](https://github.com/avenga/couper/pull/399))

## [1.6](https://github.com/avenga/couper/releases/tag/1.6)

* **Added**
  * Register `default` function as `coalesce` alias ([#356](https://github.com/avenga/couper/pull/356))
  * New HCL function [`relative_url()`](./docs/REFERENCE.md#functions) ([#361](https://github.com/avenga/couper/pull/361))
  * Log file descriptor limit at startup ([#383](https://github.com/avenga/couper/pull/383))
  * [`error_handler`](/docs/ERRORS.md) block support for `api` and `endpoint` blocks ([#317](https://github.com/avenga/couper/pull/317))
    * Enables reacting to additional [error types](/docs/ERRORS.md#error-types): `beta_scope`, `beta_insufficient_scope` and `beta_operation_denied`
  * `split()` and `substr()` [functions](./docs/REFERENCE.md#functions) ([#390](https://github.com/avenga/couper/pull/390))
  * hcl syntax verification for our configuration file ([#296](https://github.com/avenga/couper/pull/296)), ([#168](https://github.com/avenga/couper/issues/168)), ([#188](https://github.com/avenga/couper/issues/188))
    * validate against the schema and additional requirements
    * available as [`verify`](docs/CLI.md) command too

* **Changed**
  * [`server` block](./docs/REFERENCE.md#server-block) label is now optional, [`api` block](./docs/REFERENCE.md#api-block) may be labelled ([#358](https://github.com/avenga/couper/pull/358))
  * Timings in logs are now numeric values ([#367](https://github.com/avenga/couper/issues/367))

* **Fixed**
  * Handling of [`accept_forwarded_url`](./docs/REFERENCE.md#settings-block) "host" if `H-Forwarded-Host` request header field contains a port ([#360](https://github.com/avenga/couper/pull/360))
  * Setting `Vary` response header fields for [CORS](./docs/REFERENCE.md#cors-block) ([#362](https://github.com/avenga/couper/pull/362))
  * Use of referenced backends in [OAuth2 CC Blocks](./docs/REFERENCE.md#oauth2-cc-block) ([#321](https://github.com/avenga/couper/issues/321))
  * [CORS](./docs/REFERENCE.md#cors-block) preflight requests are not blocked by access controls anymore ([#366](https://github.com/avenga/couper/pull/366))
  * Reduced memory usage for backend response bodies which just get piped to the client and are not required to be read by Couper due to a variable references ([#375](https://github.com/avenga/couper/pull/375))
    * However, if a huge message body is passed and additionally referenced via e.g. `json_body`, Couper may require a lot of memory for storing the data structure.
  * For each SAML attribute listed in [`array_attributes`](./docs/REFERENCE.md#saml-block) at least an empty array is created in `request.context.<label>.attributes.<name>` ([#369](https://github.com/avenga/couper/pull/369))
  * HCL: Missing support for RelativeTraversalExpr, IndexExpr, UnaryOpExpr ([#389](https://github.com/avenga/couper/pull/389))
  * HCL: Missing support for different variable index key types ([#391](https://github.com/avenga/couper/pull/391))
  * [OIDC](./docs/REFERENCE.md#oidc-block): rejecting an ID token lacking an `aud` claim or with a `null` value `aud` ([#393](https://github.com/avenga/couper/pull/393))

## [1.5](https://github.com/avenga/couper/releases/tag/1.5)

* **Added**
  * `Accept: application/json` request header to the OAuth2 token request, in order to make the Github token endpoint respond with a JSON token response ([#307](https://github.com/avenga/couper/pull/307))
  * Documentation of [logs](docs/LOGS.md) ([#310](https://github.com/avenga/couper/pull/310))
  * `signing_ttl` and `signing_key`/`signing_key_file` to [`jwt` block](./docs/REFERENCE.md#jwt-block) for use with [`jwt_sign()` function](#functions) ([#309](https://github.com/avenga/couper/pull/309))
  * `jwks_url` and `jwks_ttl` to [`jwt` block](./docs/REFERENCE.md#jwt-block) ([#312](https://github.com/avenga/couper/pull/312))
  * `token_value` attribute in [`jwt` block](./docs/REFERENCE.md#jwt-block) ([#345](https://github.com/avenga/couper/issues/345))
  * `headers` attribute in [`jwt_signing_profile` block](./docs/REFERENCE.md#jwt-signing-profile-block) ([#329](https://github.com/avenga/couper/issues/329))

* **Changed**
  * Organized log format fields for uniform access and upstream log ([#300](https://github.com/avenga/couper/pull/300))
  * `claims` in a [`jwt` block](./docs/REFERENCE.md#jwt-block) are now evaluated per request, so that [`request` properties](./docs/REFERENCE.md#request) can be used as required claim values ([#314](https://github.com/avenga/couper/pull/314))
  * how Couper handles missing variables during context evaluation ([#255](https://github.com/avenga/couper/pull/225))
    * Previously missing elements results in evaluation errors and expressions like `set_response_headers` failed completely instead of one key/value pair.
      The evaluation has two steps now and will look up variables first and prepares the given expression to return `Nil` as fallback.

* **Fixed**
  * Key for storing and reading [OpenID configuration](./docs/REFERENCE.md#oidc-block) ([#319](https://github.com/avenga/couper/pull/319))

* [**Beta**](./docs/BETA.md)
  * `beta_scope_claim` attribute to [`jwt` block](./docs/REFERENCE.md#jwt-block); `beta_scope` attribute to [`api`](./docs/REFERENCE.md#api-block) and [`endpoint` block](./docs/REFERENCE.md#endpoint-block)s; [error types](./docs/ERRORS.md#error-types) `beta_operation_denied` and `beta_insufficient_scope` ([#315](https://github.com/avenga/couper/pull/315))
  * `beta_roles_claim` and `beta_roles_map` attributes to [`jwt` block](./docs/REFERENCE.md#jwt-block) ([#325](https://github.com/avenga/couper/pull/325)) ([#338](https://github.com/avenga/couper/pull/338)) ([#352](https://github.com/avenga/couper/pull/352))
  * Metrics: [Prometheus exporter](./docs/METRICS.md) ([#295](https://github.com/avenga/couper/pull/295))

* **Dependencies**
  * build with go 1.17 ([#331](https://github.com/avenga/couper/pull/331))

## [1.4](https://github.com/avenga/couper/releases/tag/1.4)

Release date: 2021-08-26

This release introduces [_Beta Features_](./docs/BETA.md). We use beta features to develop and experiment with new, complex features for you while still being able to maintain our compatibility promise. You can see beta features as a feature preview. To make users aware that a beta feature is used their configuration items are prefixed with `beta_`.

The first beta features incorporate the OAuth2 functionality into the Access Control capabilities of Couper. The [`beta_oauth2 {}` block](./docs/REFERENCE.md#oauth2-ac-block-beta) implements OAuth2 Authorization Code Grant Flows. The companion block [`beta_oidc {}`](./docs/REFERENCE.md#oidc-block) implements [OIDC](https://openid.net/connect/), which allows simple integration of 3rd-party systems such as Google, Github or Keycloak for SSO (Single-Sign-On).

Together with transparent [Websockets](docs/REFERENCE.md#websockets-block) support that you can enable in your `proxy {}` block, you can guard existing Web applications with Couper via OIDC.

To aid observability of your setups, Couper sends its request ID as the `Couper-Request-Id` HTTP header in both backend requests and client responses. This makes it possible to trace events and correlate logs throughout the service chain. Couper can also accept a request ID generated by a downstream system like for example a load balancer. Like all [settings](./docs/REFERENCE.md#settings-block), these can be configured in the config, as [command line flag](./docs/CLI.md) or via [environment variables](./DOCKER.md#environment-options).

Load balancers or ingress services often provide `X-Forwarded-Host` headers. Couper can be configured to use these to change the properties of the `request` variable. This allows a Couper configuration to adapt to the run time environment, for example to create a back link for OIDC or SAML authorization requests with the `request.origin` variable.

If your applications are running in multiple setups, like testing and production environments, there will likely be more parameters that you want to have configurable. Backend origins, user names, credentials, timeouts, all that could be nice to be changed without a new deployment. Couper supports using environment variables with `env.VAR`-like expressions. Now, Couper can also provide [default values](./docs/REFERENCE.md#defaults-block) for those variables. This makes it easy to have values configurable without the need to provide values outside of Couper (e.g. in Kubernetes). Our [env vars example](https://github.com/avenga/couper-examples/blob/master/env-var/) shows that in action.

* **Added**
  * `environment_variables` map in the [`defaults`](./docs/REFERENCE.md#defaults-block) block to define default values for environment variables ([#271](https://github.com/avenga/couper/pull/271))
  * [`https-dev-proxy` option](./docs/REFERENCE.md#settings-block) creates a TLS server listing on the given TLS port. Requests are forwarded to the given `server` port. The certificate is generated on-the-fly. This function is intended for local development setups to support browser features requiring HTTPS connections, such as secure cookies. ([#281](https://github.com/avenga/couper/pull/281))
  * [`websockets`](docs/REFERENCE.md#websockets-block) option in `proxy` block enables transparent websocket support when proxying to upstream backends ([#198](https://github.com/avenga/couper/issues/198))
  * Client request [variables](./docs/REFERENCE.md#request) `request.url`, `request.origin`, `request.protocol`, `request.host` and `request.port` ([#255](https://github.com/avenga/couper/pull/255))
  * [Run option](./docs/CLI.md#run-options) `-accept-forwarded-url` and [setting](./docs/REFERENCE.md#settings-block) `accept_forwarded_url` to accept `proto`, `host`, or `port` from `X-Forwarded-Proto`, `X-Forwarded-Host` or `X-Forwarded-Port` request headers ([#255](https://github.com/avenga/couper/pull/255))
  * Couper sends its request ID as `Couper-Request-Id` HTTP header in backend requests and client responses. This can be configured with the `request_id_backend_header` and `request_id_client_header` [settings](./docs/REFERENCE.md#settings-block) ([#268](https://github.com/avenga/couper/pull/268))
  * [`request_id_accept_from_header` setting](./docs/REFERENCE.md#settings-block) configures Couper to use a downstream request ID instead of generating its own in order to help correlating log events across services ([#268](https://github.com/avenga/couper/pull/268))
  * [`couper.version` variable](docs/REFERENCE.md#couper) ([#274](https://github.com/avenga/couper/pull/274))
  * `protocol`, `host`, `port`, `origin`, `body`, `json_body` to [`backend_requests` variable](./docs/REFERENCE.md#backend_requests) ([#278](https://github.com/avenga/couper/pull/278))
  * Locking to avoid concurrent requests to renew [OAuth2 Client Credentials](./docs/REFERENCE.md#oauth2-cc-block) access tokens ([#270](https://github.com/avenga/couper/issues/270))
  * `log-level` in the [`settings`](./docs/REFERENCE.md#settings-block) block to define when a log is printed ([#306](https://github.com/avenga/couper/pull/306))

* **Changed**
  * The `sp_acs_url` in the [SAML Block](./docs/REFERENCE.md#saml-block) may now be relative ([#265](https://github.com/avenga/couper/pull/265))

* **Fixed**
  * No GZIP compression for small response bodies ([#186](https://github.com/avenga/couper/issues/186))
  * Missing error type for [request](docs/REFERENCE.md#request-block)/[response](docs/REFERENCE.md#response-block) body, json_body or form_body related HCL evaluation errors ([#276](https://github.com/avenga/couper/pull/276))
  * [`request.url`](./docs/REFERENCE.md#request) and [`backend_requests.<label>.url`](./docs/REFERENCE.md#backend_requests) now contain a query string if present ([#278](https://github.com/avenga/couper/pull/278))
  * [`backend_responses.<label>.status`](./docs/REFERENCE.md#backend_responses) is now integer ([#278](https://github.com/avenga/couper/pull/278))
  * [`backend_requests.<label>.form_body`](./docs/REFERENCE.md#backend_requests) was always empty ([#278](https://github.com/avenga/couper/pull/278))
  * Documentation of [`request.query.<name>`](./docs/REFERENCE.md#request) ([#278](https://github.com/avenga/couper/pull/278))
  * Missing access log on some error cases ([#267](https://github.com/avenga/couper/issues/267))
  * Panic during backend origin / url usage with previous parse error ([#206](https://github.com/avenga/couper/issues/206))
  * [Basic Auth](./docs/REFERENCE.md#basic-auth-block) did not work if only the `htpasswd_file` attribute was defined ([#293](https://github.com/avenga/couper/pull/293))
  * Missing error handling for backend gzip header reads ([#291](https://github.com/avenga/couper/pull/291))
  * ResponseWriter fallback for possible statusCode 0 writes ([#291](https://github.com/avenga/couper/pull/291))
  * ResponseWriter buffer behaviour; prepared chunk writes ([#301](https://github.com/avenga/couper/pull/301))
  * Proper client-request canceling ([#294](https://github.com/avenga/couper/pull/294))

* [**Beta**](./docs/BETA.md)
  * OAuth2 Authorization Code Grant Flow: [`beta_oauth2 {}` block](./docs/REFERENCE.md#oauth2-ac-block-beta);  [`beta_oauth_authorization_url()`](./docs/REFERENCE.md#functions) and [`beta_oauth_verifier()`](./docs/REFERENCE.md#functions) ([#247](https://github.com/avenga/couper/pull/247))
  * OIDC Authorization Code Grant Flow: [`beta_oidc {}` block](./docs/REFERENCE.md#oidc-block) ([#273](https://github.com/avenga/couper/pull/273))

## [1.3.1](https://github.com/avenga/couper/compare/1.3...1.3.1)

* **Changed**
  * `Error` log-level for upstream responses with status `500` to `Info` log-level ([#258](https://github.com/avenga/couper/pull/258))

* **Fixed**
  * Missing support for `set_response_status` within a plain `error_handler` block ([#257](https://github.com/avenga/couper/pull/257))
  * Panic in jwt_sign() and saml_sso_url() functions without proper configuration ([#243](https://github.com/avenga/couper/issues/243))

## [1.3](https://github.com/avenga/couper/compare/1.2...1.3)

* **Added**
  * Modifier (`set/add/remove_form_params`) for the form parameters ([#223](https://github.com/avenga/couper/pull/223))
  * Modifier (`set_response_status`) to be able to modify the response HTTP status code ([#250](https://github.com/avenga/couper/pull/250))

* **Changed**
  * Stronger configuration check for `path` and `path_prefix` attributes, possibly resulting in configuration errors ([#232](https://github.com/avenga/couper/pull/232))
  * Modifier (`set/add/remove_response_headers`) is available for `api`, `files`, `server` and `spa` block, too ([#248](https://github.com/avenga/couper/pull/248))

* **Fixed**
  * The `path` field in the backend log ([#232](https://github.com/avenga/couper/pull/232))
  * Upstream requests with a known body-size have a `Content-Length` HTTP header field instead of `Transfer-Encoding: chunked` ([#163](https://github.com/avenga/couper/issues/163))
  * Exit endpoint if an error is occurred in `request` or `proxy` instead of processing a defined `response` ([#233](https://github.com/avenga/couper/pull/233))

## [1.2](https://github.com/avenga/couper/compare/1.1.1...1.2)

Release date: 2021-05-19

The most important feature of Couper 1.2 is the introduction of _custom
error handling_ in form of the [`error_handler`](/docs/ERRORS.md) block.
You can now register error handlers for [error types](/docs/ERRORS.md#error-types). Instead of the standard `error_file` template,
you can flexibly respond with arbitrary `response`s. `error_handler` is allowed in access control blocks (`jwt`, `saml2` …), where you
could e.g. handle missing tokens with a redirect-to-login. In the
future, `error_handler` will be usable in more config areas. Refer to
the [example](https://github.com/avenga/couper-examples/tree/master/error-handling-ba)
if you want to see it in action.

* **Added**
  * `error_handler` block for access controls ([#140](https://github.com/avenga/couper/pull/140))
  * `backend_responses.*.body` variable for accessing raw response body content ([#182](https://github.com/avenga/couper/issues/182))
  * more `oauth2` config options: `scope` and `token_endpoint_auth_method` (`client_secret_basic` or `client_secret_post`) ([#219](https://github.com/avenga/couper/pull/219), [#220](https://github.com/avenga/couper/pull/220))

* **Changed**
  * `saml2` fallback to `nameid-format:unspecified` ([#217](https://github.com/avenga/couper/pull/217))
  * `basic_auth` always responds with status code `401` ([#227](https://github.com/avenga/couper/pull/227))
  * `openapi` resolves relative server URLs to the current backend origin ([#230](https://github.com/avenga/couper/pull/230))

* **Fixed**
  * Fix `/healthz` route when called with `accept-encoding: gzip` ([#222](https://github.com/avenga/couper/pull/222))
  * Don't panic over duplicate access control definitions, log error instead ([#221](https://github.com/avenga/couper/pull/221))
  * Response for missing routes should have status code `404` ([#224](https://github.com/avenga/couper/pull/224))
  * Fix possible race-condition with concurrent `openapi` validations ([#231](https://github.com/avenga/couper/pull/231))
  * Fix use of server URLs without port in `openapi` ([#230](https://github.com/avenga/couper/pull/230))

## [1.1.1](https://github.com/avenga/couper/compare/1.1...1.1.1)

Release date: 2021-04-21

* **Fixed**
  * Endpoint responses are written and logged with correct status-code ([#216](https://github.com/avenga/couper/issues/216))
    * affected: a plain `response` without any additional headers or body configuration

## [1.1](https://github.com/avenga/couper/compare/1.0...1.1)

Release date: 2021-04-16

* **Fixed**
  * allow more +json mime types ([#207](https://github.com/avenga/couper/pull/207))
    * determines if ja request/response body gets parsed and provided as `json_body` variable
  * missing check for empty endpoint path patterns ([#211](https://github.com/avenga/couper/pull/211))
  * protected API (base)paths returns status 401 instead of 404 if a protected route was not found ([#211](https://github.com/avenga/couper/pull/211))
  * jwt source config definition ([#210](https://github.com/avenga/couper/issues/210))
  * missing inner context on context copy
  * possible panic for unhandled error template write errors ([#205](https://github.com/avenga/couper/pull/205))
  * backend reference usage with string label ([#189](https://github.com/avenga/couper/issues/189))
  * cli argument filtering ([#204](https://github.com/avenga/couper/issues/204))
  * misleading jwt rsa key error ([#203](https://github.com/avenga/couper/issues/203))
  * watch handling on stat errors ([#202](https://github.com/avenga/couper/pull/202))

* **Changed**
  * Change access control validation logging ([#199](https://github.com/avenga/couper/issues/199))
    * log the first occurred error instead of an array

* **Added**
  * Add OAuth2 token request retry option  ([#167](https://github.com/avenga/couper/issues/167)) ([#209](https://github.com/avenga/couper/issues/209))

## [1.0](https://github.com/avenga/couper/compare/0.9...1.0)

Release date: 2021-04-09

* **Added**
  * `couper help` and usage documentation ([#187](https://github.com/avenga/couper/issues/187))

* **Changed**
  * Ensure unique keys for set_* and add_* attributes ([#183](https://github.com/avenga/couper/pull/183))
  * split docker entrypoint and command ([#192](https://github.com/avenga/couper/issues/192))

* **Fixed**
  * Fix missing `backend.origin` attribute url validation ([#191](https://github.com/avenga/couper/issues/191))

## [0.9](https://github.com/avenga/couper/compare/0.8...0.9)

Release date: 2021-04-08

* **Fixed**
  * Log option for `json` formatted logs: ([#176](https://github.com/avenga/couper/issues/176))
    * configured parent key applies to (almost) all log fields

* **Changed**
  * Change variable names to more user-friendly ones ([#180](https://github.com/avenga/couper/issues/180)):
    * `req` -> `request`
    * `ctx` -> `context`
    * `bereq` -> *removed*
    * `beresp` -> *removed*
    * `bereqs` -> `backend_requests`
    * `beresps` -> `backend_responses`
  * Log option for parent fields are 'global' now ([#176](https://github.com/avenga/couper/issues/176))
    * `COUPER_ACCESS_LOG_PARENT_FIELD`, `COUPER_BACKEND_LOG_PARENT_FIELD` -> `COUPER_LOG_PARENT_FIELD`

* **Added**
  * watch option for given Couper configuration file ([#24](https://github.com/avenga/couper/issues/24))
    * use `-watch` or via environment `COUPER_WATCH=true` to watch for file changes
  * log option pretty print for `json` log-format ([#179](https://github.com/avenga/couper/pull/179))
    * `-log-pretty` to enable formatted and key colored logs

## [0.8](https://github.com/avenga/couper/compare/0.7.0...v0.8)

Release date: 2021-04-06

* **Fixed**
  * Some possible race conditions in combination with multiple `proxy` and/or `request`
  definitions are fixed ([#157](https://github.com/avenga/couper/issues/177)) ([#160](https://github.com/avenga/couper/issues/160))
  * Log endpoint related recovered panics
  * CORS behaviour: result is now only dependent on the config, not the actual request; fixed Vary headers ([#173](https://github.com/avenga/couper/issues/173))
  * Fix json type assumption ([#177](https://github.com/avenga/couper/issues/177))
    * `req.json_body` result is an empty object for specific types ([#165](https://github.com/avenga/couper/issues/165))
    * Empty json array encodes to `null`. ([#162](https://github.com/avenga/couper/issues/162))
  * Fix missing string conversion for evaluated number values ([#175](https://github.com/avenga/couper/issues/175))
  * Loading optional labels of same type
  * multiplexer behaviour with multiple servers and hosts ([#161](https://github.com/avenga/couper/issues/161))
  * Fix missing access_control for file handler ([#169](https://github.com/avenga/couper/issues/169))
  * 404 behaviour for access controlled endpoints:
  deny instead of 404 if the request matches the related base_path ([#143](https://github.com/avenga/couper/issues/143))

* **Changed**
  * Rename log type for backend requests: `couper_upstream` -> `couper_backend` ([#159](https://github.com/avenga/couper/pull/159)) ([#172](https://github.com/avenga/couper/pull/172))
  * Rename `post` variable to `form_body` ([#158](https://github.com/avenga/couper/pull/158))

* **Added**
  * Add `json_body` attribute for `request` and `response` block ([#158](https://github.com/avenga/couper/issues/158))
  * `bytes` log field to represent the body size

## [0.7.0](https://github.com/avenga/couper/compare/0.6.1...0.7.0)

Release date: 2021-03-23

* **Fixed**
  * Recover from possible request/proxy related panics ([#157](https://github.com/avenga/couper/pull/157)) ([#145](https://github.com/avenga/couper/pull/145))
  * Configuration related hcl merge with an empty attributes and nested blocks

* **Changed**
  * `backend` block attributes `basic_auth`, `path_prefix` and `proxy` hcl evaluation during runtime
  * `request` attributes hcl evaluation during runtime ([#152](https://github.com/avenga/couper/pull/152))
  * Change configuration in combination with URL and backend.origin ([#144](https://github.com/avenga/couper/issues/144))
    * `request` and `proxy` block can use the `url` attribute instead of define or reference a `backend`
    * same applies to `oauth2.token_endpoint`
  * no `X-Forwarded-For` header enrichment from couper `proxy` ([#139](https://github.com/avenga/couper/pull/139))
  * more log context for access control related errors ([#154](https://github.com/avenga/couper/issues/154))

* **Added**
  * `saml` 2.0 `access_control` support ([#113](https://github.com/avenga/couper/issues/113))
  * Add new `strip-secure-cookies` setting ([#147](https://github.com/avenga/couper/issues/147))
    * removes `Secure` flag from all `Set-Cookie` header
  * CORS support (`server`, `files`, `spa`) ([#134](https://github.com/avenga/couper/issues/134))
    * previously `api` only
  * `error_file` attribute for `endpoint` block
  * hcl functions:
    * `merge`
    * `url_encode`
  * `backend`
    * OAuth2 support ([#130](https://github.com/avenga/couper/issues/130))
      * grant_type: `client_credentials`
      * `token` memory storage with ttl
    * `path_prefix` attribute ([#138](https://github.com/avenga/couper/issues/138))

## [0.6.1](https://github.com/avenga/couper/compare/0.6...0.6.1)

Release date: 2021-03-15

* **Fixed**
  * Fix missing panic recovering for backend roundtrips ([#142](https://github.com/avenga/couper/issues/142))
    * Fix backend `timeout` behaviour
    * Add a more specific error message for proxy body copy errors

* **Changed**
  * Couper just passes the `X-Forwarded-For` header if any instead of adding the client remote addr to the list ([#139](https://github.com/avenga/couper/pull/139))

* **Added**
  * `url_encode` function for RFC 3986 string encoding ([#136](https://github.com/avenga/couper/pull/136))

## [0.6](https://github.com/avenga/couper/compare/0.5.1...0.6)

Release date: 2021-03-11

* **Breaking Change**
  * `backend` will be consumed by proxy and request as transport configuration now. The previous behaviour
  that `backend` represents a `proxy` functionality is removed. Also the `backend` block must be defined in
  `definitions`, `proxy` or `request`.
    * Config migration, add a `proxy` block:

```hcl
endpoint "/old" {
  backend = "reference"
  # or
  backend {
    #...
  }
}
# change to:
endpoint "/new" {
  proxy {
    backend = "reference"
  }
  # or
  proxy {
    backend {
      #...
    }
  }
}
```

* **Changed**
  * Client-Request and upstream response body buffering by default
  * Server shutdown delay and deadline defaults to `0s` now and can be configured via [env](DOCKER.md) if required
  * Websocket connection upgrades in combination with `proxy {}` are disabled
    * we will add a proxy option for ws usage later on

* **Fixed**
  * An absolute path resolving for `*_file` configuration attributes ([#120](https://github.com/avenga/couper/pull/120))

* **Added**
  * Endpoint:
    * Add `proxy` block to reverse proxy the client request to the configured `backend`.
    * Add `request` block to send a simple upstream request. [Docs](docs/README.md#request-block)
    * Add `response` block to create a custom client response. [Docs](docs/README.md#response-block)
  * Add `jwt_sign()` function to be able to create and sign a token with a `jwt_signing_profile`. [Docs](docs/README.md#functions) ([#112](https://github.com/avenga/couper/issues/112))
  * Add `unixtime()` function for the current unix time in seconds ([#124](https://github.com/avenga/couper/issues/124))

* **Code Refactoring**
  * underlying code structure to represent an `endpoint` block with `proxy`, `request` and `response` configuration
  * hcl evaluation context as own 'container' with `context.Context` interface
  * test cleanups

* **Dependencies**
  * build with go 1.16
  * logrus to v1.8.1
  * hcl to v2.9.1
  * kin-openapi to v.0.49.0

## [0.5.1](https://github.com/avenga/couper/compare/0.5...0.5.1)

Release date: 2021-02-16

* **Added**
  * backend:
    * a user-friendly `basic_auth` option
    * backend `proxy` url, `disable_connection_reuse` and `http2` settings ([#108](https://github.com/avenga/couper/pull/108))
  * version command

* **Changed**
  * KeepAlive `60s` ([#108](https://github.com/avenga/couper/pull/108)), previously `15s`
  * Reject requests which hits an endpoint with basic-auth access-control, and the configured password evaluates to an empty string ([#115](https://github.com/avenga/couper/pull/115))

## [0.5](https://github.com/avenga/couper/compare/0.4.2...0.5)

Release date: 2021-01-29

* **Fixed**
  * Fix missing http.Hijacker interface to be able to handle websocket upgrades ([#80](https://github.com/avenga/couper/issues/80))

* **Added**
  * Add additional eval functions: coalesce, json_decode, json_encode ([#105](https://github.com/avenga/couper/pull/105))
  * Add multi API support ([#103](https://github.com/avenga/couper/issues/103))
  * Add free endpoints ([#90](https://github.com/avenga/couper/issues/90))
  * Add remove_, set_ and  add_headers ([#98](https://github.com/avenga/couper/issues/98))

* **Code Refactoring**
  * improved internals for configuration load

* **Dependencies**
  * Upgrade hcl to 2.8.2
  * Upgrade go-cty module to 1.5.0
  * Upgrade logrus module to 1.7.0
  * Upgrade kin-openapi module to v0.37

## [0.4.2](https://github.com/avenga/couper/compare/0.4.1...0.4.2)

Release date: 2021-01-19

* **Fixed**
  * Fix used backend hash not dependent on (hcl) config hierarchy (transport key)
  * Fix logging http scheme even without a successful tls handshake ([#99](https://github.com/avenga/couper/pull/99))
  * Fix hcl.Body content for reference backends ([#96](https://github.com/avenga/couper/issues/96))

## [0.4.1](https://github.com/avenga/couper/compare/0.4...0.4.1)

Release date: 2021-01-18

* **Fixed**
  * Fix path trailing slash ([#94](https://github.com/avenga/couper/issues/94))
  * Fix query encoding ([#93](https://github.com/avenga/couper/issues/93))
  * Fix log_format (settings) configuration ([#61](https://github.com/avenga/couper/issues/61))

## [0.4](https://github.com/avenga/couper/compare/v0.3...0.4)

Release date: 2021-01-13

* **Added**
  * url log field ([#87](https://github.com/avenga/couper/issues/87))
  * Add proxy from env settings option ([#84](https://github.com/avenga/couper/issues/84))
  * Add backend settings:  `disable_certificate_validation`, `max_connections` ([#86](https://github.com/avenga/couper/issues/86))

* **Fixed**
  * command flag filter for bool values ([#85](https://github.com/avenga/couper/issues/85))
  * different proxy options for same origin should be part of the origin transport key

* **Code Refactoring**
  * configuration load and prepare related body merges on hcl level

## [0.3](https://github.com/avenga/couper/compare/v0.2...v0.3)

Release date: 2020-12-15

* **Added**
  * build version to startup log
  * upstream request/response validation with `openapi` ([#21](https://github.com/avenga/couper/issues/21)) ([#22](https://github.com/avenga/couper/issues/22))
  * request-id: uuid v4 format option [#31](https://github.com/avenga/couper/issues/31) ([#53](https://github.com/avenga/couper/issues/53))
  * `path_params` [#59](https://github.com/avenga/couper/issues/59)
  * gzip support ([#66](https://github.com/avenga/couper/issues/66))
  * `query_params` ([#73](https://github.com/avenga/couper/issues/73))
  * `json_body` access for request and response bodies [#44](https://github.com/avenga/couper/issues/44) ([#60](https://github.com/avenga/couper/issues/60))

* **Changed**
  * start Couper via `run` command now
  * internal router [#59](https://github.com/avenga/couper/issues/59)
  * docker tag behaviour on release [#70](https://github.com/avenga/couper/issues/70) ([#82](https://github.com/avenga/couper/issues/82))
  * request/response_headers to use `set` prefix ([#77](https://github.com/avenga/couper/issues/77))
  * passing the filename to underlying hcl diagnostics
  * Dockerfile to provide simple file serving ([#63](https://github.com/avenga/couper/issues/63))

* **Fixed**
  * handling cty null or unknown values during roundtrip eval [#71](https://github.com/avenga/couper/issues/71)
  * logging: start-time measurement
  * missing `backend.hostname` documentation ([#62](https://github.com/avenga/couper/issues/62))

## [0.2](https://github.com/avenga/couper/compare/v0.1...v0.2)

Release date: 2020-10-08

* **Added**
  * health check ([#29](https://github.com/avenga/couper/issues/29))
  * Basic-Auth support ([#19](https://github.com/avenga/couper/issues/19))
  * post (form) parsing for use in config variables ([#26](https://github.com/avenga/couper/issues/26))
  * more documentation

* **Fixed**
  * wildcard path join with trailing slash and respect req path ([#45](https://github.com/avenga/couper/pull/45))
  * env var mapping ([#35](https://github.com/avenga/couper/pull/35))
  * JWT HMAC keys ([#32](https://github.com/avenga/couper/pull/32))

## 0.1

Release date: 2020-09-11

* **Added**
  * Parse and load from given *HCL* configuration file
  * Config structs for blocks: `server, api, endpoint, files, spa, definitions, jwt`
  * HTTP handler implementation for `api backends, files, spa` and related config mappings
  * CORS handling for `api` endpoints
  * Access control configuration for all blocks
  * Access control type `jwt` with claim validation
  * _Access_ und _backend_ logs
  * Configurable error templates with a fallback to our [defaults](./assets/files)
  * Github actions for our continuous integration workflows
  * [Dockerfile](./Dockerfile)
  * [Documentation](./docs)<|MERGE_RESOLUTION|>--- conflicted
+++ resolved
@@ -10,11 +10,8 @@
   * `beta_health`-block to `backend`-block to enable continuous health-checks for defined backends ([#313](https://github.com/avenga/couper/pull/313))
     * `backends.<name>.health` variable to access the current health-check state _(subject to change)_
   * Log malformed duration settings ([#487](https://github.com/avenga/couper/pull/487))
-<<<<<<< HEAD
   * `url` attribute could make use of our wildcard pattern `/**` and relative urls in combination with a backend reference ([#480](https://github.com/avenga/couper/pull/480))
-=======
   * Error handling for `backend`, `backend_openapi_validation` and `backend_timeout` error types ([#490](https://github.com/avenga/couper/pull/490))
->>>>>>> c61fe243
 
 * **Changed**
   * Permission handling: ([#477](https://github.com/avenga/couper/pull/477))
