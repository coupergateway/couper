# Couper Changelog

## [Unreleased](https://github.com/avenga/couper/compare/1.2...master)

Unreleased changes are available as `avenga/couper:edge` container.

<<<<<<< HEAD
* **Fixed**
  * Ensure `Content-Length` HTTP header field instead of `Transfer-Encoding: chunked` ([#163](https://github.com/avenga/couper/issues/163))
=======
* **Added**
  * Modifier (`set/add/remove_form_params`) for the form parameters ([#223](https://github.com/avenga/couper/pull/223))
>>>>>>> 3f651e66

---

## [1.2](https://github.com/avenga/couper/compare/1.1.1...1.2)

Release date: 2021-05-19

The most important feature of Couper 1.2 is the introduction of _custom
error handling_ in form of the [`error_handler`](/docs/ERRORS.md) block.
You can now register error handlers for [error types](/docs/ERRORS.md#error-types). Instead of the standard `error_file` template,
you can flexibly respond with arbitrary `response`s. `error_handler` is allowed in access control blocks (`jwt`, `saml2` …), where you
could e.g. handle missing tokens with a redirect-to-login. In the
future, `error_handler` will be usable in more config areas. Refer to
the [example](https://github.com/avenga/couper-examples/tree/master/error-handling-ba)
if you want to see it in action.

* **Added**
  * `error_handler` block for access controls ([#140](https://github.com/avenga/couper/pull/140))
  * `backend_responses.*.body` variable for accessing raw response body content ([#182](https://github.com/avenga/couper/issues/182))
  * more `oauth2` config options: `scope` and `token_endpoint_auth_method` (`client_secret_basic` or `client_secret_post`) ([#219](https://github.com/avenga/couper/pull/219), [#220](https://github.com/avenga/couper/pull/220))

* **Changed**
  * `saml2` fallback to `nameid-format:unspecified` ([#217](https://github.com/avenga/couper/pull/217))
  * `basic_auth` always responds with status code `401` ([#227](https://github.com/avenga/couper/pull/227))
  * `openapi` resolves relative server URLs to the current backend origin ([#230](https://github.com/avenga/couper/pull/230))

* **Fixed**
  * Fix `/healthz` route when called with `accept-encoding: gzip` ([#222](https://github.com/avenga/couper/pull/222))
  * Don't panic over duplicate access control definitions, log error instead ([#221](https://github.com/avenga/couper/pull/221))
  * Response for missing routes should have status code `404` ([#224](https://github.com/avenga/couper/pull/224))
  * Fix possible race-condition with concurrent `openapi` validations ([#231](https://github.com/avenga/couper/pull/231))
  * Fix use of server URLs without port in `openapi` ([#230](https://github.com/avenga/couper/pull/230))

## [1.1.1](https://github.com/avenga/couper/compare/1.1...1.1.1)

Release date: 2021-04-21

* **Fixed**
  * Endpoint responses are written and logged with correct status-code ([#216](https://github.com/avenga/couper/issues/216))
    * affected: a plain `response` without any additional headers or body configuration

## [1.1](https://github.com/avenga/couper/compare/1.0...1.1)

Release date: 2021-04-16

* **Fixed**
  * allow more +json mime types ([#207](https://github.com/avenga/couper/pull/207))
    * determines if ja request/response body gets parsed and provided as `json_body` variable
  * missing check for empty endpoint path patterns ([#211](https://github.com/avenga/couper/pull/211))
  * protected API (base)paths returns status 401 instead of 404 if a protected route was not found ([#211](https://github.com/avenga/couper/pull/211))
  * jwt source config definition ([#210](https://github.com/avenga/couper/issues/210))
  * missing inner context on context copy
  * possible panic for unhandled error template write errors ([#205](https://github.com/avenga/couper/pull/205))
  * backend reference usage with string label ([#189](https://github.com/avenga/couper/issues/189))
  * cli argument filtering ([#204](https://github.com/avenga/couper/issues/204))
  * misleading jwt rsa key error ([#203](https://github.com/avenga/couper/issues/203))
  * watch handling on stat errors ([#202](https://github.com/avenga/couper/pull/202))

* **Changed**
  * Change access control validation logging ([#199](https://github.com/avenga/couper/issues/199))
    * log the first occurred error instead of an array

* **Added**
  * Add OAuth2 token request retry option  ([#167](https://github.com/avenga/couper/issues/167)) ([#209](https://github.com/avenga/couper/issues/209))

## [1.0](https://github.com/avenga/couper/compare/0.9...1.0)

Release date: 2021-04-09

* **Added**
  * `couper help` and usage documentation ([#187](https://github.com/avenga/couper/issues/187))

* **Changed**
  * Ensure unique keys for set_* and add_* attributes ([#183](https://github.com/avenga/couper/pull/183))
  * split docker entrypoint and command ([#192](https://github.com/avenga/couper/issues/192))

* **Fixed**
  * Fix missing `backend.origin` attribute url validation ([#191](https://github.com/avenga/couper/issues/191))

## [0.9](https://github.com/avenga/couper/compare/0.8...0.9)

Release date: 2021-04-08

* **Fixed**
  * Log option for `json` formatted logs: ([#176](https://github.com/avenga/couper/issues/176))
    * configured parent key applies to (almost) all log fields

* **Changed**
  * Change variable names to more user-friendly ones ([#180](https://github.com/avenga/couper/issues/180)):
    * `req` -> `request`
    * `ctx` -> `context`
    * `bereq` -> *removed*
    * `beresp` -> *removed*
    * `bereqs` -> `backend_requests`
    * `beresps` -> `backend_responses`
  * Log option for parent fields are 'global' now ([#176](https://github.com/avenga/couper/issues/176))
    * `COUPER_ACCESS_LOG_PARENT_FIELD`, `COUPER_BACKEND_LOG_PARENT_FIELD` -> `COUPER_LOG_PARENT_FIELD`

* **Added**
  * watch option for given Couper configuration file ([#24](https://github.com/avenga/couper/issues/24))
    * use `-watch` or via environment `COUPER_WATCH=true` to watch for file changes
  * log option pretty print for `json` log-format ([#179](https://github.com/avenga/couper/pull/179))
    * `-log-pretty` to enable formatted and key colored logs

## [0.8](https://github.com/avenga/couper/compare/0.7.0...v0.8)

Release date: 2021-04-06

* **Fixed**
  * Some possible race conditions in combination with multiple `proxy` and/or `request`
  definitions are fixed ([#157](https://github.com/avenga/couper/issues/177)) ([#160](https://github.com/avenga/couper/issues/160))
  * Log endpoint related recovered panics
  * CORS behaviour: result is now only dependent on the config, not the actual request; fixed Vary headers ([#173](https://github.com/avenga/couper/issues/173))
  * Fix json type assumption ([#177](https://github.com/avenga/couper/issues/177))
    * `req.json_body` result is an empty object for specific types ([#165](https://github.com/avenga/couper/issues/165))
    * Empty json array encodes to `null`. ([#162](https://github.com/avenga/couper/issues/162))
  * Fix missing string conversion for evaluated number values ([#175](https://github.com/avenga/couper/issues/175))
  * Loading optional labels of same type
  * multiplexer behaviour with multiple servers and hosts ([#161](https://github.com/avenga/couper/issues/161))
  * Fix missing access_control for file handler ([#169](https://github.com/avenga/couper/issues/169))
  * 404 behaviour for access controlled endpoints:
  deny instead of 404 if the request matches the related base_path ([#143](https://github.com/avenga/couper/issues/143))

* **Changed**
  * Rename log type for backend requests: `couper_upstream` -> `couper_backend` ([#159](https://github.com/avenga/couper/pull/159)) ([#172](https://github.com/avenga/couper/pull/172))
  * Rename `post` variable to `form_body` ([#158](https://github.com/avenga/couper/pull/158))

* **Added**
  * Add `json_body` attribute for `request` and `response` block ([#158](https://github.com/avenga/couper/issues/158))
  * `bytes` log field to represent the body size

## [0.7.0](https://github.com/avenga/couper/compare/0.6.1...0.7.0)

Release date: 2021-03-23

* **Fixed**
  * Recover from possible request/proxy related panics ([#157](https://github.com/avenga/couper/pull/157)) ([#145](https://github.com/avenga/couper/pull/145))
  * Configuration related hcl merge with an empty attributes and nested blocks

* **Changed**
  * `backend` block attributes `basic_auth`, `path_prefix` and `proxy` hcl evaluation during runtime
  * `request` attributes hcl evaluation during runtime ([#152](https://github.com/avenga/couper/pull/152))
  * Change configuration in combination with URL and backend.origin ([#144](https://github.com/avenga/couper/issues/144))
    * `request` and `proxy` block can use the `url` attribute instead of define or reference a `backend`
    * same applies to `oauth2.token_endpoint`
  * no `X-Forwarded-For` header enrichment from couper `proxy` ([#139](https://github.com/avenga/couper/pull/139))
  * more log context for access control related errors ([#154](https://github.com/avenga/couper/issues/154))

* **Added**
  * `saml` 2.0 `access_control` support ([#113](https://github.com/avenga/couper/issues/113))
  * Add new `strip-secure-cookies` setting ([#147](https://github.com/avenga/couper/issues/147))
    * removes `Secure` flag from all `Set-Cookie` header
  * CORS support (`server`, `files`, `spa`) ([#134](https://github.com/avenga/couper/issues/134))
    * previously `api` only
  * `error_file` attribute for `endpoint` block
  * hcl functions:
    * `merge`
    * `url_encode`
  * `backend`
    * OAuth2 support ([#130](https://github.com/avenga/couper/issues/130))
      * grant_type: `client_credentials`
      * `token` memory storage with ttl
    * `path_prefix` attribute ([#138](https://github.com/avenga/couper/issues/138))

## [0.6.1](https://github.com/avenga/couper/compare/0.6...0.6.1)

Release date: 2021-03-15

* **Fixed**
  * Fix missing panic recovering for backend roundtrips ([#142](https://github.com/avenga/couper/issues/142))
    * Fix backend `timeout` behaviour
    * Add a more specific error message for proxy body copy errors

* **Changed**
  * Couper just passes the `X-Forwarded-For` header if any instead of adding the client remote addr to the list ([#139](https://github.com/avenga/couper/pull/139))

* **Added**
  * `url_encode` function for RFC 3986 string encoding ([#136](https://github.com/avenga/couper/pull/136))

## [0.6](https://github.com/avenga/couper/compare/0.5.1...0.6)

Release date: 2021-03-11

* **Breaking Change**
  * `backend` will be consumed by proxy and request as transport configuration now. The previous behaviour
  that `backend` represents a `proxy` functionality is removed. Also the `backend` block must be defined in
  `definitions`, `proxy` or `request`.
    * Config migration, add a `proxy` block:

```hcl
endpoint "/old" {
  backend = "reference"
  # or
  backend {
    #...
  }
}
# change to:
endpoint "/new" {
  proxy {
    backend = "reference"
  }
  # or
  proxy {
    backend {
      #...
    }
  }
}
```

* **Changed**
  * Client-Request and upstream response body buffering by default
  * Server shutdown delay and deadline defaults to `0s` now and can be configured via [env](DOCKER.md) if required
  * Websocket connection upgrades in combination with `proxy {}` are disabled
    * we will add a proxy option for ws usage later on

* **Fixed**
  * An absolute path resolving for `*_file` configuration attributes ([#120](https://github.com/avenga/couper/pull/120))

* **Added**
  * Endpoint:
    * Add `proxy` block to reverse proxy the client request to the configured `backend`.
    * Add `request` block to send a simple upstream request. [Docs](docs/README.md#request-block)
    * Add `response` block to create a custom client response. [Docs](docs/README.md#response-block)
  * Add `jwt_sign()` function to be able to create and sign a token with a `jwt_signing_profile`. [Docs](docs/README.md#functions) ([#112](https://github.com/avenga/couper/issues/112))
  * Add `unixtime()` function for the current unix time in seconds ([#124](https://github.com/avenga/couper/issues/124))

* **Code Refactoring**
  * underlying code structure to represent an `endpoint` block with `proxy`, `request` and `response` configuration
  * hcl evaluation context as own 'container' with `context.Context` interface
  * test cleanups

* **Dependencies**
  * build with go 1.16
  * logrus to v1.8.1
  * hcl to v2.9.1
  * kin-openapi to v.0.49.0

## [0.5.1](https://github.com/avenga/couper/compare/0.5...0.5.1)

Release date: 2021-02-16

* **Added**
  * backend:
    * a user-friendly `basic_auth` option
    * backend `proxy` url, `disable_connection_reuse` and `http2` settings ([#108](https://github.com/avenga/couper/pull/108))
  * version command

* **Changed**
  * KeepAlive `60s` ([#108](https://github.com/avenga/couper/pull/108)), previously `15s`
  * Reject requests which hits an endpoint with basic-auth access-control, and the configured password evaluates to an empty string ([#115](https://github.com/avenga/couper/pull/115))

## [0.5](https://github.com/avenga/couper/compare/0.4.2...0.5)

Release date: 2021-01-29

* **Fixed**
  * Fix missing http.Hijacker interface to be able to handle websocket upgrades ([#80](https://github.com/avenga/couper/issues/80))

* **Added**
  * Add additional eval functions: coalesce, json_decode, json_encode ([#105](https://github.com/avenga/couper/pull/105))
  * Add multi API support ([#103](https://github.com/avenga/couper/issues/103))
  * Add free endpoints ([#90](https://github.com/avenga/couper/issues/90))
  * Add remove_, set_ and  add_headers ([#98](https://github.com/avenga/couper/issues/98))

* **Code Refactoring**
  * improved internals for configuration load

* **Dependencies**
  * Upgrade hcl to 2.8.2
  * Upgrade go-cty module to 1.5.0
  * Upgrade logrus module to 1.7.0
  * Upgrade kin-openapi module to v0.37

## [0.4.2](https://github.com/avenga/couper/compare/0.4.1...0.4.2)

Release date: 2021-01-19

* **Fixed**
  * Fix used backend hash not dependent on (hcl) config hierarchy (transport key)
  * Fix logging http scheme even without a successful tls handshake ([#99](https://github.com/avenga/couper/pull/99))
  * Fix hcl.Body content for reference backends ([#96](https://github.com/avenga/couper/issues/96))

## [0.4.1](https://github.com/avenga/couper/compare/0.4...0.4.1)

Release date: 2021-01-18

* **Fixed**
  * Fix path trailing slash ([#94](https://github.com/avenga/couper/issues/94))
  * Fix query encoding ([#93](https://github.com/avenga/couper/issues/93))
  * Fix log_format (settings) configuration ([#61](https://github.com/avenga/couper/issues/61))

## [0.4](https://github.com/avenga/couper/compare/v0.3...0.4)

Release date: 2021-01-13

* **Added**
  * url log field ([#87](https://github.com/avenga/couper/issues/87))
  * Add proxy from env settings option ([#84](https://github.com/avenga/couper/issues/84))
  * Add backend settings:  `disable_certificate_validation`, `max_connections` ([#86](https://github.com/avenga/couper/issues/86))

* **Fixed**
  * command flag filter for bool values ([#85](https://github.com/avenga/couper/issues/85))
  * different proxy options for same origin should be part of the origin transport key

* **Code Refactoring**
  * configuration load and prepare related body merges on hcl level

## [0.3](https://github.com/avenga/couper/compare/v0.2...v0.3)

Release date: 2020-12-15

* **Added**
  * build version to startup log
  * upstream request/response validation with `openapi` ([#21](https://github.com/avenga/couper/issues/21)) ([#22](https://github.com/avenga/couper/issues/22))
  * request-id: uuid v4 format option [#31](https://github.com/avenga/couper/issues/31) ([#53](https://github.com/avenga/couper/issues/53))
  * `path_params` [#59](https://github.com/avenga/couper/issues/59)
  * gzip support ([#66](https://github.com/avenga/couper/issues/66))
  * `query_params` ([#73](https://github.com/avenga/couper/issues/73))
  * `json_body` access for request and response bodies [#44](https://github.com/avenga/couper/issues/44) ([#60](https://github.com/avenga/couper/issues/60))

* **Changed**
  * start Couper via `run` command now
  * internal router [#59](https://github.com/avenga/couper/issues/59)
  * docker tag behaviour on release [#70](https://github.com/avenga/couper/issues/70) ([#82](https://github.com/avenga/couper/issues/82))
  * request/response_headers to use `set` prefix ([#77](https://github.com/avenga/couper/issues/77))
  * passing the filename to underlying hcl diagnostics
  * Dockerfile to provide simple file serving ([#63](https://github.com/avenga/couper/issues/63))

* **Fixed**
  * handling cty null or unknown values during roundtrip eval [#71](https://github.com/avenga/couper/issues/71)
  * logging: start-time measurement
  * missing `backend.hostname` documentation ([#62](https://github.com/avenga/couper/issues/62))

## [0.2](https://github.com/avenga/couper/compare/v0.1...v0.2)

Release date: 2020-10-08

* **Added**
  * health check ([#29](https://github.com/avenga/couper/issues/29))
  * Basic-Auth support ([#19](https://github.com/avenga/couper/issues/19))
  * post (form) parsing for use in config variables ([#26](https://github.com/avenga/couper/issues/26))
  * more documentation

* **Fixed**
  * wildcard path join with trailing slash and respect req path ([#45](https://github.com/avenga/couper/pull/45))
  * env var mapping ([#35](https://github.com/avenga/couper/pull/35))
  * JWT HMAC keys ([#32](https://github.com/avenga/couper/pull/32))

## 0.1

Release date: 2020-09-11

* **Added**
  * Parse and load from given *HCL* configuration file
  * Config structs for blocks: `server, api, endpoint, files, spa, definitions, jwt`
  * HTTP handler implementation for `api backends, files, spa` and related config mappings
  * CORS handling for `api` endpoints
  * Access control configuration for all blocks
  * Access control type `jwt` with claim validation
  * _Access_ und _backend_ logs
  * Configurable error templates with a fallback to our [defaults](./assets/files)
  * Github actions for our continuous integration workflows
  * [Dockerfile](./Dockerfile)
  * [Documentation](./docs)<|MERGE_RESOLUTION|>--- conflicted
+++ resolved
@@ -4,13 +4,11 @@
 
 Unreleased changes are available as `avenga/couper:edge` container.
 
-<<<<<<< HEAD
+* **Added**
+  * Modifier (`set/add/remove_form_params`) for the form parameters ([#223](https://github.com/avenga/couper/pull/223))
+
 * **Fixed**
   * Ensure `Content-Length` HTTP header field instead of `Transfer-Encoding: chunked` ([#163](https://github.com/avenga/couper/issues/163))
-=======
-* **Added**
-  * Modifier (`set/add/remove_form_params`) for the form parameters ([#223](https://github.com/avenga/couper/pull/223))
->>>>>>> 3f651e66
 
 ---
 
