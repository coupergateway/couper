# Couper Changelog

## [Unreleased](https://github.com/avenga/couper/compare/1.2...master)

<<<<<<< HEAD
### Fixed

The `path` field in the backend log. [232](https://github.com/avenga/couper/pull/232)

Release date: 2021-xx-xx

=======
>>>>>>> f86567b0
Unreleased changes are available as `avenga/couper:edge` container.

---

## [1.2](https://github.com/avenga/couper/compare/1.1.1...1.2)

Release date: 2021-05-19

The most important feature of Couper 1.2 is the introduction of _custom
error handling_ in form of the [`error_handler`](/docs/ERRORS.md) block.
You can now register error handlers for [error types](/docs/ERRORS.md#error-types). Instead of the standard `error_file` template,
you can flexibly respond with arbitrary `response`s. `error_handler` is allowed in access control blocks (`jwt`, `saml2` …), where you
could e.g. handle missing tokens with a redirect-to-login. In the
future, `error_handler` will be usable in more config areas. Refer to
the [example](https://github.com/avenga/couper-examples/tree/master/error-handling-ba)
if you want to see it in action.

* **Added**
  * `error_handler` block for access controls ([#140](https://github.com/avenga/couper/pull/140))
  * `backend_responses.*.body` variable for accessing raw response body content ([#182](https://github.com/avenga/couper/issues/182))
  * more `oauth2` config options: `scope` and `token_endpoint_auth_method` (`client_secret_basic` or `client_secret_post`) ([#219](https://github.com/avenga/couper/pull/219), [#220](https://github.com/avenga/couper/pull/220))

* **Changed**
  * `saml2` fallback to `nameid-format:unspecified` ([#217](https://github.com/avenga/couper/pull/217))
  * `basic_auth` always responds with status code `401` ([#227](https://github.com/avenga/couper/pull/227))
  * `openapi` resolves relative server URLs to the current backend origin ([#230](https://github.com/avenga/couper/pull/230))

* **Fixed**
  * Fix `/healthz` route when called with `accept-encoding: gzip` ([#222](https://github.com/avenga/couper/pull/222))
  * Don't panic over duplicate access control definitions, log error instead ([#221](https://github.com/avenga/couper/pull/221))
  * Response for missing routes should have status code `404` ([#224](https://github.com/avenga/couper/pull/224))
  * Fix possible race-condition with concurrent `openapi` validations ([#231](https://github.com/avenga/couper/pull/231))
  * Fix use of server URLs without port in `openapi` ([#230](https://github.com/avenga/couper/pull/230))

## [1.1.1](https://github.com/avenga/couper/compare/1.1...1.1.1)

Release date: 2021-04-21

* **Fixed**
  * Endpoint responses are written and logged with correct status-code ([#216](https://github.com/avenga/couper/issues/216))
    * affected: a plain `response` without any additional headers or body configuration

## [1.1](https://github.com/avenga/couper/compare/1.0...1.1)

Release date: 2021-04-16

* **Fixed**
  * allow more +json mime types ([#207](https://github.com/avenga/couper/pull/207))
    * determines if ja request/response body gets parsed and provided as `json_body` variable
  * missing check for empty endpoint path patterns ([#211](https://github.com/avenga/couper/pull/211))
  * protected API (base)paths returns status 401 instead of 404 if a protected route was not found ([#211](https://github.com/avenga/couper/pull/211))
  * jwt source config definition ([#210](https://github.com/avenga/couper/issues/210))
  * missing inner context on context copy
  * possible panic for unhandled error template write errors ([#205](https://github.com/avenga/couper/pull/205))
  * backend reference usage with string label ([#189](https://github.com/avenga/couper/issues/189))
  * cli argument filtering ([#204](https://github.com/avenga/couper/issues/204))
  * misleading jwt rsa key error ([#203](https://github.com/avenga/couper/issues/203))
  * watch handling on stat errors ([#202](https://github.com/avenga/couper/pull/202))

* **Changed**
  * Change access control validation logging ([#199](https://github.com/avenga/couper/issues/199))
    * log the first occurred error instead of an array

* **Added**
  * Add OAuth2 token request retry option  ([#167](https://github.com/avenga/couper/issues/167)) ([#209](https://github.com/avenga/couper/issues/209))

## [1.0](https://github.com/avenga/couper/compare/0.9...1.0)

Release date: 2021-04-09

* **Added**
  * `couper help` and usage documentation ([#187](https://github.com/avenga/couper/issues/187))

* **Changed**
  * Ensure unique keys for set_* and add_* attributes ([#183](https://github.com/avenga/couper/pull/183))
  * split docker entrypoint and command ([#192](https://github.com/avenga/couper/issues/192))

* **Fixed**
  * Fix missing `backend.origin` attribute url validation ([#191](https://github.com/avenga/couper/issues/191))

## [0.9](https://github.com/avenga/couper/compare/0.8...0.9)

Release date: 2021-04-08

* **Fixed**
  * Log option for `json` formatted logs: ([#176](https://github.com/avenga/couper/issues/176))
    * configured parent key applies to (almost) all log fields

* **Changed**
  * Change variable names to more user-friendly ones ([#180](https://github.com/avenga/couper/issues/180)):
    * `req` -> `request`
    * `ctx` -> `context`
    * `bereq` -> *removed*
    * `beresp` -> *removed*
    * `bereqs` -> `backend_requests`
    * `beresps` -> `backend_responses`
  * Log option for parent fields are 'global' now ([#176](https://github.com/avenga/couper/issues/176))
    * `COUPER_ACCESS_LOG_PARENT_FIELD`, `COUPER_BACKEND_LOG_PARENT_FIELD` -> `COUPER_LOG_PARENT_FIELD`

* **Added**
  * watch option for given Couper configuration file ([#24](https://github.com/avenga/couper/issues/24))
    * use `-watch` or via environment `COUPER_WATCH=true` to watch for file changes
  * log option pretty print for `json` log-format ([#179](https://github.com/avenga/couper/pull/179))
    * `-log-pretty` to enable formatted and key colored logs

## [0.8](https://github.com/avenga/couper/compare/0.7.0...v0.8)

Release date: 2021-04-06

* **Fixed**
  * Some possible race conditions in combination with multiple `proxy` and/or `request`
  definitions are fixed ([#157](https://github.com/avenga/couper/issues/177)) ([#160](https://github.com/avenga/couper/issues/160))
  * Log endpoint related recovered panics
  * CORS behaviour: result is now only dependent on the config, not the actual request; fixed Vary headers ([#173](https://github.com/avenga/couper/issues/173))
  * Fix json type assumption ([#177](https://github.com/avenga/couper/issues/177))
    * `req.json_body` result is an empty object for specific types ([#165](https://github.com/avenga/couper/issues/165))
    * Empty json array encodes to `null`. ([#162](https://github.com/avenga/couper/issues/162))
  * Fix missing string conversion for evaluated number values ([#175](https://github.com/avenga/couper/issues/175))
  * Loading optional labels of same type
  * multiplexer behaviour with multiple servers and hosts ([#161](https://github.com/avenga/couper/issues/161))
  * Fix missing access_control for file handler ([#169](https://github.com/avenga/couper/issues/169))
  * 404 behaviour for access controlled endpoints:
  deny instead of 404 if the request matches the related base_path ([#143](https://github.com/avenga/couper/issues/143))

* **Changed**
  * Rename log type for backend requests: `couper_upstream` -> `couper_backend` ([#159](https://github.com/avenga/couper/pull/159)) ([#172](https://github.com/avenga/couper/pull/172))
  * Rename `post` variable to `form_body` ([#158](https://github.com/avenga/couper/pull/158))

* **Added**
  * Add `json_body` attribute for `request` and `response` block ([#158](https://github.com/avenga/couper/issues/158))
  * `bytes` log field to represent the body size

## [0.7.0](https://github.com/avenga/couper/compare/0.6.1...0.7.0)

Release date: 2021-03-23

* **Fixed**
  * Recover from possible request/proxy related panics ([#157](https://github.com/avenga/couper/pull/157)) ([#145](https://github.com/avenga/couper/pull/145))
  * Configuration related hcl merge with an empty attributes and nested blocks

* **Changed**
  * `backend` block attributes `basic_auth`, `path_prefix` and `proxy` hcl evaluation during runtime
  * `request` attributes hcl evaluation during runtime ([#152](https://github.com/avenga/couper/pull/152))
  * Change configuration in combination with URL and backend.origin ([#144](https://github.com/avenga/couper/issues/144))
    * `request` and `proxy` block can use the `url` attribute instead of define or reference a `backend`
    * same applies to `oauth2.token_endpoint`
  * no `X-Forwarded-For` header enrichment from couper `proxy` ([#139](https://github.com/avenga/couper/pull/139))
  * more log context for access control related errors ([#154](https://github.com/avenga/couper/issues/154))

* **Added**
  * `saml` 2.0 `access_control` support ([#113](https://github.com/avenga/couper/issues/113))
  * Add new `strip-secure-cookies` setting ([#147](https://github.com/avenga/couper/issues/147))
    * removes `Secure` flag from all `Set-Cookie` header
  * CORS support (`server`, `files`, `spa`) ([#134](https://github.com/avenga/couper/issues/134))
    * previously `api` only
  * `error_file` attribute for `endpoint` block
  * hcl functions:
    * `merge`
    * `url_encode`
  * `backend`
    * OAuth2 support ([#130](https://github.com/avenga/couper/issues/130))
      * grant_type: `client_credentials`
      * `token` memory storage with ttl
    * `path_prefix` attribute ([#138](https://github.com/avenga/couper/issues/138))

## [0.6.1](https://github.com/avenga/couper/compare/0.6...0.6.1)

Release date: 2021-03-15

* **Fixed**
  * Fix missing panic recovering for backend roundtrips ([#142](https://github.com/avenga/couper/issues/142))
    * Fix backend `timeout` behaviour
    * Add a more specific error message for proxy body copy errors

* **Changed**
  * Couper just passes the `X-Forwarded-For` header if any instead of adding the client remote addr to the list ([#139](https://github.com/avenga/couper/pull/139))

* **Added**
  * `url_encode` function for RFC 3986 string encoding ([#136](https://github.com/avenga/couper/pull/136))

## [0.6](https://github.com/avenga/couper/compare/0.5.1...0.6)

Release date: 2021-03-11

* **Breaking Change**
  * `backend` will be consumed by proxy and request as transport configuration now. The previous behaviour
  that `backend` represents a `proxy` functionality is removed. Also the `backend` block must be defined in
  `definitions`, `proxy` or `request`.
    * Config migration, add a `proxy` block:

```hcl
endpoint "/old" {
  backend = "reference"
  # or
  backend {
    #...
  }
}
# change to:
endpoint "/new" {
  proxy {
    backend = "reference"
  }
  # or
  proxy {
    backend {
      #...
    }
  }
}
```

* **Changed**
  * Client-Request and upstream response body buffering by default
  * Server shutdown delay and deadline defaults to `0s` now and can be configured via [env](DOCKER.md) if required
  * Websocket connection upgrades in combination with `proxy {}` are disabled
    * we will add a proxy option for ws usage later on

* **Fixed**
  * An absolute path resolving for `*_file` configuration attributes ([#120](https://github.com/avenga/couper/pull/120))

* **Added**
  * Endpoint:
    * Add `proxy` block to reverse proxy the client request to the configured `backend`.
    * Add `request` block to send a simple upstream request. [Docs](docs/README.md#request-block)
    * Add `response` block to create a custom client response. [Docs](docs/README.md#response-block)
  * Add `jwt_sign()` function to be able to create and sign a token with a `jwt_signing_profile`. [Docs](docs/README.md#functions) ([#112](https://github.com/avenga/couper/issues/112))
  * Add `unixtime()` function for the current unix time in seconds ([#124](https://github.com/avenga/couper/issues/124))

* **Code Refactoring**
  * underlying code structure to represent an `endpoint` block with `proxy`, `request` and `response` configuration
  * hcl evaluation context as own 'container' with `context.Context` interface
  * test cleanups

* **Dependencies**
  * build with go 1.16
  * logrus to v1.8.1
  * hcl to v2.9.1
  * kin-openapi to v.0.49.0

## [0.5.1](https://github.com/avenga/couper/compare/0.5...0.5.1)

Release date: 2021-02-16

* **Added**
  * backend:
    * a user-friendly `basic_auth` option
    * backend `proxy` url, `disable_connection_reuse` and `http2` settings ([#108](https://github.com/avenga/couper/pull/108))
  * version command

* **Changed**
  * KeepAlive `60s` ([#108](https://github.com/avenga/couper/pull/108)), previously `15s`
  * Reject requests which hits an endpoint with basic-auth access-control, and the configured password evaluates to an empty string ([#115](https://github.com/avenga/couper/pull/115))

## [0.5](https://github.com/avenga/couper/compare/0.4.2...0.5)

Release date: 2021-01-29

* **Fixed**
  * Fix missing http.Hijacker interface to be able to handle websocket upgrades ([#80](https://github.com/avenga/couper/issues/80))

* **Added**
  * Add additional eval functions: coalesce, json_decode, json_encode ([#105](https://github.com/avenga/couper/pull/105))
  * Add multi API support ([#103](https://github.com/avenga/couper/issues/103))
  * Add free endpoints ([#90](https://github.com/avenga/couper/issues/90))
  * Add remove_, set_ and  add_headers ([#98](https://github.com/avenga/couper/issues/98))

* **Code Refactoring**
  * improved internals for configuration load

* **Dependencies**
  * Upgrade hcl to 2.8.2
  * Upgrade go-cty module to 1.5.0
  * Upgrade logrus module to 1.7.0
  * Upgrade kin-openapi module to v0.37

## [0.4.2](https://github.com/avenga/couper/compare/0.4.1...0.4.2)

Release date: 2021-01-19

* **Fixed**
  * Fix used backend hash not dependent on (hcl) config hierarchy (transport key)
  * Fix logging http scheme even without a successful tls handshake ([#99](https://github.com/avenga/couper/pull/99))
  * Fix hcl.Body content for reference backends ([#96](https://github.com/avenga/couper/issues/96))

## [0.4.1](https://github.com/avenga/couper/compare/0.4...0.4.1)

Release date: 2021-01-18

* **Fixed**
  * Fix path trailing slash ([#94](https://github.com/avenga/couper/issues/94))
  * Fix query encoding ([#93](https://github.com/avenga/couper/issues/93))
  * Fix log_format (settings) configuration ([#61](https://github.com/avenga/couper/issues/61))

## [0.4](https://github.com/avenga/couper/compare/v0.3...0.4)

Release date: 2021-01-13

* **Added**
  * url log field ([#87](https://github.com/avenga/couper/issues/87))
  * Add proxy from env settings option ([#84](https://github.com/avenga/couper/issues/84))
  * Add backend settings:  `disable_certificate_validation`, `max_connections` ([#86](https://github.com/avenga/couper/issues/86))

* **Fixed**
  * command flag filter for bool values ([#85](https://github.com/avenga/couper/issues/85))
  * different proxy options for same origin should be part of the origin transport key

* **Code Refactoring**
  * configuration load and prepare related body merges on hcl level

## [0.3](https://github.com/avenga/couper/compare/v0.2...v0.3)

Release date: 2020-12-15

* **Added**
  * build version to startup log
  * upstream request/response validation with `openapi` ([#21](https://github.com/avenga/couper/issues/21)) ([#22](https://github.com/avenga/couper/issues/22))
  * request-id: uuid v4 format option [#31](https://github.com/avenga/couper/issues/31) ([#53](https://github.com/avenga/couper/issues/53))
  * `path_params` [#59](https://github.com/avenga/couper/issues/59)
  * gzip support ([#66](https://github.com/avenga/couper/issues/66))
  * `query_params` ([#73](https://github.com/avenga/couper/issues/73))
  * `json_body` access for request and response bodies [#44](https://github.com/avenga/couper/issues/44) ([#60](https://github.com/avenga/couper/issues/60))

* **Changed**
  * start Couper via `run` command now
  * internal router [#59](https://github.com/avenga/couper/issues/59)
  * docker tag behaviour on release [#70](https://github.com/avenga/couper/issues/70) ([#82](https://github.com/avenga/couper/issues/82))
  * request/response_headers to use `set` prefix ([#77](https://github.com/avenga/couper/issues/77))
  * passing the filename to underlying hcl diagnostics
  * Dockerfile to provide simple file serving ([#63](https://github.com/avenga/couper/issues/63))

* **Fixed**
  * handling cty null or unknown values during roundtrip eval [#71](https://github.com/avenga/couper/issues/71)
  * logging: start-time measurement
  * missing `backend.hostname` documentation ([#62](https://github.com/avenga/couper/issues/62))

## [0.2](https://github.com/avenga/couper/compare/v0.1...v0.2)

Release date: 2020-10-08

* **Added**
  * health check ([#29](https://github.com/avenga/couper/issues/29))
  * Basic-Auth support ([#19](https://github.com/avenga/couper/issues/19))
  * post (form) parsing for use in config variables ([#26](https://github.com/avenga/couper/issues/26))
  * more documentation

* **Fixed**
  * wildcard path join with trailing slash and respect req path ([#45](https://github.com/avenga/couper/pull/45))
  * env var mapping ([#35](https://github.com/avenga/couper/pull/35))
  * JWT HMAC keys ([#32](https://github.com/avenga/couper/pull/32))

## 0.1

Release date: 2020-09-11

* **Added**
  * Parse and load from given *HCL* configuration file
  * Config structs for blocks: `server, api, endpoint, files, spa, definitions, jwt`
  * HTTP handler implementation for `api backends, files, spa` and related config mappings
  * CORS handling for `api` endpoints
  * Access control configuration for all blocks
  * Access control type `jwt` with claim validation
  * _Access_ und _backend_ logs
  * Configurable error templates with a fallback to our [defaults](./assets/files)
  * Github actions for our continuous integration workflows
  * [Dockerfile](./Dockerfile)
  * [Documentation](./docs)<|MERGE_RESOLUTION|>--- conflicted
+++ resolved
@@ -2,16 +2,12 @@
 
 ## [Unreleased](https://github.com/avenga/couper/compare/1.2...master)
 
-<<<<<<< HEAD
-### Fixed
-
-The `path` field in the backend log. [232](https://github.com/avenga/couper/pull/232)
-
 Release date: 2021-xx-xx
 
-=======
->>>>>>> f86567b0
 Unreleased changes are available as `avenga/couper:edge` container.
+
+* **Fixed**
+  * The `path` field in the backend log ([#232](https://github.com/avenga/couper/pull/232))
 
 ---
 
