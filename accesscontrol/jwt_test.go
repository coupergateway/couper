--- conflicted
+++ resolved
@@ -748,13 +748,8 @@
 	log, _ := logrustest.NewNullLogger()
 
 	for _, tt := range tests {
-<<<<<<< HEAD
-		t.Run(tt.name, func(st *testing.T) {
+		t.Run(tt.name, func(subT *testing.T) {
 			conf, err := configload.LoadBytes([]byte(tt.hcl), "couper.hcl", false)
-=======
-		t.Run(tt.name, func(subT *testing.T) {
-			conf, err := configload.LoadBytes([]byte(tt.hcl), "couper.hcl")
->>>>>>> 593a9ec2
 			if conf != nil {
 				_, err = runtime.NewServerConfiguration(conf, log.WithContext(context.TODO()), nil)
 			}
