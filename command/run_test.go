package command

import (
	"context"
	"net/http"
	"os"
	"path/filepath"
	"reflect"
	"runtime"
	"strconv"
	"testing"

	"github.com/rs/xid"
	logrustest "github.com/sirupsen/logrus/hooks/test"

	"github.com/avenga/couper/config"
	"github.com/avenga/couper/config/configload"
	"github.com/avenga/couper/config/env"
	"github.com/avenga/couper/internal/test"
)

func TestNewRun(t *testing.T) {
	_, currFile, _, _ := runtime.Caller(0)
	wd := filepath.Dir(currFile)

	log, hook := logrustest.NewNullLogger()
	//log.Out = os.Stdout

	defaultSettings := config.DefaultSettings

	tests := []struct {
		name     string
		file     string
		args     Args
		envs     []string
		settings *config.Settings
	}{
		{"defaults from file", "01_defaults.hcl", nil, nil, &defaultSettings},
		{"overrides from file", "02_changed_defaults.hcl", nil, nil, &config.Settings{
			AcceptForwarded:          &config.AcceptForwarded{},
			AcceptForwardedURL:       []string{},
			DefaultPort:              9090,
			HealthPath:               "/status/health",
			LogFormat:                defaultSettings.LogFormat,
			LogLevel:                 defaultSettings.LogLevel,
			NoProxyFromEnv:           true,
			RequestIDBackendHeader:   defaultSettings.RequestIDBackendHeader,
			RequestIDClientHeader:    defaultSettings.RequestIDClientHeader,
			RequestIDFormat:          "uuid4",
			TelemetryMetricsEndpoint: defaultSettings.TelemetryMetricsEndpoint,
			TelemetryMetricsExporter: defaultSettings.TelemetryMetricsExporter,
			TelemetryMetricsPort:     defaultSettings.TelemetryMetricsPort,
			TelemetryServiceName:     "couper",
			TelemetryTracesEndpoint:  defaultSettings.TelemetryTracesEndpoint,
			XForwardedHost:           true,
		}},
		{"defaults with flag port", "01_defaults.hcl", Args{"-p", "9876"}, nil, &config.Settings{
			AcceptForwarded:          &config.AcceptForwarded{},
			AcceptForwardedURL:       []string{},
			DefaultPort:              9876,
			HealthPath:               defaultSettings.HealthPath,
			LogFormat:                defaultSettings.LogFormat,
			LogLevel:                 defaultSettings.LogLevel,
			RequestIDBackendHeader:   defaultSettings.RequestIDBackendHeader,
			RequestIDClientHeader:    defaultSettings.RequestIDClientHeader,
			RequestIDFormat:          defaultSettings.LogFormat,
			TelemetryMetricsEndpoint: defaultSettings.TelemetryMetricsEndpoint,
			TelemetryMetricsExporter: defaultSettings.TelemetryMetricsExporter,
			TelemetryMetricsPort:     defaultSettings.TelemetryMetricsPort,
			TelemetryServiceName:     "couper",
			TelemetryTracesEndpoint:  defaultSettings.TelemetryTracesEndpoint,
		}},
		{"defaults with flag and env port", "01_defaults.hcl", Args{"-p", "9876"}, []string{"COUPER_DEFAULT_PORT=4561"}, &config.Settings{
			AcceptForwarded:          &config.AcceptForwarded{},
			AcceptForwardedURL:       []string{},
			DefaultPort:              4561,
			HealthPath:               defaultSettings.HealthPath,
			LogFormat:                defaultSettings.LogFormat,
			LogLevel:                 defaultSettings.LogLevel,
			RequestIDBackendHeader:   defaultSettings.RequestIDBackendHeader,
			RequestIDClientHeader:    defaultSettings.RequestIDClientHeader,
			RequestIDFormat:          defaultSettings.LogFormat,
			TelemetryMetricsEndpoint: defaultSettings.TelemetryMetricsEndpoint,
			TelemetryMetricsExporter: defaultSettings.TelemetryMetricsExporter,
			TelemetryMetricsPort:     defaultSettings.TelemetryMetricsPort,
			TelemetryServiceName:     "couper",
			TelemetryTracesEndpoint:  defaultSettings.TelemetryTracesEndpoint,
		}},
	}
	for _, tt := range tests {
		t.Run(tt.name, func(subT *testing.T) {
			ctx, shutdown := context.WithCancel(context.Background())
			defer shutdown()

			runCmd := NewRun(ctx)
			if runCmd == nil {
				subT.Error("create run cmd failed")
				return
			}

<<<<<<< HEAD
			couperFile, fileErr := configload.LoadFile(filepath.Join(wd, "testdata/settings", tt.file), false)
			helper.Must(fileErr)
=======
			couperFile, err := configload.LoadFile(filepath.Join(wd, "testdata/settings", tt.file))
			if err != nil {
				subT.Error(err)
			}

			// settings must be locked, so assign port now
			port := tt.settings.DefaultPort
>>>>>>> 593a9ec2

			if len(tt.envs) > 0 {
				env.SetTestOsEnviron(func() []string {
					return tt.envs
				})
				defer env.SetTestOsEnviron(os.Environ)
			}

			// ensure the previous test aren't listening
			test.WaitForClosedPort(port)
			go func() {
				execErr := runCmd.Execute(tt.args, couperFile, log.WithContext(ctx))
				if execErr != nil {
					subT.Error(execErr)
				}
			}()
			test.WaitForOpenPort(port)

			runCmd.settingsMu.Lock()
			if !reflect.DeepEqual(couperFile.Settings, tt.settings) {
				subT.Errorf("Settings differ: %s:\nwant:\t%#v\ngot:\t%#v\n", tt.name, tt.settings, couperFile.Settings)
			}
			runCmd.settingsMu.Unlock()

			hook.Reset()

			res, err := test.NewHTTPClient().Get("http://localhost:" + strconv.Itoa(couperFile.Settings.DefaultPort) + couperFile.Settings.HealthPath)
			if err != nil {
				subT.Error(err)
			}

			if res.StatusCode != http.StatusOK {
				subT.Errorf("expected OK, got: %d", res.StatusCode)
			}

			uid := hook.LastEntry().Data["uid"].(string)
			xidLen := len(xid.New().String())
			if couperFile.Settings.RequestIDFormat == "uuid4" {
				if len(uid) <= xidLen {
					subT.Errorf("expected uuid4 format, got: %s", uid)
				}
			} else if len(uid) > xidLen {
				subT.Errorf("expected common id format, got: %s", uid)
			}
		})
	}
}

func TestAcceptForwarded(t *testing.T) {
	_, currFile, _, _ := runtime.Caller(0)
	wd := filepath.Dir(currFile)

	log, _ := logrustest.NewNullLogger()
	//log.Out = os.Stdout

	tests := []struct {
		name     string
		file     string
		args     Args
		envs     []string
		expProto bool
		expHost  bool
		expPort  bool
	}{
		{"defaults", "01_defaults.hcl", nil, nil, false, false, false},
		{"accept by settings", "03_accept.hcl", nil, nil, true, true, true},
		{"accept by option", "01_defaults.hcl", Args{"-accept-forwarded-url", "proto,host,port"}, nil, true, true, true},
		{"accept by env", "01_defaults.hcl", nil, []string{"COUPER_ACCEPT_FORWARDED_URL=proto,host,port"}, true, true, true},
	}
	for _, tt := range tests {
		t.Run(tt.name, func(subT *testing.T) {
			ctx, shutdown := context.WithCancel(context.Background())
			defer shutdown()

			runCmd := NewRun(ctx)
			if runCmd == nil {
				t.Error("create run cmd failed")
				return
			}

<<<<<<< HEAD
			couperFile, fileErr := configload.LoadFile(filepath.Join(wd, "testdata/settings", tt.file), false)
			helper.Must(fileErr)
=======
			couperFile, err := configload.LoadFile(filepath.Join(wd, "testdata/settings", tt.file))
			if err != nil {
				subT.Error(err)
			}

			// settings must be locked, so assign port now
			port := couperFile.Settings.DefaultPort
>>>>>>> 593a9ec2

			if len(tt.envs) > 0 {
				env.SetTestOsEnviron(func() []string {
					return tt.envs
				})
				defer env.SetTestOsEnviron(os.Environ)
			}

			// ensure the previous test aren't listening
			test.WaitForClosedPort(port)
			go func() {
				execErr := runCmd.Execute(tt.args, couperFile, log.WithContext(ctx))
				if execErr != nil {
					subT.Error(execErr)
				}
			}()
			test.WaitForOpenPort(port)

			runCmd.settingsMu.Lock()

			if couperFile.Settings.AcceptsForwardedProtocol() != tt.expProto {
				subT.Errorf("%s: AcceptsForwardedProtocol() differ:\nwant:\t%#v\ngot:\t%#v\n", tt.name, tt.expProto, couperFile.Settings.AcceptsForwardedProtocol())
			}
			if couperFile.Settings.AcceptsForwardedHost() != tt.expHost {
				subT.Errorf("%s: AcceptsForwardedHost() differ:\nwant:\t%#v\ngot:\t%#v\n", tt.name, tt.expHost, couperFile.Settings.AcceptsForwardedHost())
			}
			if couperFile.Settings.AcceptsForwardedPort() != tt.expPort {
				subT.Errorf("%s: AcceptsForwardedPort() differ:\nwant:\t%#v\ngot:\t%#v\n", tt.name, tt.expPort, couperFile.Settings.AcceptsForwardedPort())
			}
			runCmd.settingsMu.Unlock()
		})
	}
}<|MERGE_RESOLUTION|>--- conflicted
+++ resolved
@@ -98,18 +98,13 @@
 				return
 			}
 
-<<<<<<< HEAD
-			couperFile, fileErr := configload.LoadFile(filepath.Join(wd, "testdata/settings", tt.file), false)
-			helper.Must(fileErr)
-=======
-			couperFile, err := configload.LoadFile(filepath.Join(wd, "testdata/settings", tt.file))
+			couperFile, err := configload.LoadFile(filepath.Join(wd, "testdata/settings", tt.file), false)
 			if err != nil {
 				subT.Error(err)
 			}
 
 			// settings must be locked, so assign port now
 			port := tt.settings.DefaultPort
->>>>>>> 593a9ec2
 
 			if len(tt.envs) > 0 {
 				env.SetTestOsEnviron(func() []string {
@@ -190,18 +185,13 @@
 				return
 			}
 
-<<<<<<< HEAD
-			couperFile, fileErr := configload.LoadFile(filepath.Join(wd, "testdata/settings", tt.file), false)
-			helper.Must(fileErr)
-=======
-			couperFile, err := configload.LoadFile(filepath.Join(wd, "testdata/settings", tt.file))
+			couperFile, err := configload.LoadFile(filepath.Join(wd, "testdata/settings", tt.file), false)
 			if err != nil {
 				subT.Error(err)
 			}
 
 			// settings must be locked, so assign port now
 			port := couperFile.Settings.DefaultPort
->>>>>>> 593a9ec2
 
 			if len(tt.envs) > 0 {
 				env.SetTestOsEnviron(func() []string {
