package eval

import (
	"bytes"
	"context"
	"io"
	"net/http"
	"net/url"
	"strconv"
	"strings"

	"github.com/docker/go-units"
	"github.com/hashicorp/hcl/v2"
	"github.com/sirupsen/logrus"
	"github.com/zclconf/go-cty/cty"
	"github.com/zclconf/go-cty/cty/function/stdlib"

	"github.com/avenga/couper/config"
	"github.com/avenga/couper/config/meta"
	"github.com/avenga/couper/config/request"
	"github.com/avenga/couper/errors"
	"github.com/avenga/couper/eval/content"
	"github.com/avenga/couper/internal/seetie"
	"github.com/avenga/couper/utils"
)

// common "inline" meta-attributes
// TODO: move to config(meta?) package, ask there for req /res related attrs (direction type <> )
const (
	attrPath           = "path"
	attrSetReqHeaders  = "set_request_headers"
	attrAddReqHeaders  = "add_request_headers"
	attrDelReqHeaders  = "remove_request_headers"
	attrAddQueryParams = "add_query_params"
	attrDelQueryParams = "remove_query_params"
	attrSetQueryParams = "set_query_params"
	attrAddFormParams  = "add_form_params"
	attrDelFormParams  = "remove_form_params"
	attrSetFormParams  = "set_form_params"

	attrSetResHeaders = "set_response_headers"
	attrAddResHeaders = "add_response_headers"
	attrDelResHeaders = "remove_response_headers"
)

// SetGetBody determines if we have to buffer a request body for further processing.
// First the user has a related reference within a related options' context declaration.
// Additionally, the request body is nil or a NoBody-Type and the http method has no
// http-body restrictions like 'TRACE'.
func SetGetBody(req *http.Request, bodyLimit int64) error {
	if req.Method == http.MethodTrace {
		return nil
	}

	// TODO: handle buffer options based on overall body context and reference
	//if (e.opts.ReqBufferOpts & eval.BufferRequest) != eval.BufferRequest {
	//	return nil
	//}

	if req.Body != nil && req.Body != http.NoBody && req.GetBody == nil {
		buf := &bytes.Buffer{}
		lr := io.LimitReader(req.Body, bodyLimit+1)
		n, err := buf.ReadFrom(lr)
		if err != nil {
			return err
		}

		if n > bodyLimit {
			return errors.ClientRequest.
				Status(http.StatusRequestEntityTooLarge).
				Message("body size exceeded: " + units.HumanSize(float64(bodyLimit)))
		}

		// reset body initially, additional body reads which are not depending on http.Request
		// internals like form parsing should just call GetBody() and use the returned reader.
		SetBody(req, buf.Bytes())
	}

	return nil
}

// SetBody creates a reader from the given bytes for the Body itself
// and the request GetBody method. Since the size is known the
// Content-Length will be configured too.
func SetBody(req *http.Request, body []byte) {
	bodyBytes := body

	req.GetBody = func() (io.ReadCloser, error) {
		return io.NopCloser(bytes.NewBuffer(bodyBytes)), nil
	}

	req.Body, _ = req.GetBody()

	cl := len(bodyBytes)
	req.Header.Set("Content-Length", strconv.Itoa(cl))
	req.ContentLength = int64(cl)

	// parsing form data now since they read/write request attributes which could be
	// difficult with multiple routines later on.
	parseForm(req)
}

func ApplyRequestContext(ctx context.Context, body hcl.Body, req *http.Request) error {
	if req == nil {
		return nil
	}

	var httpCtx *hcl.EvalContext
	if c, ok := ctx.Value(request.ContextType).(content.Context); ok {
		httpCtx = c.HCLContext()
	}

	headerCtx := req.Header

	attrs, err := getAllAttributes(body)
	if err != nil {
		return err
	}

	if err = evalURLPath(req, attrs, httpCtx); err != nil {
		return err
	}

	// sort and apply header values in hierarchical and logical order: delete, set, add
	if err = applyHeaderOps(attrs,
		[]string{attrDelReqHeaders, attrSetReqHeaders, attrAddReqHeaders}, httpCtx, headerCtx); err != nil {
		return err
	}

	// Prepare query modifications
	u := *req.URL
	u.RawQuery = strings.ReplaceAll(u.RawQuery, "+", "%2B")
	values := u.Query()
	var modifyQuery bool

	// apply query params in hierarchical and logical order: delete, set, add
	attr, ok := attrs[attrDelQueryParams]
	if ok {
		val, attrDiags := attr.Expr.Value(httpCtx)
		if seetie.SetSeverityLevel(attrDiags).HasErrors() {
			return attrDiags
		}
		for _, key := range seetie.ValueToStringSlice(val) {
			values.Del(key)
		}
		modifyQuery = true
	}

	attr, ok = attrs[attrSetQueryParams]
	if ok {
		val, attrDiags := attr.Expr.Value(httpCtx)
		if seetie.SetSeverityLevel(attrDiags).HasErrors() {
			return attrDiags
		}

		for k, v := range seetie.ValueToMap(val) {
			values[k] = toSlice(v)
		}

		modifyQuery = true
	}

	attr, ok = attrs[attrAddQueryParams]
	if ok {
		val, attrDiags := attr.Expr.Value(httpCtx)
		if seetie.SetSeverityLevel(attrDiags).HasErrors() {
			return attrDiags
		}

		for k, v := range seetie.ValueToMap(val) {
			list := toSlice(v)
			if _, ok = values[k]; !ok {
				values[k] = list
			} else {
				values[k] = append(values[k], list...)
			}
		}

		modifyQuery = true
	}

	if modifyQuery {
		req.URL.RawQuery = strings.ReplaceAll(values.Encode(), "+", "%20")
	}

	return getFormParams(httpCtx, req, attrs)
}

func getFormParams(ctx *hcl.EvalContext, req *http.Request, attrs map[string]*hcl.Attribute) error {
	const contentTypeValue = "application/x-www-form-urlencoded"

	attrDel, okDel := attrs[attrDelFormParams]
	attrSet, okSet := attrs[attrSetFormParams]
	attrAdd, okAdd := attrs[attrAddFormParams]

	if !okAdd && !okDel && !okSet {
		return nil
	}

	log := req.Context().Value(request.LogEntry).(*logrus.Entry)

	if req.Method != http.MethodPost {
		log.WithError(errors.Evaluation.Label("form_params").
			Messagef("method mismatch: %s", req.Method)).Warn()
		return nil
	}
	if ct := req.Header.Get("Content-Type"); !strings.HasPrefix(strings.ToLower(ct), contentTypeValue) {
		log.WithError(errors.Evaluation.Label("form_params").
			Messagef("content-type mismatch: %s", ct)).Warn()
		return nil
	}

	values := req.PostForm
	if values == nil {
		values = make(url.Values)
	}

	if okDel {
		val, attrDiags := attrDel.Expr.Value(ctx)
		if seetie.SetSeverityLevel(attrDiags).HasErrors() {
			return attrDiags
		}
		for _, key := range seetie.ValueToStringSlice(val) {
			values.Del(key)
		}
	}

	if okSet {
		val, attrDiags := attrSet.Expr.Value(ctx)
		if seetie.SetSeverityLevel(attrDiags).HasErrors() {
			return attrDiags
		}

		for k, v := range seetie.ValueToMap(val) {
			values[k] = toSlice(v)
		}
	}

	if okAdd {
		val, attrDiags := attrAdd.Expr.Value(ctx)
		if seetie.SetSeverityLevel(attrDiags).HasErrors() {
			return attrDiags
		}

		for k, v := range seetie.ValueToMap(val) {
			list := toSlice(v)
			if _, okAdd = values[k]; !okAdd {
				values[k] = list
			} else {
				values[k] = append(values[k], list...)
			}
		}
	}

	SetBody(req, []byte(values.Encode()))

	return nil
}

func evalURLPath(req *http.Request, attrs map[string]*hcl.Attribute, httpCtx *hcl.EvalContext) error {
	path := req.URL.Path
	if pathAttr, ok := attrs[attrPath]; ok {
		pathValue, _ := pathAttr.Expr.Value(httpCtx)
		if str := seetie.ValueToString(pathValue); str != "" {
			// TODO: Check for a valid absolute path
			if i := strings.Index(str, "#"); i >= 0 {
				return errors.Configuration.Messagef("path attribute: invalid fragment found in \"%s\"", str)
			} else if i := strings.Index(str, "?"); i >= 0 {
				return errors.Configuration.Messagef("path attribute: invalid query string found in \"%s\"", str)
			}

			path = str
		}
	}

	if pathMatch, ok := req.Context().
		Value(request.Wildcard).(string); ok && strings.HasSuffix(path, "/**") {
		if strings.HasSuffix(req.URL.Path, "/") && !strings.HasSuffix(pathMatch, "/") {
			pathMatch += "/"
		}

		req.URL.Path = utils.JoinPath("/", strings.ReplaceAll(path, "/**", "/"), pathMatch)
	} else if path != "" {
		req.URL.Path = utils.JoinPath("/", path)
	}

	return nil
}

func upgradeType(h http.Header) string {
	return strings.ToLower(h.Get("Upgrade"))
}

func IsUpgradeRequest(req *http.Request) bool {
	if req == nil {
		return false
	}
	if _, ok := req.Context().Value(request.AllowWebsockets).(bool); !ok {
		return false
	}
	if conn := strings.ToLower(req.Header.Get("Connection")); !strings.Contains(conn, "upgrade") {
		return false
	}
	if reqUpType := upgradeType(req.Header); reqUpType != "websocket" {
		return false
	}

	return true
}

func IsUpgradeResponse(req *http.Request, res *http.Response) bool {
	if !IsUpgradeRequest(req) || res == nil {
		return false
	}

	return upgradeType(req.Header) == upgradeType(res.Header)
}

func ApplyResponseContext(ctx context.Context, body hcl.Body, beresp *http.Response) error {
	if beresp == nil {
		return nil
	}

	if err := ApplyResponseHeaderOps(ctx, body, beresp.Header); err != nil {
		return err
	}

<<<<<<< HEAD
	if IsUpgradeResponse(beresp.Request, beresp) {
		return nil
	}

	content, _, _ := body.PartialContent(config.BackendInlineSchema)
	if attr, ok := content.Attributes["set_response_status"]; ok {
=======
	bodyContent, _, _ := body.PartialContent(config.BackendInlineSchema)
	if attr, ok := bodyContent.Attributes["set_response_status"]; ok {
>>>>>>> 136c70d1
		_, err := ApplyResponseStatus(ctx, attr, beresp)
		return err
	}

	return nil
}

func ApplyResponseStatus(ctx context.Context, attr *hcl.Attribute, beresp *http.Response) (int, error) {
	var httpCtx *hcl.EvalContext
	if c, ok := ctx.Value(request.ContextType).(content.Context); ok {
		httpCtx = c.HCLContext()
	}

	val, attrDiags := attr.Expr.Value(httpCtx)
	if seetie.SetSeverityLevel(attrDiags).HasErrors() {
		return 0, errors.Evaluation.With(attrDiags)
	}

	status := seetie.ValueToInt(val)
	if status < 100 || status > 599 {
		return 0, errors.Configuration.Label("set_response_status").
			Messagef("invalid http status code: %d", status)
	}

	if beresp != nil {
		if status == 204 {
			beresp.Request.Context().
				Value(request.LogEntry).(*logrus.Entry).
				Warn("set_response_status: removing body, if any due to status-code 204")

			beresp.Body = io.NopCloser(bytes.NewBuffer([]byte{}))
			beresp.ContentLength = -1
			beresp.Header.Del("Content-Length")
		}

		beresp.StatusCode = int(status)
	}

	return int(status), nil
}

func ApplyResponseHeaderOps(ctx context.Context, body hcl.Body, headers ...http.Header) error {
	var httpCtx *hcl.EvalContext
	if c, ok := ctx.Value(request.ContextType).(content.Context); ok {
		httpCtx = c.HCLContext()
	}

	attrs, err := getAllAttributes(body)
	if err != nil {
		return err
	}

	// sort and apply header values in hierarchical and logical order: delete, set, add
	h := []string{attrDelResHeaders, attrSetResHeaders, attrAddResHeaders}
	err = applyHeaderOps(attrs, h, httpCtx, headers...)
	if err != nil {
		return errors.Evaluation.With(err)
	}

	return nil
}

func getAllAttributes(body hcl.Body) (map[string]*hcl.Attribute, error) {
	bodyContent, _, diags := body.PartialContent(meta.AttributesSchema)
	if diags.HasErrors() {
		return nil, diags
	}

	// map to name
	// TODO: sorted data structure on load
	// TODO: func
	attrs := make(map[string]*hcl.Attribute)
	for _, attr := range bodyContent.Attributes {
		attrs[attr.Name] = attr
	}

	return attrs, nil
}

func applyHeaderOps(attrs map[string]*hcl.Attribute, names []string, httpCtx *hcl.EvalContext, headers ...http.Header) error {
	for _, headerCtx := range headers {
		for _, name := range names {
			attr, ok := attrs[name]
			if !ok {
				continue
			}

			val, attrDiags := attr.Expr.Value(httpCtx)
			if seetie.SetSeverityLevel(attrDiags).HasErrors() {
				return attrDiags
			}

			switch name {
			case attrDelReqHeaders, attrDelResHeaders:
				deleteHeader(val, headerCtx)
			case attrSetReqHeaders, attrSetResHeaders:
				SetHeader(val, headerCtx)
			case attrAddReqHeaders, attrAddResHeaders:
				addedHeaders := make(http.Header)
				SetHeader(val, addedHeaders)
				for k, v := range addedHeaders {
					headerCtx[k] = append(headerCtx[k], v...)
				}
			}
		}
	}
	return nil
}

func GetBody(ctx *hcl.EvalContext, content *hcl.BodyContent) (string, string, error) {
	attr, ok := content.Attributes["json_body"]
	if ok {
		val, diags := attr.Expr.Value(ctx)
		if diags.HasErrors() {
			return "", "", errors.Evaluation.With(diags)
		}

		val, err := stdlib.JSONEncodeFunc.Call([]cty.Value{val})
		if err != nil {
			return "", "", errors.Server.With(err)
		}

		return val.AsString(), "application/json", nil
	}

	attr, ok = content.Attributes["form_body"]
	if ok {
		val, diags := attr.Expr.Value(ctx)
		if diags.HasErrors() {
			return "", "", errors.Evaluation.With(diags)
		}

		if valType := val.Type(); !(valType.IsObjectType() || valType.IsMapType()) {
			return "", "", errors.Evaluation.Message("value of form_body must be object")
		}

		data := url.Values{}
		for k, v := range val.AsValueMap() {
			for _, sv := range seetie.ValueToStringSlice(v) {
				data.Add(k, sv)
			}
		}

		return data.Encode(), "application/x-www-form-urlencoded", nil
	}

	attr, ok = content.Attributes["body"]
	if ok {
		val, diags := attr.Expr.Value(ctx)
		if diags.HasErrors() {
			return "", "", errors.Evaluation.With(diags)
		}

		return seetie.ValueToString(val), "text/plain", nil
	}

	return "", "", nil
}

func SetHeader(val cty.Value, headerCtx http.Header) {
	expMap := seetie.ValueToMap(val)
	for key, v := range expMap {
		k := http.CanonicalHeaderKey(key)
		headerCtx[k] = toSlice(v)
	}
}

func deleteHeader(val cty.Value, headerCtx http.Header) {
	for _, key := range seetie.ValueToStringSlice(val) {
		k := http.CanonicalHeaderKey(key)
		headerCtx.Del(k)
	}
}

func toSlice(val interface{}) []string {
	switch v := val.(type) {
	case float64:
		return []string{strconv.FormatFloat(v, 'f', 0, 64)}
	case string:
		return []string{v}
	case []string:
		return v
	}
	return []string{}
}<|MERGE_RESOLUTION|>--- conflicted
+++ resolved
@@ -325,17 +325,12 @@
 		return err
 	}
 
-<<<<<<< HEAD
 	if IsUpgradeResponse(beresp.Request, beresp) {
 		return nil
 	}
 
 	content, _, _ := body.PartialContent(config.BackendInlineSchema)
 	if attr, ok := content.Attributes["set_response_status"]; ok {
-=======
-	bodyContent, _, _ := body.PartialContent(config.BackendInlineSchema)
-	if attr, ok := bodyContent.Attributes["set_response_status"]; ok {
->>>>>>> 136c70d1
 		_, err := ApplyResponseStatus(ctx, attr, beresp)
 		return err
 	}
