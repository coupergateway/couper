--- conflicted
+++ resolved
@@ -16,22 +16,14 @@
 	"github.com/hashicorp/hcl/v2/hclsyntax"
 	"github.com/zclconf/go-cty/cty"
 
-<<<<<<< HEAD
 	"github.com/coupergateway/couper/config/configload"
 	"github.com/coupergateway/couper/config/request"
 	"github.com/coupergateway/couper/eval"
+	"github.com/coupergateway/couper/eval/buffer"
+	"github.com/coupergateway/couper/eval/variables"
 	"github.com/coupergateway/couper/internal/seetie"
 	"github.com/coupergateway/couper/internal/test"
 	"github.com/coupergateway/couper/utils"
-=======
-	"github.com/avenga/couper/config/configload"
-	"github.com/avenga/couper/config/request"
-	"github.com/avenga/couper/eval"
-	"github.com/avenga/couper/eval/buffer"
-	"github.com/avenga/couper/internal/seetie"
-	"github.com/avenga/couper/internal/test"
-	"github.com/avenga/couper/utils"
->>>>>>> 9b9b5ee9
 )
 
 func TestNewHTTPContext(t *testing.T) {
@@ -103,7 +95,7 @@
 			if diags.HasErrors() {
 				subT.Fatal(diags)
 			}
-			bufferOption := eval.MustBuffer(file.Body)
+			bufferOption := buffer.Must(file.Body)
 
 			helper := test.New(subT)
 
@@ -119,16 +111,10 @@
 			bereq := req.Clone(context.Background())
 			beresp := newBeresp(bereq)
 
-<<<<<<< HEAD
-			helper.Must(eval.SetGetBody(req, bufferOption, 512))
-
-			hclCtx := baseCtx.WithClientRequest(req).WithBeresp(beresp, cty.NilVal, false).HCLContext()
-=======
 			helper.Must(eval.SetGetBody(req, buffer.Request, 512))
 
-			ctx, _, _, _ := baseCtx.WithClientRequest(req).WithBeresp(beresp, cty.NilVal)
-			hclCtx := ctx.HCLContext()
->>>>>>> 9b9b5ee9
+			ctx, _, _, _ = baseCtx.WithClientRequest(req).WithBeresp(beresp, cty.NilVal)
+			hclCtx := ctx.Value(request.ContextType).(*eval.Context).HCLContext()
 			hclCtx.Functions = nil // we are not interested in a functions test
 
 			var resultMap map[string]cty.Value
@@ -153,7 +139,7 @@
 	baseCtx := eval.NewDefaultContext()
 	tests := []struct {
 		name                  string
-		bufferOptions         eval.BufferOption
+		bufferOptions         buffer.Option
 		contentType           string
 		expBereqsDefBody      interface{}
 		expBereqsDefJsonBody  interface{}
@@ -166,7 +152,7 @@
 	}{
 		{
 			"buffer both, json-parse both, application/json",
-			eval.BufferRequest | eval.JSONParseRequest | eval.BufferResponse | eval.JSONParseResponse,
+			buffer.Request | buffer.JSONParseRequest | buffer.Response | buffer.JSONParseResponse,
 			"application/json",
 			`{"a":"1"}`,
 			map[string]interface{}{"a": "1"},
@@ -179,7 +165,7 @@
 		},
 		{
 			"buffer both, json-parse both, application/foo+json",
-			eval.BufferRequest | eval.JSONParseRequest | eval.BufferResponse | eval.JSONParseResponse,
+			buffer.Request | buffer.JSONParseRequest | buffer.Response | buffer.JSONParseResponse,
 			"application/foo+json",
 			`{"a":"1"}`,
 			map[string]interface{}{"a": "1"},
@@ -192,7 +178,7 @@
 		},
 		{
 			"buffer req, json-parse req",
-			eval.BufferRequest | eval.JSONParseRequest,
+			buffer.Request | buffer.JSONParseRequest,
 			"application/json",
 			`{"a":"1"}`,
 			map[string]interface{}{"a": "1"},
@@ -205,7 +191,7 @@
 		},
 		{
 			"buffer resp, json-parse resp",
-			eval.BufferResponse | eval.JSONParseResponse,
+			buffer.Response | buffer.JSONParseResponse,
 			"application/json",
 			nil,
 			nil,
@@ -218,7 +204,7 @@
 		},
 		{
 			"buffer both, don't json-parse",
-			eval.BufferRequest | eval.BufferResponse,
+			buffer.Request | buffer.Response,
 			"application/json",
 			`{"a":"1"}`,
 			map[string]interface{}{},
@@ -231,7 +217,7 @@
 		},
 		{
 			"don't buffer, don't json-parse",
-			eval.BufferNone,
+			buffer.None,
 			"application/json",
 			nil,
 			nil,
@@ -244,7 +230,7 @@
 		},
 		{
 			"don't buffer, json-parse both",
-			eval.BufferNone,
+			buffer.None,
 			"application/json",
 			nil,
 			nil,
@@ -257,7 +243,7 @@
 		},
 		{
 			"buffer both, json-parse both, text/plain",
-			eval.BufferRequest | eval.JSONParseRequest | eval.BufferResponse | eval.JSONParseResponse,
+			buffer.Request | buffer.JSONParseRequest | buffer.Response | buffer.JSONParseResponse,
 			"text/plain",
 			`{"a":"1"}`,
 			map[string]interface{}{},
@@ -276,7 +262,7 @@
 
 			req := httptest.NewRequest(http.MethodPost, "/test", io.NopCloser(strings.NewReader(`{"a":"1"}`)))
 			req.Header.Set("Content-Type", tt.contentType)
-			helper.Must(eval.SetGetBody(req, eval.BufferRequest, 512))
+			helper.Must(eval.SetGetBody(req, buffer.Request, 512))
 
 			ctx := context.WithValue(req.Context(), request.BufferOptions, tt.bufferOptions)
 			resp := &http.Response{
@@ -287,9 +273,10 @@
 				Request: req.WithContext(ctx),
 			}
 
-			hclContext := baseCtx.WithBeresp(resp, cty.NilVal, true).HCLContext()
-
-			beRequests := seetie.ValueToMap(hclContext.Variables[eval.BackendRequests])
+			ctx, _, _, _ = baseCtx.WithBeresp(resp, cty.NilVal)
+			hclContext := ctx.Value(request.ContextType).(*eval.Context).HCLContext()
+
+			beRequests := seetie.ValueToMap(hclContext.Variables[variables.BackendRequests])
 			defaultRequest := beRequests["default"].(map[string]interface{})
 			if defaultRequest["body"] != tt.expBereqsDefBody {
 				subT.Errorf("backend_requests.default.body expected: %#v, got: %#v", tt.expBereqsDefBody, defaultRequest["body"])
@@ -298,7 +285,7 @@
 				subT.Errorf("backend_requests.default.json_body expected: %#v, got: %#v", tt.expBereqsDefJsonBody, defaultRequest["json_body"])
 			}
 
-			beRequest := seetie.ValueToMap(hclContext.Variables[eval.BackendRequest])
+			beRequest := seetie.ValueToMap(hclContext.Variables[variables.BackendRequest])
 			if beRequest["body"] != tt.expBereqBody {
 				subT.Errorf("backend_request.body expected: %#v, got: %#v", tt.expBereqBody, beRequest["body"])
 			}
@@ -306,7 +293,7 @@
 				subT.Errorf("backend_request.json_body expected: %#v, got: %#v", tt.expBereqJsonBody, beRequest["json_body"])
 			}
 
-			beResponses := seetie.ValueToMap(hclContext.Variables[eval.BackendResponses])
+			beResponses := seetie.ValueToMap(hclContext.Variables[variables.BackendResponses])
 			defaultResponse := beResponses["default"].(map[string]interface{})
 			if defaultResponse["body"] != tt.expBerespsDefBody {
 				subT.Errorf("backend_responses.default.body expected: %#v, got: %#v", tt.expBerespsDefBody, defaultResponse["body"])
@@ -315,7 +302,7 @@
 				subT.Errorf("backend_responses.default.json_body expected: %#v, got: %#v", tt.expBerespsDefJsonBody, defaultResponse["json_body"])
 			}
 
-			beResponse := seetie.ValueToMap(hclContext.Variables[eval.BackendResponse])
+			beResponse := seetie.ValueToMap(hclContext.Variables[variables.BackendResponse])
 			if beResponse["body"] != tt.expBerespBody {
 				subT.Errorf("backend_response.body expected: %#v, got: %#v", tt.expBerespBody, beResponse["body"])
 			}
