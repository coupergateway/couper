package lib

import (
	"crypto/ecdsa"
	"crypto/x509"
	"encoding/json"
	"encoding/pem"
	"fmt"
	"strings"
	"time"

	"github.com/golang-jwt/jwt/v4"
	"github.com/hashicorp/hcl/v2"
	"github.com/zclconf/go-cty/cty"
	"github.com/zclconf/go-cty/cty/function"
	"github.com/zclconf/go-cty/cty/function/stdlib"

	acjwt "github.com/avenga/couper/accesscontrol/jwt"
	"github.com/avenga/couper/config"
	"github.com/avenga/couper/config/reader"
	"github.com/avenga/couper/internal/seetie"
)

const FnJWTSign = "jwt_sign"

type JWTSigningConfig struct {
	Claims             config.Claims
	Headers            hcl.Expression
	Key                interface{}
	SignatureAlgorithm string
	TTL                int64
}

func checkData(ttl, signatureAlgorithm string) (int64, acjwt.Algorithm, error) {
	alg := acjwt.NewAlgorithm(signatureAlgorithm)
	if alg == acjwt.AlgorithmUnknown {
		return 0, alg, fmt.Errorf("algorithm is not supported")
	}

	if ttl != "0" {
		dur, err := time.ParseDuration(ttl)
		if err != nil {
			return 0, alg, err
		}
		return int64(dur.Seconds()), alg, nil
	}

	return 0, alg, nil
}

func getKey(keyBytes []byte, signatureAlgorithm string) (interface{}, error) {
	var (
		key      interface{}
		parseErr error
	)
	key = keyBytes
	if strings.HasPrefix(signatureAlgorithm, "RS") {
		key, parseErr = jwt.ParseRSAPrivateKeyFromPEM(keyBytes)
	} else if strings.HasPrefix(signatureAlgorithm, "ES") {
		key, parseErr = parseECPrivateKeyFromPEM(keyBytes)
	}

	return key, parseErr
}

func NewJWTSigningConfigFromJWTSigningProfile(j *config.JWTSigningProfile, algCheckFunc func(alg acjwt.Algorithm) error) (*JWTSigningConfig, error) {
	ttl, alg, err := checkData(j.TTL, j.SignatureAlgorithm)
	if err != nil {
		return nil, err
	}

	if algCheckFunc != nil {
		if err = algCheckFunc(alg); err != nil {
			return nil, err
		}
	}

	keyBytes, err := reader.ReadFromAttrFile("jwt_signing_profile key", j.Key, j.KeyFile)
	if err != nil {
		return nil, err
	}

	key, err := getKey(keyBytes, j.SignatureAlgorithm)
	if err != nil {
		return nil, err
	}

	c := &JWTSigningConfig{
		Claims:             j.Claims,
		Headers:            j.Headers,
		Key:                key,
		SignatureAlgorithm: j.SignatureAlgorithm,
		TTL:                ttl,
	}
	return c, nil
}

func NewJWTSigningConfigFromJWT(j *config.JWT) (*JWTSigningConfig, error) {
	if j.SigningTTL == "" {
		return nil, nil
	}

	ttl, alg, err := checkData(j.SigningTTL, j.SignatureAlgorithm)
	if err != nil {
		return nil, err
	}

	var signingKey, signingKeyFile string

	if alg.IsHMAC() {
		signingKey = j.Key
		signingKeyFile = j.KeyFile
	} else {
		signingKey = j.SigningKey
		signingKeyFile = j.SigningKeyFile
	}
	keyBytes, err := reader.ReadFromAttrFile("jwt signing key", signingKey, signingKeyFile)
	if err != nil {
		return nil, err
	}

	key, err := getKey(keyBytes, j.SignatureAlgorithm)
	if err != nil {
		return nil, err
	}

	c := &JWTSigningConfig{
		Claims:             j.Claims,
		Key:                key,
		SignatureAlgorithm: j.SignatureAlgorithm,
		TTL:                ttl,
	}
	return c, nil
}

var NoOpJwtSignFunction = function.New(&function.Spec{
	Params: []function.Parameter{
		{
			Name: "jwt_signing_profile_label",
			Type: cty.String,
		},
		{
			Name: "claims",
			Type: cty.DynamicPseudoType,
		},
	},
	Type: function.StaticReturnType(cty.String),
	Impl: func(_ []cty.Value, _ cty.Type) (ret cty.Value, err error) {
		return cty.StringVal(""), fmt.Errorf("missing jwt_signing_profile or jwt (with signing_ttl) definitions")
	},
})

func NewJwtSignFunction(ctx *hcl.EvalContext, jwtSigningConfigs map[string]*JWTSigningConfig,
	evalFn func(*hcl.EvalContext, hcl.Expression) (cty.Value, error)) function.Function {
	return function.New(&function.Spec{
		Params: []function.Parameter{
			{
				Name: "jwt_signing_profile_label",
				Type: cty.String,
			},
			{
				Name: "claims",
				Type: cty.DynamicPseudoType,
			},
		},
		Type: function.StaticReturnType(cty.String),
		Impl: func(args []cty.Value, _ cty.Type) (ret cty.Value, err error) {
<<<<<<< HEAD
=======
			if len(jwtSigningConfigs) == 0 {
				return NoOpJwtSignFunction.Call(nil)
			}

>>>>>>> d90f354c
			label := args[0].AsString()
			signingConfig, exist := jwtSigningConfigs[label]
			if !exist {
				return cty.StringVal(""), fmt.Errorf("missing jwt_signing_profile or jwt (with signing_ttl) block with referenced label %q", label)
			}

			var claims, argumentClaims, headers map[string]interface{}

			if signingConfig.Headers != nil {
				h, diags := evalFn(ctx, signingConfig.Headers)
				if diags != nil {
					return cty.StringVal(""), diags
				}
				headers = seetie.ValueToMap(h)
			}

			// get claims from signing profile
			if signingConfig.Claims != nil {
				v, diags := evalFn(ctx, signingConfig.Claims)
				if diags != nil {
					return cty.StringVal(""), err
				}
				claims = seetie.ValueToMap(v)
			} else {
				claims = make(map[string]interface{})
			}

			if signingConfig.TTL != 0 {
				claims["exp"] = time.Now().Unix() + signingConfig.TTL
			}

			// get claims from function argument
			jsonClaims, err := stdlib.JSONEncode(args[1])
			if err != nil {
				return cty.StringVal(""), err
			}

			err = json.Unmarshal([]byte(jsonClaims.AsString()), &argumentClaims)
			if err != nil {
				return cty.StringVal(""), err
			}

			for k, v := range argumentClaims {
				claims[k] = v
			}

			tokenString, err := CreateJWT(signingConfig.SignatureAlgorithm, signingConfig.Key, claims, headers)
			if err != nil {
				return cty.StringVal(""), err
			}

			return cty.StringVal(tokenString), nil
		},
	})
}

func CreateJWT(signatureAlgorithm string, key interface{}, mapClaims jwt.MapClaims, headers map[string]interface{}) (string, error) {
	signingMethod := jwt.GetSigningMethod(signatureAlgorithm)
	if signingMethod == nil {
		return "", fmt.Errorf("no signing method for given algorithm: %s", signatureAlgorithm)
	}

	if headers == nil {
		headers = map[string]interface{}{}
	}

	if _, set := headers["typ"]; !set {
		headers["typ"] = "JWT"
	}
	headers["alg"] = signingMethod.Alg()

	// create token
	token := &jwt.Token{Header: headers, Claims: mapClaims, Method: signingMethod}

	// sign token
	return token.SignedString(key)
}

func parseECPrivateKeyFromPEM(key []byte) (*ecdsa.PrivateKey, error) {
	var err error

	// Parse PEM block
	var block *pem.Block
	if block, _ = pem.Decode(key); block == nil {
		return nil, jwt.ErrKeyMustBePEMEncoded
	}

	// Parse the key
	var parsedKey interface{}
	if parsedKey, err = x509.ParseECPrivateKey(block.Bytes); err != nil {
		if parsedKey, err = x509.ParsePKCS8PrivateKey(block.Bytes); err != nil {
			return nil, err
		}
	}

	var pkey *ecdsa.PrivateKey
	var ok bool
	if pkey, ok = parsedKey.(*ecdsa.PrivateKey); !ok {
		return nil, jwt.ErrNotECPrivateKey
	}

	return pkey, nil
}<|MERGE_RESOLUTION|>--- conflicted
+++ resolved
@@ -165,13 +165,10 @@
 		},
 		Type: function.StaticReturnType(cty.String),
 		Impl: func(args []cty.Value, _ cty.Type) (ret cty.Value, err error) {
-<<<<<<< HEAD
-=======
 			if len(jwtSigningConfigs) == 0 {
 				return NoOpJwtSignFunction.Call(nil)
 			}
 
->>>>>>> d90f354c
 			label := args[0].AsString()
 			signingConfig, exist := jwtSigningConfigs[label]
 			if !exist {
