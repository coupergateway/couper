--- conflicted
+++ resolved
@@ -98,17 +98,6 @@
 				mapClaims[k] = v
 			}
 
-<<<<<<< HEAD
-			tokenString, err := CreateJWT(signingProfile.SignatureAlgorithm, keyData, mapClaims)
-=======
-			// create token
-			signingMethod := jwt.GetSigningMethod(signingProfile.SignatureAlgorithm)
-			if signingMethod == nil {
-				return cty.StringVal(""), fmt.Errorf("no signing method for given algorithm: %s", signingProfile.SignatureAlgorithm)
-			}
-
-			token := jwt.NewWithClaims(signingMethod, mapClaims)
-
 			var key interface{}
 			if rsaKey, exist := rsaKeys[signingProfile.Name]; exist {
 				if rsaKey == rsaParseError {
@@ -119,9 +108,7 @@
 				key = signingProfile.KeyBytes
 			}
 
-			// sign token
-			tokenString, err := token.SignedString(key)
->>>>>>> 4ee135e0
+			tokenString, err := CreateJWT(signingProfile.SignatureAlgorithm, key, mapClaims)
 			if err != nil {
 				return cty.StringVal(""), err
 			}
@@ -131,28 +118,15 @@
 	})
 }
 
-func CreateJWT(signatureAlgorithm string, keyData []byte, mapClaims jwt.MapClaims) (string, error) {
+func CreateJWT(signatureAlgorithm string, key interface{}, mapClaims jwt.MapClaims) (string, error) {
 	signingMethod := jwt.GetSigningMethod(signatureAlgorithm)
 	if signingMethod == nil {
-		return "", &JwtSigningError{error: ErrorUnsupportedSigningMethod}
+		return "", fmt.Errorf("no signing method for given algorithm: %s", signatureAlgorithm)
 	}
 
 	// create token
 	token := jwt.NewWithClaims(signingMethod, mapClaims)
 
-	var (
-		key interface{}
-		err error
-	)
-	if strings.HasPrefix(signatureAlgorithm, "RS") {
-		key, err = jwt.ParseRSAPrivateKeyFromPEM(keyData)
-		if err != nil {
-			return "", err
-		}
-	} else {
-		key = keyData
-	}
-
 	// sign token
 	return token.SignedString(key)
 }