--- conflicted
+++ resolved
@@ -433,13 +433,8 @@
 	}
 
 	for _, tt := range tests {
-<<<<<<< HEAD
-		t.Run(tt.name, func(t *testing.T) {
+		t.Run(tt.name, func(subT *testing.T) {
 			cf, err := configload.LoadBytes([]byte(tt.hcl), "couper.hcl", false)
-=======
-		t.Run(tt.name, func(subT *testing.T) {
-			cf, err := configload.LoadBytes([]byte(tt.hcl), "couper.hcl")
->>>>>>> 593a9ec2
 			if err != nil {
 				subT.Fatal(err)
 			}
@@ -850,13 +845,8 @@
 	}
 
 	for _, tt := range tests {
-<<<<<<< HEAD
-		t.Run(tt.name, func(st *testing.T) {
+		t.Run(tt.name, func(subT *testing.T) {
 			_, err := configload.LoadBytes([]byte(tt.hcl), "couper.hcl", false)
-=======
-		t.Run(tt.name, func(subT *testing.T) {
-			_, err := configload.LoadBytes([]byte(tt.hcl), "couper.hcl")
->>>>>>> 593a9ec2
 			if err == nil {
 				subT.Fatalf("expected an error '%s', got nothing", tt.wantErr)
 			}
@@ -965,15 +955,9 @@
 	}
 
 	for _, tt := range tests {
-<<<<<<< HEAD
-		t.Run(tt.name, func(st *testing.T) {
-			helper := test.New(st)
-			cf, err := configload.LoadBytes([]byte(tt.hcl), "couper.hcl", false)
-=======
 		t.Run(tt.name, func(subT *testing.T) {
 			helper := test.New(subT)
-			cf, err := configload.LoadBytes([]byte(tt.hcl), "couper.hcl")
->>>>>>> 593a9ec2
+			cf, err := configload.LoadBytes([]byte(tt.hcl), "couper.hcl", false)
 			helper.Must(err)
 			claims, err := stdlib.JSONDecode(cty.StringVal(tt.claims))
 			helper.Must(err)
