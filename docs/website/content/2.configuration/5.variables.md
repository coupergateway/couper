# Variables

The configuration file allows the use of some predefined variables. There are two phases when those variables get evaluated.
The first phase is at config load which is currently related to `env` and simple **function** usage.
The second evaluation will happen during the request/response handling.

- `env` are the environment variables
- `request` is the client request
- `backend_requests` contains all modified backend requests
- `backend_responses` contains all original backend responses

## `couper`

| Variable                         | Type   | Description                                                                | Example   |
| :------------------------------- | :----- | :------------------------------------------------------------------------- | :-------- |
| `version`                        | string | Couper's version number                                                    | `"1.9.2"` |
<<<<<<< HEAD
| `environment`                    | string | the [environment](../command-line#global-options) Couper currently runs in | `"prod"`  |
=======
| `environment`                    | string | The [environment](../command-line#global-options) Couper currently runs in | `"prod"`  |
>>>>>>> 3252632d

## `env`

Environment variables can be accessed everywhere within the configuration file
since these references get evaluated at start.

You may provide default values by means of `environment_variables` in the [`defaults` block](block/defaults):

```hcl
// ...
   origin = env.ORIGIN
// ...
defaults {
  environment_variables = {
    ORIGIN = "http://localhost/"
    TIMEOUT = "3s"
  }
}
```

## `request`

| Variable                           | Type          | Description                                                                                                                                                                 | Example                                       |
|:-----------------------------------|:--------------|:----------------------------------------------------------------------------------------------------------------------------------------------------------------------------|:----------------------------------------------|
| `id`                               | string        | Unique request id                                                                                                                                                           |                                               |
| `method`                           | string        | HTTP method                                                                                                                                                                 | `"GET"`                                       |
| `headers.<name>`                   | string        | HTTP request header value for requested lower-case key                                                                                                                      |                                               |
| `cookies.<name>`                   | string        | Value from `Cookie` request header for requested key (&#9888; last wins!)                                                                                                   |                                               |
| `query.<name>`                     | list (string) | Query parameter values                                                                                                                                                      |                                               |
| `path_params.<name>`               | string        | Value from a named path parameter defined within an endpoint path label                                                                                                     |                                               |
| `body`                             | string        | Request message body                                                                                                                                                        |                                               |
| `form_body.<name>`                 | list (string) | Parameter in a `application/x-www-form-urlencoded` body                                                                                                                     |                                               |
| `json_body`                        | various       | Access JSON decoded message body. Media type must be `application/json` or `application/*+json`.                                                                            |                                               |
| `context.beta_granted_permissions` | list (string) | Permissions granted to the requester as yielded by access controls (see e.g. `beta_permissions_claim`, `beta_roles_claim` in the [`jwt` block](block/jwt)).                | `["perm1", "perm2"]`                          |
| `context.beta_required_permission` | string        | Permission required to perform the requested operation (value of the `beta_required_permission` attribute of [`endpoint`](#endpoint-block) (or [`api`](block/api)) block). |                                               |
| `context.<name>.<property_name>`   | various       | Request context containing information from the [Access Control](#access-control).                                                                                          |                                               |
| `url`                              | string        | Request URL                                                                                                                                                                 | `"https://www.example.com/path/to?q=val&a=1"` |
| `origin`                           | string        | Origin of the request URL                                                                                                                                                   | `"https://www.example.com"`                   |
| `protocol`                         | string        | Request protocol                                                                                                                                                            | `"https"`                                     |
| `host`                             | string        | Host of the request URL                                                                                                                                                     | `"www.example.com"`                           |
| `port`                             | integer       | Port of the request URL                                                                                                                                                     | `443`                                         |
| `path`                             | string        | Request URL path                                                                                                                                                            | `"/path/to"`                                  |

The value of `context.<name>` depends on the type of block referenced by `<name>`.

For a [Basic Auth](block/basic_auth) and successfully authenticated request the variable contains the `user` name.

For a [JWT Block](block/jwt) the variable contains claims from the JWT used for [Access Control](#access-control).

For a [SAML Block](block/saml) the variable contains

- `sub`: the `NameID` of the SAML assertion
- `exp`: optional expiration date (value of `SessionNotOnOrAfter` of the SAML assertion)
- `attributes`: a map of attributes from the SAML assertion

For an [OAuth2 AC Block](block/oauth2), the variable contains the response from the token endpoint, e.g.

- `access_token`: the access token retrieved from the token endpoint
- `token_type`: the token type
- `expires_in`: the token lifetime
- `scope`: the granted scope (if different from the requested scope)

and for OIDC additionally:

- `id_token`: the ID token
- `id_token_claims`: a map of claims from the ID token
- `userinfo`: a map of claims retrieved from the userinfo endpoint


## `backends`

`backends.<label>` allows access to backend information.

| Variable | Type   | Description                           | Example                                              |
|:---------|:-------|:--------------------------------------|:-----------------------------------------------------|
| `health` | object | current [health state](block/health) | `{"error": "", "healthy": true, "state": "healthy"}` |

## `backend_request`

`backend_request` holds information about the current backend request. It is only
available in a [Backend Block](block/backend), and has the same attributes as a backend request in `backend_requests.<label>` (see [backend_requests](#backend_requests) below).

## `backend_requests`

`backend_requests` is an object with all backend requests and their attributes.
To access a specific request use the related label. [Request](block/request) and
[Proxy](block/proxy) blocks without a label will be available as `default`.
To access the HTTP method of the `default` request use `backend_requests.default.method` .

| Variable                         | Type          | Description                                                                                                                                                                                                                                                                         | Example                                       |
|:---------------------------------|:--------------|:------------------------------------------------------------------------------------------------------------------------------------------------------------------------------------------------------------------------------------------------------------------------------------|:----------------------------------------------|
| `id`                             | string        | Unique request id                                                                                                                                                                                                                                                                   |                                               |
| `method`                         | string        | HTTP method                                                                                                                                                                                                                                                                         | `"GET"`                                       |
| `headers.<name>`                 | string        | HTTP request header value for requested lower-case key                                                                                                                                                                                                                              |                                               |
| `cookies.<name>`                 | string        | Value from `Cookie` request header for requested key (&#9888; last wins!)                                                                                                                                                                                                           |                                               |
| `query.<name>`                   | list (string) | Query parameter values                                                                                                                                                                                                                                                              |                                               |
| `body`                           | string        | Backend request message body                                                                                                                                                                                                                                                        |                                               |
| `form_body.<name>`               | list (string) | Parameter in a `application/x-www-form-urlencoded` body                                                                                                                                                                                                                             |                                               |
| `json_body`                      | various       | Access JSON decoded message body. Media type must be `application/json` or `application/*+json`.                                                                                                                                                                                    |                                               |
| `context.<name>.<property_name>` | various       | Request context containing claims from JWT used for [Access Control](#access-control) or information from a SAML assertion, `<name>` being the [JWT Block's](block/jwt) or [SAML Block's](block/saml) label and `property_name` being the claim's or assertion information's name |                                               |
| `url`                            | string        | Backend request URL                                                                                                                                                                                                                                                                 | `"https://www.example.com/path/to?q=val&a=1"` |
| `origin`                         | string        | Origin of the backend request URL                                                                                                                                                                                                                                                   | `"https://www.example.com"`                   |
| `protocol`                       | string        | Backend request protocol                                                                                                                                                                                                                                                            | `"https"`                                     |
| `host`                           | string        | Host of the backend request URL                                                                                                                                                                                                                                                     | `"www.example.com"`                           |
| `port`                           | integer       | Port of the backend request URL                                                                                                                                                                                                                                                     | `443`                                         |
| `path`                           | string        | Backend request URL path                                                                                                                                                                                                                                                            | `"/path/to"`                                  |

## `backend_response`

`backend_response` represents the current backend response.  It is only
available in a [Backend Block](block/backend), and has the same attributes as a backend response in `backend_responses.<label>` (see [backend_responses](#backend_responses) below).

## `backend_responses`

`backend_responses` is an object with all backend responses and their attributes.
Use the related label to access a specific response.
[Request](block/request) and [Proxy](block/proxy) blocks without a label will be available as `default`.
To access the HTTP status code of the `default` response use `backend_responses.default.status` .

| Variable         | Type    | Description                                                                                      | Example |
|:-----------------|:--------|:-------------------------------------------------------------------------------------------------|:--------|
| `status`         | integer | HTTP status code                                                                                 | `200`   |
| `headers.<name>` | string  | HTTP response header value for requested lower-case key                                          |         |
| `cookies.<name>` | string  | Value from `Set-Cookie` response header for requested key (&#9888; last wins!)                   |         |
| `body`           | string  | The response message body                                                                        |         |
| `json_body`      | various | Access JSON decoded message body. Media type must be `application/json` or `application/*+json`. |         |

## Path Parameter

An endpoint label could be defined as `endpoint "/app/{section}/{project}/view" { ... }`
to access the named path parameter `section` and `project` via `request.path_params.*`.
The values would map as following for the request path: `/app/nature/plant-a-tree/view`:

| Variable                      | Value          |
|:------------------------------|:---------------|
| `request.path_params.section` | `nature`       |
| `request.path_params.project` | `plant-a-tree` |<|MERGE_RESOLUTION|>--- conflicted
+++ resolved
@@ -14,11 +14,7 @@
 | Variable                         | Type   | Description                                                                | Example   |
 | :------------------------------- | :----- | :------------------------------------------------------------------------- | :-------- |
 | `version`                        | string | Couper's version number                                                    | `"1.9.2"` |
-<<<<<<< HEAD
-| `environment`                    | string | the [environment](../command-line#global-options) Couper currently runs in | `"prod"`  |
-=======
 | `environment`                    | string | The [environment](../command-line#global-options) Couper currently runs in | `"prod"`  |
->>>>>>> 3252632d
 
 ## `env`
 
