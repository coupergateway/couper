--- conflicted
+++ resolved
@@ -181,50 +181,13 @@
 
 ### Backend Block
 
-<<<<<<< HEAD
-A `backend` defines the connection to a local/remote backend service. Backends
-can be defined in the [Definitions Block](#definitions-block) and use the _label_
-as reference.
-
-| Block                           | Description                                                                                                                                                                                                                                |
-| :------------------------------ | :----------------------------------------------------------------------------------------------------------------------------------------------------------------------------------------------------------------------------------------- |
-| _context_                       | [Definitions Block](#definitions-block), [Proxy Block](#proxy-block), [Request Block](#request-block).                                                                                                                                     |
-| _label_                         | &#9888; Mandatory in the [Definitions Block](#definitions-block).                                                                                                                                                                          |
-| **Nested blocks**               | **Description**                                                                                                                                                                                                                            |
-| [OpenAPI Block](#openapi-block) | <ul><li>Optional.</li><li>Definition for validating outgoing requests to the origin and incoming responses from the origin.</li></ul>                                                                                                      |
-| [OAuth2 CC Block](#oauth2-cc-block) | <ul><li>Optional.</li><li>OAuth2 configuration block.</li></ul>                                                                                                                                                                         |
-| **Attributes**                  | **Description**                                                                                                                                                                                                                            |
-| `basic_auth`                    | <ul><li>Optional.</li><li>Basic auth for the upstream request in format `username:password`.</li></ul>                                                                                                                                     |
-| `hostname`                      | <ul><li>Optional.</li><li>Value of the HTTP host header field for the origin request. Since `hostname` replaces the request host the value will also be used for a server identity check during a TLS handshake with the origin.</li></ul> |
-| `origin`                        | <ul><li>&#9888; Mandatory.</li><li>URL to connect to for backend requests.</li><li>&#9888; Must start with the scheme `http://...`.</li></ul>                                                                                              |
-| `path`                          | <ul><li>Optional.</li><li>Changeable part of upstream URL.</li></ul>                                                                                                                                                                       |
-| `path_prefix`                   | <ul><li>Optional.</li><li>Prefixes all backend request paths with the given prefix.</li><li>Relative prefixes are prefixed with a slash `/`.</li></ul>                                                                                     |
-| [Modifier](#modifier)           | <ul><li>Optional.</li><li>All [Modifier](#modifier).</li></ul>                                                                                                                                                                             |
-
-#### Transport Settings Attributes
-
-| Name                             | Type               | Default         | Description                                                                                   |
-| :------------------------------- | :----------------- | :-------------- | :-------------------------------------------------------------------------------------------- |
-| `connect_timeout`                | [Timing](#timings) | `10s`           | The total timeout for dialing and connect to the origin.                                      |
-| `disable_certificate_validation` | bool               | `false`         | Disables the peer certificate validation.                                                     |
-| `disable_connection_reuse`       | bool               | `false`         | Disables reusage of connections to the origin.                                                |
-| `http2`                          | bool               | `false`         | Enables the HTTP2 support.                                                                    |
-| `max_connections`                | int                | `0` (unlimited) | The maximum number of concurrent connections in any state (_active_ or _idle_) to the origin. |
-| `proxy`                          | string             | (no default)    | A proxy URL for the related origin request. Example: `http://SERVER-IP_OR_NAME:PORT`.         |
-| `timeout`                        | [Timing](#timings) | `300s`          | The total deadline duration a backend request has for write and read/pipe.                    |
-| `ttfb_timeout`                   | [Timing](#timings) | `60s`           | The duration from writing the full request to the origin and receiving the answer.            |
-
-#### Timings
-
-| Valid time unit | Description  |
-=======
 A [Backend Block](#backend-block) defines the connection to a local/remote backend service.
 
 &#9888; Backends can be defined in the [Definitions Block](#definitions-block) and referenced by _label_.
 
 |Context|Label|Nested block(s)|
 | :-----------| :-----------| :-----------|
-| [Definitions Block](#definitions-block), [Proxy Block](#proxy-block), [Request Block](#request-block)| &#9888; required, when defined in [Definitions Block](#definitions-block)| [OpenAPI Block](#openapi-block), [OAuth2 Block](#oauth2-block)|
+| [Definitions Block](#definitions-block), [Proxy Block](#proxy-block), [Request Block](#request-block)| &#9888; required, when defined in [Definitions Block](#definitions-block)| [OpenAPI Block](#openapi-block), [OAuth2 CC Block](#oauth2-cc-block)|
 
 | Attribute(s) | Type |Default|Description|Characteristic(s)| Example|
 | :------------------------------ | :--------------- | :--------------- | :--------------- | :--------------- | :--------------- |
@@ -246,7 +209,6 @@
 #### Duration
 
 | Duration units | Description  |
->>>>>>> 4ee135e0
 | :-------------- | :----------- |
 | `ns`            | nanoseconds  |
 | `us` (or `µs`)  | microseconds |
@@ -306,13 +268,13 @@
 
 | Attribute(s) | Type |Default|Description|Characteristic(s)| Example|
 | :------------------------------ | :--------------- | :--------------- | :--------------- | :--------------- | :--------------- |
-| `backend`                       |string|-|[Backend Block Reference](#backend-block)|-|-|ul>                                                                                                                                                                                                                                                                                 |
-| `grant_type`                    |string|-|-|&#9888; required, available value(s): `client_credentials`|-|                                                                                                                                                                                                                                                                           |
+| `backend`                       |string|-|[Backend Block Reference](#backend-block)|-|-|
+| `grant_type`                    |string|-|-|&#9888; required, available value(s): `client_credentials`|-|
 | `token_endpoint`   |string|-|URL of the token endpoint at the authorization server.|&#9888; required|-|
-| `client_id`|  string|-|The client identifier.|&#9888; required|-|                                                                                                                                ||
+| `client_id`|  string|-|The client identifier.|&#9888; required|-|
 | `client_secret` |string|-|The client password.|&#9888; required.|-|
 | `retries` |integer|`1` | The number of retries to get the token and resource, if the resource-request responds with `401 Unauthorized` HTTP status code.|-|-|                                                                                                                                                                      |
-| `token_endpoint_auth_method` |string|`client_secret_post`|Defines the method to authenticate the client at the token endpoint.|If set to , the client credentials are transported in the request body. If set to `client_secret_basic`, the client credentials are transported via Basic Authentication.|-|
+| `token_endpoint_auth_method` |string|`client_secret_basic`|Defines the method to authenticate the client at the token endpoint.|If set to `client_secret_post`, the client credentials are transported in the request body. If set to `client_secret_basic`, the client credentials are transported via Basic Authentication.|-|
 | `scope`                      |string|-|  A space separated list of requested scopes for the access token.|-|
 
 ### Definitions Block
@@ -322,23 +284,9 @@
 
 |Context|Label|Nested block(s)|
 | :-----------| :-----------| :-----------|
-|-|no label|[Backend Block(s)](#backend-block), [Basic Auth Block(s)](#basic-auth-block), [JWT Block(s)](#jwt-block), [JWT Signing Profile Block(s)](#jwt-signing-profile-block), [SAML Block(s)](#saml-block)|
-
-<<<<<<< HEAD
-| Block                                                      | Description                             |
-| :--------------------------------------------------------- | :-------------------------------------- |
-| _context_                                                  | Root of the configuration file.         |
-| _label_                                                    | Not implemented.                        |
-| **Nested blocks**                                          | **Description**                         |
-| [Backend Block(s)](#backend-block)                         | Defines `Backend Block(s)`.             |
-| [Basic Auth Block(s)](#basic-auth-block)                   | Defines `Basic Auth Block(s)`.          |
-| [JWT Block(s)](#jwt-block)                                 | Defines `JWT Block(s)`.                 |
-| [JWT Signing Profile Block(s)](#jwt-signing-profile-block) | Defines `JWT Signing Profile Block(s)`. |
-| [OAuth2 AC Block(s)](#oauth2-ac-block)                     | Defines `OAuth2 Authorization Code Grant Flow Block(s)` **(Beta!)**. |
-| [SAML Block(s)](#saml-block)                               | Defines `SAML Block(s)`.                |
-=======
+|-|no label|[Backend Block(s)](#backend-block), [Basic Auth Block(s)](#basic-auth-block), [JWT Block(s)](#jwt-block), [JWT Signing Profile Block(s)](#jwt-signing-profile-block), [SAML Block(s)](#saml-block), [OAuth2 AC Block(s)](#oauth2-ac-block)|
+
 <!--Example???-->
->>>>>>> 4ee135e0
 
 ### Basic Auth Block
 
@@ -365,7 +313,7 @@
 
 ### JWT Block
 
-The[JWT Block](#jwt-block) lets you configure JSON Web Token access control for your gateway.
+The [JWT Block](#jwt-block) lets you configure JSON Web Token access control for your gateway.
 Like all [Access Control](#access-control) types, the [JWT Block](#jwt-block) is defined in
 the [Definitions Block](#definitions-block) and can be referenced in all configuration blocks by its
 required _label_.
@@ -402,32 +350,30 @@
 |`ttl`  |string|-|The token's time-to-live (creates the `exp` claim).|-|-|
 | `claims` |string|-|Default claims for the JWT payload.|-|-|
 
-#### OAuth2 AC Block
-
-The `beta_oauth2` block lets you configure the `beta_oauth_authorization_url()` [function](#functions) and an access
+### OAuth2 AC Block
+
+The OAuth2 AC Block (`beta_oauth2 {}`) lets you configure the `beta_oauth_authorization_url()` [function](#functions) and an access
 control for an OAuth2 Authorization Code Grant Flow redirect endpoint.
-Like all [Access Control](#access-control) types, this `beta_oauth2` block is defined in
-the `definitions` block and can be referenced in all configuration blocks by its
-mandatory *label*.
-
-| Block                      | Description |
-|:---------------------------|:------------|
-| *context*                  | [Definitions Block](#definitions-block). |
-| *label*                    | &#9888; Mandatory. |
-| **Nested blocks**          | **Description** |
-| `pkce`                     | <ul><li>&#9888; one of `pkce` or `csrf` is mandatory.</li><li>Use PKCE for protection against CSRF and code injection.</li></ul> |
-| `csrf`                     | <ul><li>&#9888; one of `pkce` or `csrf` is mandatory.</li><li>Use `state` or `nonce` for protection against CSRF.</li></ul> |
-| **Attributes**             | **Description** |
-| `authorization_endpoint`   | <ul><li>&#9888; Mandatory.</li><li>The authorization server endpoint URL used for authorization.</li></ul> |
-| `token_endpoint`           | <ul><li>&#9888; Mandatory.</li><li>The authorization server endpoint URL used for requesting the token.</li></ul> |
-| `token_endpoint_auth_method` | <ul><li>Optional.</li><li>Defines the method to authenticate the client at the token endpoint.</li><li>If set to `client_secret_post`, the client credentials are transported in the request body.</li><li>If set to `client_secret_basic`, the client credentials are transported via Basic Authentication.</li><li>Default: `client_secret_basic`.</li></ul> |
-| `userinfo_endpoint`        | <ul><li>Optional.</li><li>The authorization server (OIDC server) endpoint URL used for requesting information about the user.</li></ul> |
-| `redirect_uri`             | <ul><li>&#9888; Mandatory.</li><li>The Couper endpoint for receiving the authorization code.</li></ul> |
-| `backend`                  | <ul><li>Optional.</li><li>[Backend Block Reference](#backend-block).</li></ul> |
-| `grant_type`               | <ul><li>&#9888; Mandatory.</li><li>Available values: `authorization_code`.</li></ul> |
-| `client_id`                | <ul><li>&#9888; Mandatory.</li><li>The client identifier.</li></ul> |
-| `client_secret`            | <ul><li>&#9888; Mandatory.</li><li>The client secret.</li></ul> |
-| `scope`                    | <ul><li>Optional.</li><li>A space separated list of requested scopes for the access token.</li></ul> |
+Like all [Access Control](#access-control) types, the [OAuth2 AC Block](#oauth2-ac-block) is defined in
+the [Definitions Block](#definitions-block) and can be referenced in all configuration blocks by its
+required _label_.
+
+|Context|Label|Nested block(s)|
+| :-----------| :-----------| :-----------|
+| [Definitions Block](#definitions-block)| &#9888; required | [PKCE Block](#pkce-block), [CSRF Block](#csrf-block) |
+
+| Attribute(s) | Type |Default|Description|Characteristic(s)| Example|
+| :------------------------------ | :--------------- | :--------------- | :--------------- | :--------------- | :--------------- |
+| `backend`                       |string|-|[Backend Block Reference](#backend-block)|-|-|
+| `authorization_endpoint` | string |-| The authorization server endpoint URL used for authorization. |&#9888; required|-|
+| `token_endpoint` | string |-| The authorization server endpoint URL used for requesting the token. |&#9888; required|-|
+| `token_endpoint_auth_method` |string|`client_secret_basic`|Defines the method to authenticate the client at the token endpoint.|If set to `client_secret_post`, the client credentials are transported in the request body. If set to `client_secret_basic`, the client credentials are transported via Basic Authentication.|-|
+| `userinfo_endpoint` | string |-| The authorization server (OIDC server) endpoint URL used for requesting information about the user. |Only used for OpenID Connect.|-|
+| `redirect_uri` | string |-| The Couper endpoint for receiving the authorization code. |&#9888; required|-|
+| `grant_type` |string|-| The grant type. |&#9888; required, available value(s): `client_credentials`|-|
+| `client_id`|  string|-|The client identifier.|&#9888; required|-|
+| `client_secret` |string|-|The client password.|&#9888; required.|-|
+| `scope` |string|-| A space separated list of requested scopes for the access token.|Use at least `openid` for OpenID Connect|-|
 
 To configure protection of the OAuth2 flow against Cross-Site Request Forgery (CSRF) use either the `pkce` or the `csrf` block. If the authorization server supports PKCE, we recommend `pkce`.
 
@@ -435,25 +381,27 @@
 
 Use PKCE (Proof Key for Code Exchange) as defined in [RFC 7636](https://datatracker.ietf.org/doc/html/rfc7636) for protection against CSRF and code injection.
 
-| Block                      | Description |
-|:---------------------------|:------------|
-| *context*                  | [OAuth2 AC Block](#oauth2-ac-block). |
-| *label*                    | &#9888; Not implemented. |
-| **Attributes**             | **Description** |
-| `code_challenge_method`    | <ul><li>&#9888; Mandatory.</li><li>The method to calculate the PKCE code challenge. Available values: `S256` or (not recommended) `plain`.</li></ul> |
-| `code_verifier_value`      | <ul><li>&#9888; Mandatory.</li><li>The value of the code verifier (e.g. `request.cookies.pkce_code_verifier`, using cookie value created with [`beta_oauth_code_verifier()` function](#functions)).</li></ul> |
+|Context|Label|Nested block(s)|
+| :-----------| :-----------| :-----------|
+| [OAuth2 AC Block](#oauth2-ac-block)| - |-|
+
+| Attribute(s) | Type |Default|Description|Characteristic(s)| Example|
+| :------------------------------ | :--------------- | :--------------- | :--------------- | :--------------- | :--------------- |
+| `code_challenge_method` | string | - | The method to calculate the PKCE code challenge. |&#9888; required, available values: `S256` or (not recommended) `plain`|-|
+| `code_verifier_value` | string or expression | - | The value of the code verifier. |&#9888; required|`request.cookies.code_verifier` using cookie value created with [`beta_oauth_code_verifier()` function](#functions)|
 
 ##### CSRF Block
 
 Use `state` or `nonce` for protection against CSRF.
 
-| Block          | Description |
-|:---------------|:------------|
-| *context*      | [OAuth2 AC Block](#oauth2-ac-block). |
-| *label*        | &#9888; Not implemented. |
-| **Attributes** | **Description** |
-| `token_param`  | <ul><li>&#9888; Mandatory.</li><li>The name of the query parameter for the hashed CSRF token. Available values: `state`, `nonce`.</li></ul> |
-| `token_value`  | <ul><li>&#9888; Mandatory.</li><li>The value of the CSRF token (e.g. `request.cookies.csrf_token`, using cookie value created with [`beta_oauth_csrf_token()` function](#functions)).</li></ul> |
+|Context|Label|Nested block(s)|
+| :-----------| :-----------| :-----------|
+| [OAuth2 AC Block](#oauth2-ac-block)| - |-|
+
+| Attribute(s) | Type |Default|Description|Characteristic(s)| Example|
+| :------------------------------ | :--------------- | :--------------- | :--------------- | :--------------- | :--------------- |
+| `token_param`  | string | - | The name of the query parameter for the hashed CSRF token. |&#9888; required, available values: `state`, `nonce`.|-|
+| `token_value`  | string or expression | - | The value of the CSRF token. | - |`request.cookies.csrf_token` using cookie value created with [`beta_oauth_csrf_token()` function](#functions) |
 
 ### SAML Block
 
@@ -544,7 +492,28 @@
 | `body`                           | The request message body                                                                                                                                                                                                                                                            |
 | `form_body.<name>`               | Parameter in a `application/x-www-form-urlencoded` body                                                                                                                                                                                                                             |
 | `json_body.<name>`               | Access json decoded object properties. Media type must be `application/json` or `application/*+json`.                                                                                                                                                                               |
-| `context.<name>.<property_name>` | Request context containing claims from JWT used for [Access Control](#access-control) or information from a SAML assertion, `<name>` being the [JWT Block's](#jwt-block) or [SAML Block's](#saml-block) label and `property_name` being the claim's or assertion information's name |
+| `context.<name>.<property_name>` | Request context containing information from the [Access Control](#access-control). |
+
+The value of `context.<name>` depends on the type of block referenced by `<name>`.
+
+For a [JWT Block](#jwt-block), the variable contains claims from the JWT used for [Access Control](#access-control).
+
+For a [SAML Block](#saml-block), the variable contains
+
+ - `sub`: the `NameID` of the SAML assertion
+ - `exp`: optional expiration date (value of `SessionNotOnOrAfter` of the SAML assertion)
+ - `attributes`: a map of attributes from the SAML assertion
+
+For an [OAuth2 AC Block](#oauth2-ac-block), the variable contains the response from the token endpoint, e.g.
+ - `access_token`: the access token retrieved from the token endpoint
+ - `token_type`: the token type
+ - `expires_in`: the token lifetime
+ - `scope`: the granted scope (if different from the requested scope)
+
+and for OIDC additionally:
+ - `id_token`: the ID token
+ - `id_token_claims`: a map of claims from the ID token
+ - `userinfo`: a map of claims retrieved from the userinfo endpoint
 
 ### `backend_requests`
 
@@ -591,9 +560,9 @@
 | `json_encode`   | Returns a JSON serialization of the given value.                                                                                                                                                                                                                                                     |
 | `jwt_sign`      | jwt_sign creates and signs a JSON Web Token (JWT) from information from a referenced [JWT Signing Profile Block](#jwt-signing-profile-block) and additional claims provided as a function parameter.                                                                                                 |
 | `merge`         | Deep-merges two or more of either objects or tuples. `null` arguments are ignored. A `null` attribute value in an object removes the previous attribute value. An attribute value with a different type than the current value is set as the new value. `merge()` with no parameters returns `null`. |
-| `beta_oauth_authorization_url` | Creates an OAuth2 authorization URL from a referenced [OAuth2 AC Block](#oauth2-ac-block).                                                                                                                                                                                                 |
-| `beta_oauth_code_verifier`  | Creates an OAuth2 PKCE code verifier, as specified in RFC 7636, e.g. to be used in a cookie, when using the PKCE for CSRF protection. Multiple calls of this function in the same client request context return the same value.                                                                                                                                     |
-| `beta_oauth_csrf_token`     | Alias for `beta_oauth_code_verifier()` creating a CSRF token, e.g. to be used in a cookie, when using the `state` parameter for CSRF protection.                                                                                                                                                   |
+| `beta_oauth_authorization_url` | Creates an OAuth2 authorization URL from a referenced [OAuth2 AC Block](#oauth2-ac-block).                                                                                                                                                                                            |
+| `beta_oauth_code_verifier`  | Creates an OAuth2 PKCE code verifier, as specified in RFC 7636, e.g. to be used in a cookie, when using the PKCE for CSRF protection. Multiple calls of this function in the same client request context return the same value.                                                          |
+| `beta_oauth_csrf_token`     | Alias for `beta_oauth_code_verifier()` creating a CSRF token, e.g. to be used in a cookie, when using the `state` parameter for CSRF protection.                                                                                                                                         |
 | `saml_sso_url`  | Creates a SAML SingleSignOn URL (including the `SAMLRequest` parameter) from a referenced [SAML Block](#saml-block).                                                                                                                                                                                 |
 | `to_lower`      | Converts a given string to lowercase.                                                                                                                                                                                                                                                                |
 | `to_upper`      | Converts a given string to uppercase.                                                                                                                                                                                                                                                                |
