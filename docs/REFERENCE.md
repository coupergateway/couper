# Reference

- [Reference](#reference)
  - [Block Reference](#block-reference)
    - [Server Block](#server-block)
    - [Files Block](#files-block)
    - [SPA Block](#spa-block)
    - [API Block](#api-block)
    - [Endpoint Block](#endpoint-block)
      - [Endpoint Sequence](#endpoint-sequence)
    - [Proxy Block](#proxy-block)
    - [Request Block](#request-block)
    - [Response Block](#response-block)
    - [Backend Block](#backend-block)
      - [Duration](#duration)
    - [OpenAPI Block](#openapi-block)
    - [CORS Block](#cors-block)
    - [OAuth2 CC Block](#oauth2-cc-block)
    - [Websockets Block](#websockets-block)
    - [Definitions Block](#definitions-block)
    - [Basic Auth Block](#basic-auth-block)
    - [JWT Block](#jwt-block)
    - [JWT Signing Profile Block](#jwt-signing-profile-block)
    - [OAuth2 AC Block (Beta)](#oauth2-ac-block-beta)
    - [OIDC Block](#oidc-block)
    - [SAML Block](#saml-block)
    - [Settings Block](#settings-block)
    - [Defaults Block](#defaults-block)
    - [Error Handler Block](#error-handler-block)
  - [Access Control](#access-control)
  - [Health-Check](#health-check)
  - [Variables](#variables)
    - [couper](#couper)
    - [env](#env)
    - [request](#request)
    - [backend_request](#backend_request)
    - [backend_requests](#backend_requests)
    - [backend_response](#backend_response)
    - [backend_responses](#backend_responses)
  - [Functions](#functions)
  - [Modifiers](#modifiers)
    - [Request Header](#request-header)
    - [Response Header](#response-header)
    - [Set Response Status](#set-response-status)
  - [Parameters](#parameters)
    - [Query Parameter](#query-parameter)
    - [Form Parameter](#form-parameter)
    - [Path Parameter](#path-parameter)

## Block Reference

### Server Block

The `server` block is one of the root configuration blocks of Couper's configuration file.

| Block name | Context | Label            | Nested block(s) |
| :--------- | :------ | :--------------- | :-------------- |
| `server`   | -       | optional | [CORS Block](#cors-block), [Files Block](#files-block), [SPA Block](#spa-block) , [API Block(s)](#api-block), [Endpoint Block(s)](#endpoint-block) |

| Attribute(s)     | Type   | Default      | Description | Characteristic(s) | Example |
| :--------------- | :----- | :----------- | :---------- | :---------------- | :------ |
| `base_path`      | string | -            | Configures the path prefix for all requests. | &#9888; Inherited by nested blocks. | `base_path = "/api"` |
| `hosts`          | list   | port `:8080` | - | &#9888; required, if there is more than one `server` block. &#9888; Only one `hosts` attribute per `server` block is allowed. | `hosts = ["example.com", "localhost:9090"]` |
| `error_file`     | string | -            | Location of the error file template. | - | `error_file = "./my_error_page.html"` |
| `access_control` | list   | -            | Sets predefined [Access Control](#access-control) for `server` block context. | &#9888; Inherited by nested blocks. | `access_control = ["foo"]` |
| `custom_log_fields` | map | -            | Defines log fields for [Custom Logging](LOGS.md#custom-logging). | &#9888; Inherited by nested blocks. | - |

### Files Block

The `files` block configures the file serving.

| Block name | Context                       | Label    | Nested block(s)           |
| :--------- | :---------------------------- | :------- | :------------------------ |
| `files`    | [Server Block](#server-block) | no label | [CORS Block](#cors-block) |

| Attribute(s)     | Type   | Default | Description | Characteristic(s) | Example |
| :--------------- | :----- | :------ | :---------- | :---------------- | :------ |
| `base_path`      | string | -       | Configures the path prefix for all requests. | - | `base_path = "/files"` |
| `document_root`  | string | -       | Location of the document root. | &#9888; required | `document_root = "./htdocs"` |
| `error_file`     | string | -       | Location of the error file template. | - | - |
| `access_control` | list   | -       | Sets predefined [Access Control](#access-control) for `files` block context. | - | `access_control = ["foo"]` |
| `custom_log_fields` | map | -       | Defines log fields for [Custom Logging](LOGS.md#custom-logging). | &#9888; Inherited by nested blocks. | - |

### SPA Block

The `spa` block configures the Web serving for SPA assets.

| Block name | Context                       | Label    | Nested block(s)           |
| :--------- | :---------------------------- | :------- | :------------------------ |
| `spa`      | [Server Block](#server-block) | no label | [CORS Block](#cors-block) |

| Attribute(s)     | Type   | Default | Description | Characteristic(s) | Example |
| :--------------- | :----- | :------ | :---------- | :---------------- | :------ |
| `base_path`      | string | -       | Configures the path prefix for all requests. | - | `base_path = "/assets"` |
| `bootstrap_file` | string | -       | Location of the bootstrap file. | &#9888; required | `bootstrap_file = "./htdocs/index.html"` |
| `paths`          | list   | -       | List of SPA paths that need the bootstrap file. | &#9888; required | `paths = ["/app/**"]` |
| `access_control` | list   | -       | Sets predefined [Access Control](#access-control) for `spa` block context. | - | `access_control = ["foo"]` |
| `custom_log_fields` | map | -       | Defines log fields for [Custom Logging](LOGS.md#custom-logging). | &#9888; Inherited by nested blocks. | - |

### API Block

The `api` block bundles endpoints under a certain `base_path`.

&#9888; If an error occurred for api endpoints the response gets processed
as json error with an error body payload. This can be customized via `error_file`.

|Block name|Context|Label|Nested block(s)|
| :-----------| :-----------| :-----------| :-----------|
|`api`|[Server Block](#server-block)|Optional| [Endpoint Block(s)](#endpoint-block), [CORS Block](#cors-block), [Error Handler Block(s)](#error-handler-block) |

| Attribute(s) | Type |Default|Description|Characteristic(s)| Example|
| :------------------------------  | :--------------- | :--------------- | :--------------- | :--------------- | :--------------- |
|`base_path`|string|-|Configures the path prefix for all requests.|| `base_path = "/v1"`|
| `error_file` |string|-|Location of the error file template.|-|`error_file = "./my_error_body.json"`|
| `access_control` |list|-|Sets predefined [Access Control](#access-control) for `api` block context.|&#9888; Inherited by nested blocks.| `access_control = ["foo"]`|
| `allowed_methods` | tuple of string | `["*"]` == `["GET", "HEAD", "POST", "PUT", "PATCH", "DELETE", "OPTIONS"]` | Sets allowed methods as _default_ for all contained endpoints. Requests with a method that is not allowed result in an error response with a `405 Method Not Allowed` status. | The default value `*` can be combined with additional methods. Methods are matched case-insensitively. `Access-Control-Allow-Methods` is only sent in response to a [CORS](#cors-block) preflight request, if the method requested by `Access-Control-Request-Method` is an allowed method. | `allowed_methods = ["GET", "POST"]` or `allowed_methods = ["*", "BREW"]` |
| `beta_scope` |string or object|-|Scope value required to use this API (see [error type](ERRORS.md#error-types) `beta_insufficient_scope`).|If the value is a string, the same scope value applies to all request methods. If there are different scope values for different request methods, use an object with the request methods as keys and string values. Methods not specified in this object are not permitted (see [error type](ERRORS.md#error-types) `beta_operation_denied`). `"*"` is the key for "all other methods". A value `""` means "no (additional) scope required".| `beta_scope = "read"` or `beta_scope = { post = "write", "*" = "" }`|
| `custom_log_fields` | map | - | Defines log fields for [Custom Logging](LOGS.md#custom-logging). | &#9888; Inherited by nested blocks. | - |

### Endpoint Block

`endpoint` blocks define the entry points of Couper. The required _label_
defines the path suffix for the incoming client request. The `path` attribute
changes the path for the outgoing request (compare
[path mapping example](README.md#routing-path-mapping)). Each `endpoint` block must
produce an explicit or implicit client response.

| Block name | Context                                                | Label                                                                  | Nested block(s)                                                                                                                                                      |
|:-----------|:-------------------------------------------------------|:-----------------------------------------------------------------------|:---------------------------------------------------------------------------------------------------------------------------------------------------------------------|
| `endpoint` | [Server Block](#server-block), [API Block](#api-block) | &#9888; required, defines the path suffix for incoming client requests | [Proxy Block(s)](#proxy-block),  [Request Block(s)](#request-block), [Response Block](#response-block), [Error Handler Block(s)](#error-handler-block) |

<!-- TODO: decide how to place "modifier" in the reference table - same for other block which allow modifiers -->

| Attribute(s)            | Type             | Default | Description                                                                                                       | Characteristic(s)                                                                                                                                                                                                                                                                                                                                                                                                                               | Example                                                              |
|:------------------------|:-----------------|:--------|:------------------------------------------------------------------------------------------------------------------|:------------------------------------------------------------------------------------------------------------------------------------------------------------------------------------------------------------------------------------------------------------------------------------------------------------------------------------------------------------------------------------------------------------------------------------------------|:---------------------------------------------------------------------|
| `request_body_limit`    | string           | `64MiB` | Configures the maximum buffer size while accessing `request.form_body` or `request.json_body` content.            | &#9888; Valid units are: `KiB, MiB, GiB`                                                                                                                                                                                                                                                                                                                                                                                                        | `request_body_limit = "200KiB"`                                      |
| `path`                  | string           | -       | Changeable part of the upstream URL. Changes the path suffix of the outgoing request.                             | -                                                                                                                                                                                                                                                                                                                                                                                                                                               | -                                                                    |
| `access_control`        | list             | -       | Sets predefined [Access Control](#access-control) for `endpoint` block context.                                   | -                                                                                                                                                                                                                                                                                                                                                                                                                                               | `access_control = ["foo"]`                                           |
| `allowed_methods`       | tuple of string  | `["*"]` == `["GET", "HEAD", "POST", "PUT", "PATCH", "DELETE", "OPTIONS"]` | Sets allowed methods _overriding_ a default set in the containing `api` block. Requests with a method that is not allowed result in an error response with a `405 Method Not Allowed` status. | The default value `*` can be combined with additional methods. Methods are matched case-insensitively. `Access-Control-Allow-Methods` is only sent in response to a [CORS](#cors-block) preflight request, if the method requested by `Access-Control-Request-Method` is an allowed method. | `allowed_methods = ["GET", "POST"]` or `allowed_methods = ["*", "BREW"]` |
| `beta_scope`            | string or object | -       | Scope value required to use this endpoint (see [error type](ERRORS.md#error-types) `beta_insufficient_scope`). | If the value is a string, the same scope value applies to all request methods. If there are different scope values for different request methods, use an object with the request methods as keys and string values. Methods not specified in this object are not permitted (see [error type](ERRORS.md#error-types) `beta_operation_denied`). `"*"` is the key for "all other methods". A value `""` means "no (additional) scope required". | `beta_scope = "read"` or `beta_scope = { post = "write", "*" = "" }` |
| `custom_log_fields`     | map              | -       | Defines log fields for [Custom Logging](LOGS.md#custom-logging).                                                  | &#9888; Inherited by nested blocks.                                                                                                                                                                                                                                                                                                                                                                                                             | -                                                                    |
| [Modifiers](#modifiers) | -                | -       | -                                                                                                                 | -                                                                                                                                                                                                                                                                                                                                                                                                                                               | -                                                                    |

#### Endpoint Sequence

If `request` and/or `proxy` block definitions are sequential based on their `backend_responses.*` variable references
at load-time they will be executed sequentially. Unexpected responses can be caught with [error handling](ERRORS.md#endpoint-related-error_handler).

### Proxy Block

The `proxy` block creates and executes a proxy request to a backend service.

&#9888; Multiple  `proxy` and [Request Block](#request-block)s are executed in parallel.
<!-- TODO: shorten label text in table below and find better explanation for backend, backend reference or url - same for request block-->

| Block name | Context                           | Label                                                                                                                                                                                                                                          | Nested block(s)                                                                                                                                                                                                                                |
|:-----------|:----------------------------------|:-----------------------------------------------------------------------------------------------------------------------------------------------------------------------------------------------------------------------------------------------|:-----------------------------------------------------------------------------------------------------------------------------------------------------------------------------------------------------------------------------------------------|
| `proxy`    | [Endpoint Block](#endpoint-block) | &#9888; A `proxy` block or [Request Block](#request-block) w/o a label has an implicit label `"default"`. Only **one** `proxy` block or [Request Block](#request-block) w/ label `"default"` per [Endpoint Block](#endpoint-block) is allowed. | [Backend Block](#backend-block) (&#9888; required, if no [Backend Block](#backend-block) reference is defined or no `url` attribute is set.), [Websockets Block](#websockets-block) (&#9888; Either websockets attribute or block is allowed.) |

| Attribute(s)            | Type           | Default | Description                                                                                                                                                                                                                                                      | Characteristic(s)                                                                      | Example             |
|:------------------------|:---------------|:--------|:-----------------------------------------------------------------------------------------------------------------------------------------------------------------------------------------------------------------------------------------------------------------|:---------------------------------------------------------------------------------------|:--------------------|
| `backend`               | string         | -       | [Backend Block](#backend-block) reference, defined in [Definitions Block](#definitions-block)                                                                                                                                                                    | &#9888; required, if no [Backend Block](#backend-block) or `url` attribute is defined. | `backend = "foo"`   |
| `expected_status`       | list of number | -       | If defined, the response status code will be verified against this list of codes. If the status-code is unexpected an [`unexpected_status` error](ERRORS.md#error-types) can be handled with an [`error_handler`](ERRORS.md#endpoint-related-error_handler). | -                                                                                      | -                   |
| `url`                   | string         | -       | If defined, the host part of the URL must be the same as the `origin` attribute of the [Backend Block](#backend-block) (if defined).                                                                                                                             | -                                                                                      | -                   |
| `websockets`            | bool           | false   | Allows support for websockets. This attribute is only allowed in the 'default' `proxy` block. Other `proxy` blocks, [Request Blocks](#request-block) or [Response Blocks](#response-block) are not allowed in the current [Endpoint Block](#endpoint-block).     | &#9888; Either websockets attribute or block is allowed.                               | `websockets = true` |
| [Modifiers](#modifiers) | -              | -       | -                                                                                                                                                                                                                                                                | -                                                                                      | -                   |

### Request Block

The `request` block creates and executes a request to a backend service.

&#9888; Multiple [Proxy](#proxy-block) and `request` blocks are executed in parallel.

| Block name | Context                           | Label                                                                                                                                                                                                                                                                      | Nested block(s)                                                                                                             |
|:-----------|:----------------------------------|:---------------------------------------------------------------------------------------------------------------------------------------------------------------------------------------------------------------------------------------------------------------------------|:----------------------------------------------------------------------------------------------------------------------------|
| `request`  | [Endpoint Block](#endpoint-block) | &#9888; A [Proxy Block](#proxy-block) or [Request Block](#request-block) w/o a label has an implicit label `"default"`. Only **one** [Proxy Block](#proxy-block) or [Request Block](#request-block) w/ label `"default"` per [Endpoint Block](#endpoint-block) is allowed. | [Backend Block](#backend-block) (&#9888; required, if no `backend` block reference is defined or no `url` attribute is set. |

<!-- TODO: add available http methods -->

| Attribute(s)      | Type                                  | Default | Description                                                                                                                                                                                                                                                                                      | Characteristic(s)                                                                                                                                                                      | Example           |
|:------------------|:--------------------------------------|:--------|:-------------------------------------------------------------------------------------------------------------------------------------------------------------------------------------------------------------------------------------------------------------------------------------------------|:---------------------------------------------------------------------------------------------------------------------------------------------------------------------------------------|:------------------|
| `backend`         | string                                | -       | `backend` block reference, defined in [Definitions Block](#definitions-block)                                                                                                                                                                                                                    | &#9888; required, if no [Backend Block](#backend-block) is defined.                                                                                                                    | `backend = "foo"` |
| `body`            | string                                | -       | -                                                                                                                                                                                                                                                                                                | Creates implicit default `Content-Type: text/plain` header field.                                                                                                                      | -                 |
| `expected_status` | list of number                        | -       | If defined, the response status code will be verified against this list of codes. If the status-code is unexpected an [`unexpected_status` error](ERRORS.md#error-types) can be handled with an [`error_handler`](ERRORS.md#endpoint-related-error_handler).                                 | -                                                                                                                                                                                      | -                 |
| `form_body`       | map                                   | -       | -                                                                                                                                                                                                                                                                                                | Creates implicit default `Content-Type: application/x-www-form-urlencoded` header field.                                                                                               | -                 |
| `headers`         | map                                   | -       | -                                                                                                                                                                                                                                                                                                | Same as `set_request_headers` in [Request Header](#request-header).                                                                                                                    | -                 |
| `json_body`       | null, bool, number, string, map, list | -       | -                                                                                                                                                                                                                                                                                                | Creates implicit default `Content-Type: text/plain` header field.                                                                                                                      | -                 |
| `method`          | string                                | `GET`   | -                                                                                                                                                                                                                                                                                                | -                                                                                                                                                                                      | -                 |
| `query_params`    | -                                     | -       | -                                                                                                                                                                                                                                                                                                | Same as `set_query_params` in [Query Parameter](#query-parameter).                                                                                                                     | -                 |
| `url`             | string                                | -       | -                                                                                                                                                                                                                                                                                                | If defined, the host part of the URL must be the same as the `origin` attribute of the used [Backend Block](#backend-block) or [Backend Block Reference](#backend-block) (if defined). | -                 |

### Response Block

The `response` block creates and sends a client response.

|Block name|Context|Label|Nested block(s)|
| :-----------| :-----------| :-----------| :-----------|
|`response`|[Endpoint Block](#endpoint-block)|no label|-|

| Attribute(s) | Type |Default|Description|Characteristic(s)| Example|
| :------------------------------ | :--------------- | :--------------- | :--------------- | :--------------- | :--------------- |
| `body`         | string|-|-|Creates implicit default `Content-Type: text/plain` header field.|-|
| `json_body`    | null, bool, number, string, map, list|-|-|Creates implicit default `Content-Type: application/json` header field.|-|
| `status`       | integer|`200`|HTTP status code.|-|-|
| `headers`      |map|-|Same as `set_response_headers` in [Request Header](#response-header).                  |-|-|

### Backend Block

The `backend` block defines the connection to a local/remote backend service.

&#9888; Backends can be defined in the [Definitions Block](#definitions-block) and referenced by _label_.

|Block name|Context|Label|Nested block(s)|
| :----------| :-----------| :-----------| :-----------|
|`backend`| [Definitions Block](#definitions-block), [Proxy Block](#proxy-block), [Request Block](#request-block), [OAuth2 CC Block](#oauth2-block), [JWT Block](#jwt-block), [OAuth2 AC Block (beta)](#beta-oauth2-block), [OIDC Block](#oidc-block)| &#9888; required, when defined in [Definitions Block](#definitions-block)| [OpenAPI Block](#openapi-block), [OAuth2 CC Block](#oauth2-block)|

| Attribute(s) | Type |Default|Description|Characteristic(s)| Example|
| :------------------------------ | :--------------- | :--------------- | :--------------- | :--------------- | :--------------- |
| `basic_auth`                    | string|-|Basic auth for the upstream request. | format is `username:password`|-|
| `custom_log_fields`             | map                 | -             | Defines log fields for [Custom Logging](LOGS.md#custom-logging). | - | - |
| `hostname`                      | string |-|Value of the HTTP host header field for the origin request. |Since `hostname` replaces the request host the value will also be used for a server identity check during a TLS handshake with the origin.|-|
| `origin`                        |string|-|URL to connect to for backend requests.|&#9888; required.  &#9888; Must start with the scheme `http://...`.|-|
| `path`                          | string|-|Changeable part of upstream URL.|-|-|
| `path_prefix`                   | string|-|Prefixes all backend request paths with the given prefix|-|-|
| `connect_timeout`                | [duration](#duration) | `10s`      | The total timeout for dialing and connect to the origin.   |-                                   |-|
| `disable_certificate_validation` | bool               | `false`       | Disables the peer certificate validation.                                              |      - |-|
| `disable_connection_reuse`       | bool               | `false`        | Disables reusage of connections to the origin.                                          |    -  |-|
| `http2`                          | bool               | `false`         | Enables the HTTP2 support.                                                               | -    |-|
| `max_connections`                | integer                | `0` (unlimited) | The maximum number of concurrent connections in any state (_active_ or _idle_) to the origin. |-|-|
| `proxy`                          | string             | -| A proxy URL for the related origin request.      |-   | `http://SERVER-IP_OR_NAME:PORT`|
| `timeout`                        | [duration](#duration) | `300s`          | The total deadline duration a backend request has for write and read/pipe.               |-     |-|
| `ttfb_timeout`                   | [duration](#duration) | `60s`           | The duration from writing the full request to the origin and receiving the answer.        |-    |-|
| [Modifiers](#modifiers)           |- |-|All [Modifiers](#modifiers)|-|-|

#### Duration

| Duration units | Description  |
| :------------- | :----------- |
| `ns`           | nanoseconds  |
| `us` (or `µs`) | microseconds |
| `ms`           | milliseconds |
| `s`            | seconds      |
| `m`            | minutes      |
| `h`            | hours        |

### OpenAPI Block

The `openapi` block configures the backends proxy behavior to validate outgoing
and incoming requests to and from the origin. Preventing the origin from invalid
requests, and the Couper client from invalid answers. An example can be found
[here](https://github.com/avenga/couper-examples/blob/master/backend-validation/README.md).
To do so Couper uses the [OpenAPI 3 standard](https://www.openapis.org/) to load
the definitions from a given document defined with the `file` attribute.

&#9888; While ignoring request violations an invalid method or path would
lead to a non-matching _route_ which is still required for response validations.
In this case the response validation will fail if not ignored too.

|Block name|Context|Label|Nested block(s)|
| :-----------| :-----------| :-----------| :-----------|
|`openapi`| [Backend Block](#backend-block)|-|-|

| Attribute(s) | Type |Default|Description|Characteristic(s)| Example|
| :------------------------------ | :--------------- | :--------------- | :--------------- | :--------------- | :--------------- |
| `file`                       |string|-|OpenAPI yaml definition file.|&#9888; required|`file = "openapi.yaml"`|
| `ignore_request_violations`  |bool|`false`|Log request validation results, skip error handling. |-|-|
| `ignore_response_violations` |bool|`false`|Log response validation results, skip error handling.|-|-|

### CORS Block

The `cors` block configures the CORS (Cross-Origin Resource Sharing) behavior in Couper.

<!--TODO: check if this information is correct -->
&#9888; Overrides the CORS behavior of the parent block.

|Block name|Context|Label|Nested block(s)|
| :-----------| :-----------| :-----------| :-----------|
|`cors`|[Server Block](#server-block), [Files Block](#files-block), [SPA Block](#spa-block), [API Block](#api-block).  |no label|-|

| Attribute(s) | Type |Default|Description|Characteristic(s)| Example|
| :------------------------------ | :--------------- | :--------------- | :--------------- | :--------------- | :--------------- |
| `allowed_origins`   | list|-|A list of allowed origin(s).|Can be either of: a string with a single specific origin, `"*"` (all origins are allowed) or an array of specific origins | `allowed_origins = ["https://www.example.com", "https://www.another.host.org"]`|
| `allow_credentials` |bool|`false`| Set to `true` if the response can be shared with credentialed requests (containing `Cookie` or `Authorization` HTTP header fields).|-|-|
| `disable`           | bool|`false`|Set to `true` to disable the inheritance of CORS from the [Server Block](#server-block) in [Files Block](#files-block), [SPA Block](#spa-block) and [API Block](#api-block) contexts.|-|-|
| `max_age`           |[duration](#duration)|-|Indicates the time the information provided by the `Access-Control-Allow-Methods` and `Access-Control-Allow-Headers` response HTTP header fields.|&#9888; Can be cached|`max_age = "1h"`|

**Note:** `Access-Control-Allow-Methods` is only sent in response to a CORS preflight request, if the method requested by `Access-Control-Request-Method` is an allowed method (see the `allowed_method` attribute for [`api`](#api-block) or [`endpoint`](#endpoint-block) blocks).

<a id="oauth2-block"></a>
### OAuth2 CC Block

The `oauth2` block in the [Backend Block](#backend-block) context configures the OAuth2 Client Credentials flow to request a bearer token for the backend request.

|Block name|Context|Label|Nested block(s)|
| :-----------| :-----------| :-----------| :-----------|
|`oauth2`|[Backend Block](#backend-block)|no label|[Backend Block](#backend-block)|

| Attribute(s) | Type |Default|Description|Characteristic(s)| Example|
| :------------------------------ | :--------------- | :--------------- | :--------------- | :--------------- | :--------------- |
| `backend`                       |string|-|[Backend Block Reference](#backend-block)|-|-|
| `grant_type`                    |string|-|-|&#9888; required, to be set to: `client_credentials`|`grant_type = "client_credentials"`|
| `token_endpoint`   |string|-|URL of the token endpoint at the authorization server.|&#9888; required|-|
| `client_id`|  string|-|The client identifier.|&#9888; required|-|
| `client_secret` |string|-|The client password.|&#9888; required.|-|
| `retries` |integer|`1` | The number of retries to get the token and resource, if the resource-request responds with `401 Unauthorized` HTTP status code.|-|-|
| `token_endpoint_auth_method` |string|`client_secret_basic`|Defines the method to authenticate the client at the token endpoint.|If set to `client_secret_post`, the client credentials are transported in the request body. If set to `client_secret_basic`, the client credentials are transported via Basic Authentication.|-|
| `scope`                      |string|-|  A space separated list of requested scopes for the access token.|-| `scope = "read write"` |

The HTTP header field `Accept: application/json` is automatically added to the token request. This can be modified with [request header modifiers](#request-header) in a [backend block](#backend-block).

### Websockets Block

The `websockets` block activates support for websocket connections in Couper.

| Block name | Context | Label            | Nested block(s) |
| :--------- | :------ | :--------------- | :-------------- |
| `websockets` | [Proxy Block](#proxy-block) | no label | - |

| Attribute(s) | Type | Default | Description | Characteristic(s) | Example |
| :----------- | :--- | :------ | :---------- | :---------------- | :------ |
| `timeout` | [duration](#duration) | - | The total deadline duration a websocket connection has to exists. | - | `timeout = 600s` |
| `set_request_headers` | - | - | - | Same as `set_request_headers` in [Request Header](#request-header). | - |

### Definitions Block

Use the `definitions` block to define configurations you want to reuse.

&#9888; [Access Control](#access-control) is **always** defined in the `definitions` block.

|Block name|Context|Label|Nested block(s)|
| :-----------| :-----------| :-----------| :-----------|
|`definitions`|-|no label|[Backend Block(s)](#backend-block), [Basic Auth Block(s)](#basic-auth-block), [JWT Block(s)](#jwt-block), [JWT Signing Profile Block(s)](#jwt-signing-profile-block), [SAML Block(s)](#saml-block), [OAuth2 AC Block(s)](#beta-oauth2-block), [OIDC Block(s)](#oidc-block)|

<!-- TODO: add link to (still missing) example -->

### Basic Auth Block

The  `basic_auth` block lets you configure basic auth for your gateway. Like all
[Access Control](#access-control) types, the `basic_auth` block is defined in the
[Definitions Block](#definitions-block) and can be referenced in all configuration
blocks by its required _label_.

&#9888; If both `user`/`password` and `htpasswd_file` are configured, the incoming
credentials from the `Authorization` request HTTP header field are checked against
`user`/`password` if the user matches, and against the data in the file referenced
by `htpasswd_file` otherwise.

| Block name   | Context | Label | Nested block(s) |
| :----------- | :------ | :---- | :-------------- |
| `basic_auth` | [Definitions Block](#definitions-block) | &#9888; required | [Error Handler Block(s)](#error-handler-block) |

| Attribute(s)    | Type   | Default | Description | Characteristic(s) | Example |
| :-------------- | :----- | :------ | :---------- | :---------------- | :------ |
| `user`          | string | `""`    | The user name. | - | - |
| `password`      | string | `""`    | The corresponding password. | - | - |
| `htpasswd_file` | string | `""`    | The htpasswd file. | Couper uses [Apache's httpasswd](https://httpd.apache.org/docs/current/programs/htpasswd.html) file format. `apr1`, `md5` and `bcrypt` password encryptions are supported. The file is loaded once at startup. Restart Couper after you have changed it. | - |
| `realm`         | string | `""`    | The realm to be sent in a `WWW-Authenticate` response HTTP header field. | - | - |
| `custom_log_fields` | map | - | Defines log fields for [Custom Logging](LOGS.md#custom-logging). | &#9888; Inherited by nested blocks. | - |

The `user` is accessable via `request.context.<label>.user` for successfully authenticated requests.

### JWT Block

The `jwt` block lets you configure JSON Web Token access control for your gateway.
Like all [Access Control](#access-control) types, the `jwt` block is defined in
the [Definitions Block](#definitions-block) and can be referenced in all configuration blocks by its
required _label_.

Since responses from endpoints protected by JWT access controls are not publicly cacheable, a `Cache-Control: private` header field is added to the response, unless this feature is disabled with `disable_private_caching = true`.

|Block name|Context|Label|Nested block(s)|
| :-----------| :-----------| :-----------| :-----------|
| `jwt`| [Definitions Block](#definitions-block)| &#9888; required | [JWKS `backend`](#backend-block), [Error Handler Block(s)](#error-handler-block) |

| Attribute(s) | Type |Default|Description|Characteristic(s)| Example|
| :-------- | :--------------- | :--------------- | :--------------- | :--------------- | :--------------- |
| `cookie`  |string|-|Read token value from a cookie.|cannot be used together with `header` or `token_value` |`cookie = "AccessToken"`|
| `custom_log_fields` | map | - | Defines log fields for [Custom Logging](LOGS.md#custom-logging). | &#9888; Inherited by nested blocks. | - |
| `header`          |string|-|Read token value from a request header field.|&#9888; Implies `Bearer` if `Authorization` (case-insensitive) is used, otherwise any other header name can be used. Cannot be used together with `cookie` or `token_value`.|`header = "Authorization"` |
| `token_value` | string | - | expression to obtain the token | cannot be used together with `cookie` or `header` | `token_value = request.form_body.token[0]`|
| `key`           |string|-|Public key (in PEM format) for `RS*` and `ES*` variants or the secret for `HS*` algorithm.|-|-|
| `key_file`          |string|-|Optional file reference instead of `key` usage.|-|-|
| `signature_algorithm`           |string|-|-|Valid values: `RS256` `RS384` `RS512` `HS256` `HS384` `HS512` `ES256` `ES384` `ES512`|-|
| `claims`               |object|-|Object with claims that must be given for a valid token (equals comparison with JWT payload).| The claim values are evaluated per request. | `claims = { pid = request.path_params.pid }` |
| `required_claims`      |string|-|List of claim names that must be given for a valid token |-|`required_claims = ["roles"]`|
| `beta_scope_claim` |string|-|name of claim specifying the scope of token|The claim value must either be a string containing a space-separated list of scope values or a list of string scope values|`beta_scope_claim = "scope"`|
| `beta_scope_map` |map|-| mapping of scope values to additional scope values | Maps values from `beta_scope_claim` and those created from `beta_roles_map`. The map is called recursively. |`beta_scope_map = { sc1 = ["sc3", "sc4"], sc2 = ["sc5"] }`|
| `beta_roles_claim` |string|-|name of claim specifying the roles of the user represented by the token|The claim value must either be a string containing a space-separated list of role values or a list of string role values|`beta_roles_claim = "roles"`|
| `beta_roles_map` |map|-| mapping of roles to scope values | Non-mapped roles can be assigned with `*` to specific claims. |`beta_roles_map = { role1 = ["scope1", "scope2"], role2 = ["scope3"], "*" = ["public"] }`|
| `jwks_url` | string | - | URI pointing to a set of [JSON Web Keys (RFC 7517)](https://datatracker.ietf.org/doc/html/rfc7517) | - | `jwks_url = "http://identityprovider:8080/jwks.json"` |
| `jwks_ttl` | [duration](#duration) | `"1h"` | Time period the JWK set stays valid and may be cached. | - | `jwks_ttl = "1800s"` |
| `backend`  | string| - | [backend reference](#backend-block) for enhancing JWKS requests| - | `backend = "jwks_backend"` |
| `disable_private_caching` | bool | `false` | If set to `true`, Couper does not add the `private` directive to the `Cache-Control` HTTP header field value. | - | - |

The attributes `header`, `cookie` and `token_value` are mutually exclusive.
If all three attributes are missing, `header = "Authorization"` will be implied, i.e. the token will be read from the incoming `Authorization` header.

If the key to verify the signatures of tokens does not change over time, it should be specified via either `key` or `key_file` (together with `signature_algorithm`).
Otherwise, a JSON web key set should be referenced via `jwks_url`; in this case, the tokens need a `kid` header.

A JWT access control configured by this block can extract scope values from

- the value of the claim specified by `beta_scope_claim` and
- the result of mapping the value of the claim specified by `beta_roles_claim` using the `beta_roles_map`.

The `jwt` block may also be referenced by the [`jwt_sign()` function](#functions), if it has a `signing_ttl` defined. For `HS*` algorithms the signing key is taken from `key`/`key_file`, for `RS*` and `ES*` algorithms, `signing_key` or `signing_key_file` have to be specified.

*Note:* A `jwt` block with `signing_ttl` cannot have the same label as a `jwt_signing_profile` block.

| Attribute(s) | Type |Default|Description|Characteristic(s)| Example|
| :-------- | :--------------- | :--------------- | :--------------- | :--------------- | :--------------- |
| `signing_key`       |string|-|Private key (in PEM format) for `RS*` and `ES*` variants.|-|-|
| `signing_key_file`  |string|-|Optional file reference instead of `signing_key` usage.|-|-|
| `signing_ttl`       |[duration](#duration)|-|The token's time-to-live (creates the `exp` claim).|-|-|

### JWT Signing Profile Block

The `jwt_signing_profile` block lets you configure a JSON Web Token signing
profile for your gateway. It is referenced in the [`jwt_sign()` function](#functions)
by its required _label_.

An example can be found
[here](https://github.com/avenga/couper-examples/blob/master/creating-jwt/README.md).

|Block name|Context|Label|Nested block(s)|
| :-----------| :-----------| :-----------| :-----------|
|`jwt_signing_profile`| [Definitions Block](#definitions-block)| &#9888; required |-|

| Attribute(s) | Type |Default|Description|Characteristic(s)| Example|
| :------------------------------ | :--------------- | :--------------- | :--------------- | :--------------- | :--------------- |
| `key`  |string|-|Private key (in PEM format) for `RS*` and `ES*` variants or the secret for `HS*` algorithm.|-|-|
| `key_file`  |string|-|Optional file reference instead of `key` usage.|-|-|
| `signature_algorithm`|-|-|-|&#9888; required. Valid values: `RS256` `RS384` `RS512` `HS256` `HS384` `HS512` `ES256` `ES384` `ES512`|-|
| `ttl`  |[duration](#duration)|-|The token's time-to-live (creates the `exp` claim).|-|-|
| `claims` |object|-|Default claims for the JWT payload.| The claim values are evaluated per request. |`claims = { iss = "https://the-issuer.com" }`|
| `headers` | object | - | Additional header fields for the JWT. | `alg` and `typ` cannot be set. | `headers = { kid = "my-key-id" }` |

<a id="beta-oauth2-block"></a>
### OAuth2 AC Block (Beta)

The `beta_oauth2` block lets you configure the `oauth2_authorization_url()` [function](#functions) and an access
control for an OAuth2 **Authorization Code Grant Flow** redirect endpoint.
Like all [Access Control](#access-control) types, the `beta_oauth2` block is defined in the [Definitions Block](#definitions-block) and can be referenced in all configuration blocks by its required _label_.

|Block name|Context|Label|Nested block(s)|
| :-----------| :-----------| :-----------| :-----------|
|`beta_oauth2`| [Definitions Block](#definitions-block)| &#9888; required | [Backend Block](#backend-block), [Error Handler Block](#error-handler-block) |

| Attribute(s) | Type |Default|Description|Characteristic(s)| Example|
| :------------------------------ | :--------------- | :--------------- | :--------------- | :--------------- | :--------------- |
| `backend`                       |string|-|[Backend Block Reference](#backend-block)| &#9888; Do not disable the peer certificate validation with `disable_certificate_validation = true`! |-|
| `authorization_endpoint` | string |-| The authorization server endpoint URL used for authorization. |&#9888; required|-|
| `token_endpoint` | string |-| The authorization server endpoint URL used for requesting the token. |&#9888; required|-|
| `token_endpoint_auth_method` |string|`client_secret_basic`|Defines the method to authenticate the client at the token endpoint.|If set to `client_secret_post`, the client credentials are transported in the request body. If set to `client_secret_basic`, the client credentials are transported via Basic Authentication.|-|
| `redirect_uri` | string |-| The Couper endpoint for receiving the authorization code. |&#9888; required. Relative URL references are resolved against the origin of the current request URL. The origin can be changed with the [`accept_forwarded_url`](#settings-block) attribute if Couper is running behind a proxy. |-|
| `grant_type` |string|-| The grant type. |&#9888; required, to be set to: `authorization_code`|`grant_type = "authorization_code"`|
| `client_id`|  string|-|The client identifier.|&#9888; required|-|
| `client_secret` |string|-|The client password.|&#9888; required.|-|
| `scope` |string|-| A space separated list of requested scopes for the access token.| - | `scope = "read write"` |
| `verifier_method` | string | - | The method to verify the integrity of the authorization code flow | &#9888; required, available values: `ccm_s256` (`code_challenge` parameter with `code_challenge_method` `S256`), `state` (`state` parameter) | `verifier_method = "ccm_s256"` |
| `verifier_value` | string or expression | - | The value of the (unhashed) verifier. | &#9888; required; e.g. using cookie value created with [`oauth2_verifier()` function](#functions) | `verifier_value = request.cookies.verifier` |
| `custom_log_fields` | map | - | Defines log fields for [Custom Logging](LOGS.md#custom-logging). | &#9888; Inherited by nested blocks. | - |

If the authorization server supports the `code_challenge_method` `S256` (a.k.a. PKCE, see RFC 7636), we recommend `verifier_method = "ccm_s256"`.

The HTTP header field `Accept: application/json` is automatically added to the token request. This can be modified with [request header modifiers](#request-header) in a [backend block](#backend-block).

### OIDC Block

The `oidc` block lets you configure the `oauth2_authorization_url()` [function](#functions) and an access
control for an OIDC **Authorization Code Grant Flow** redirect endpoint.
Like all [Access Control](#access-control) types, the `oidc` block is defined in the [Definitions Block](#definitions-block) and can be referenced in all configuration blocks by its required _label_.

<<<<<<< HEAD
| Block name | Context                                 | Label            | Nested block(s)                                                                                  |
|:-----------|:----------------------------------------|:-----------------|:-------------------------------------------------------------------------------------------------|
| `oidc`     | [Definitions Block](#definitions-block) | &#9888; required | [Backend Block](#backend-block), [Error Handler Block(s)](ERRORS.md#error_handler-specification) |


| Attribute(s)                 | Type                  | Default               | Description                                                                    | Characteristic(s)                                                                                                                                                                                                                 | Example                                     |
|:-----------------------------|:----------------------|:----------------------|:-------------------------------------------------------------------------------|:----------------------------------------------------------------------------------------------------------------------------------------------------------------------------------------------------------------------------------|:--------------------------------------------|
| `backend`                    | string                | -                     | [Backend Block Reference](#backend-block)                                      | &#9888; Do not disable the peer certificate validation with `disable_certificate_validation = true`!                                                                                                                              | -                                           |
| `configuration_url`          | string                | -                     | The OpenID configuration URL.                                                  | &#9888; required                                                                                                                                                                                                                  | -                                           |
| `configuration_ttl`          | [duration](#duration) | `1h`                  | The duration to cache the OpenID configuration located at `configuration_url`. | -                                                                                                                                                                                                                                 | `configuration_ttl = "1d"`                  |
| `token_endpoint_auth_method` | string                | `client_secret_basic` | Defines the method to authenticate the client at the token endpoint.           | If set to `client_secret_post`, the client credentials are transported in the request body. If set to `client_secret_basic`, the client credentials are transported via Basic Authentication.                                     | -                                           |
| `redirect_uri`               | string                | -                     | The Couper endpoint for receiving the authorization code.                      | &#9888; required. Relative URL references are resolved against the origin of the current request URL. The origin can be changed with the [`accept_forwarded_url`](#settings-block) attribute if Couper is running behind a proxy. | -                                           |
| `client_id`                  | string                | -                     | The client identifier.                                                         | &#9888; required                                                                                                                                                                                                                  | -                                           |
| `client_secret`              | string                | -                     | The client password.                                                           | &#9888; required.                                                                                                                                                                                                                 | -                                           |
| `scope`                      | string                | -                     | A space separated list of requested scopes for the access token.               | `openid` is automatically added.                                                                                                                                                                                                  | `scope = "profile read"`                    |
| `verifier_method`            | string                | -                     | The method to verify the integrity of the authorization code flow              | available values: `ccm_s256` (`code_challenge` parameter with `code_challenge_method` `S256`), `nonce` (`nonce` parameter)                                                                                                        | `verifier_method = "nonce"`                 |
| `verifier_value`             | string or expression  | -                     | The value of the (unhashed) verifier.                                          | &#9888; required; e.g. using cookie value created with [`oauth2_verifier()` function](#functions)                                                                                                                                 | `verifier_value = request.cookies.verifier` |
| `custom_log_fields`          | map                   | -                     | Defines log fields for [Custom Logging](LOGS.md#custom-logging).               | &#9888; Inherited by nested blocks.                                                                                                                                                                                               | -                                           |
| `configuration_backend`      | string                | -                     | [Backend Block Reference](#backend-block)                                      | &#9888; Do not disable the peer certificate validation with `disable_certificate_validation = true`!                                                                                                                              | -                                           |
| `jwks_uri_backend`           | string                | -                     | [Backend Block Reference](#backend-block)                                      | &#9888; Do not disable the peer certificate validation with `disable_certificate_validation = true`!                                                                                                                              | -                                           |
| `token_backend`              | string                | -                     | [Backend Block Reference](#backend-block)                                      | &#9888; Do not disable the peer certificate validation with `disable_certificate_validation = true`!                                                                                                                              | -                                           |
| `userinfo_backend`           | string                | -                     | [Backend Block Reference](#backend-block)                                      | &#9888; Do not disable the peer certificate validation with `disable_certificate_validation = true`!                                                                                                                              | -                                           |

In most cases, referencing one `backend` (backend attribute) for all the backend requests sent by the OIDC client is enough.
You should only use `configuration_backend`, `jwks_uri_backend`, `token_backend` or `userinfo_backend` if you need to configure a specific behaviour for the respective request (e.g. timeouts).
=======
|Block name|Context|Label|Nested block(s)|
| :-----------| :-----------| :-----------| :-----------|
|`oidc`| [Definitions Block](#definitions-block)| &#9888; required | [Backend Block](#backend-block), [Error Handler Block](#error-handler-block) |

| Attribute(s) | Type |Default|Description|Characteristic(s)| Example|
| :------------------------------ | :--------------- | :--------------- | :--------------- | :--------------- | :--------------- |
| `backend`                       |string|-|[Backend Block Reference](#backend-block)| &#9888; Do not disable the peer certificate validation with `disable_certificate_validation = true`! |-|
| `configuration_url` | string |-| The OpenID configuration URL. |&#9888; required|-|
| `configuration_ttl` | [duration](#duration) | `1h` | The duration to cache the OpenID configuration located at `configuration_url`. | - | `configuration_ttl = "1d"` |
| `token_endpoint_auth_method` |string|`client_secret_basic`|Defines the method to authenticate the client at the token endpoint.|If set to `client_secret_post`, the client credentials are transported in the request body. If set to `client_secret_basic`, the client credentials are transported via Basic Authentication.|-|
| `redirect_uri` | string |-| The Couper endpoint for receiving the authorization code. |&#9888; required. Relative URL references are resolved against the origin of the current request URL. The origin can be changed with the [`accept_forwarded_url`](#settings-block) attribute if Couper is running behind a proxy. |-|
| `client_id`|  string|-|The client identifier.|&#9888; required|-|
| `client_secret` |string|-|The client password.|&#9888; required.|-|
| `scope` |string|-| A space separated list of requested scopes for the access token.|`openid` is automatically added.| `scope = "profile read"` |
| `verifier_method` | string | - | The method to verify the integrity of the authorization code flow | available values: `ccm_s256` (`code_challenge` parameter with `code_challenge_method` `S256`), `nonce` (`nonce` parameter) | `verifier_method = "nonce"` |
| `verifier_value` | string or expression | - | The value of the (unhashed) verifier. | &#9888; required; e.g. using cookie value created with [`oauth2_verifier()` function](#functions) | `verifier_value = request.cookies.verifier` |
| `custom_log_fields` | map | - | Defines log fields for [Custom Logging](LOGS.md#custom-logging). | &#9888; Inherited by nested blocks. | - |
>>>>>>> ece7c78c

If the OpenID server supports the `code_challenge_method` `S256` the default value for `verifier_method`is `ccm_s256`, `nonce` otherwise.

The HTTP header field `Accept: application/json` is automatically added to the token request. This can be modified with [request header modifiers](#request-header) in a [backend block](#backend-block).

### SAML Block

The `saml` block lets you configure the `saml_sso_url()` [function](#functions) and an access
control for a SAML Assertion Consumer Service (ACS) endpoint.
Like all [Access Control](#access-control) types, the `saml` block is defined in
the [Definitions Block](#definitions-block) and can be referenced in all configuration blocks by its
required _label_.

|Block name|Context|Label|Nested block(s)|
| :--------| :-----------| :-----------| :-----------|
|`saml`| [Definitions Block](#definitions-block)| &#9888; required | [Error Handler Block](#error-handler-block) |

| Attribute(s)        | Type | Default | Description | Characteristic(s) | Example |
| :------------------------------ | :--------------- | :--------------- | :--------------- | :--------------- | :--------------- |
| `idp_metadata_file` | string | - | File reference to the Identity Provider metadata XML file. | &#9888; required | - |
| `sp_acs_url`        | string | - | The URL of the Service Provider's ACS endpoint. | &#9888; required. Relative URL references are resolved against the origin of the current request URL. The origin can be changed with the [`accept_forwarded_url`](#settings-block) attribute if Couper is running behind a proxy. | - |
| `sp_entity_id`      | string | - | The Service Provider's entity ID. |&#9888; required | - |
| `array_attributes`  | string | `[]` | A list of assertion attributes that may have several values. | Results in at least an empty array in `request.context.<label>.attributes.<name>` | `array_attributes = ["memberOf"]` |
| `custom_log_fields` | map | - | Defines log fields for [Custom Logging](LOGS.md#custom-logging). | &#9888; Inherited by nested blocks. | - |

Some information from the assertion consumed at the ACS endpoint is provided in the context at `request.context.<label>`:

- the `NameID` of the assertion's `Subject` (`request.context.<label>.sub`)
- the session expiry date `SessionNotOnOrAfter` (as UNIX timestamp: `request.context.<label>.exp`)
- the attributes (`request.context.<label>.attributes.<name>`)

### Settings Block

The `settings` block lets you configure the more basic and global behavior of your
gateway instance.

| Context | Label    | Nested block(s) |
| :------ | :------- | :-------------- |
| -       | no label | -               |

| Attribute(s)                    | Type   | Default             | Description | Characteristic(s) | Example |
|:--------------------------------| :----- | :------------------ | :---------- | :---------------- | :------ |
| `accept_forwarded_url`          | list   | `[]`                | Which `X-Forwarded-*` request headers should be accepted to change the [request variables](#request) `url`, `origin`, `protocol`, `host`, `port`. Valid values: `proto`, `host`, `port`. The port in `X-Forwarded-Port` takes precedence over a port in `X-Forwarded-Host`. | Affects relative url values for [`sp_acs_url`](#saml-block) attribute and `redirect_uri` attribute within [beta_oauth2](#beta-oauth2-block) & [oidc](#oidc-block). | `["proto","host","port"]` |
| `default_port`                  | number | `8080`              | Port which will be used if not explicitly specified per host within the [`hosts`](#server-block) list. |-|-|
| `health_path`                   | string | `/healthz`          | Health path which is available for all configured server and ports. |-|-|
| `https_dev_proxy`               | list   | `[]`                | List of tls port mappings to define the tls listen port and the target one. A self-signed certificate will be generated on the fly based on given hostname. | Certificates will be hold in memory and are generated once. | `["443:8080", "8443:8080"]` |
| `log_format`                    | string | `common`            | Switch for tab/field based colored view or json log lines. |-|-|
| `log_level`                     | string | `info`              | Set the log-level to one of: `info`, `panic`, `fatal`, `error`, `warn`, `debug`, `trace`. |-|-|
| `log_pretty`                    | bool   | `false`             | Global option for `json` log format which pretty prints with basic key coloring. |-|-|
| `no_proxy_from_env`             | bool   | `false`             | Disables the connect hop to configured [proxy via environment](https://godoc.org/golang.org/x/net/http/httpproxy). |-|-|
| `request_id_accept_from_header` | string |  `""`               | Name of a client request HTTP header field that transports the `request.id` which Couper takes for logging and transport to the backend (if configured). |-| `X-UID` |
| `request_id_backend_header`     | string | `Couper-Request-ID` | Name of a HTTP header field which Couper uses to transport the `request.id` to the backend. |-|-|
| `request_id_client_header`      | string | `Couper-Request-ID` | Name of a HTTP header field which Couper uses to transport the `request.id` to the client. |-|-|
| `request_id_format`             | string | `common`            | If set to `uuid4` a rfc4122 uuid is used for `request.id` and related log fields. |-|-|
| `secure_cookies`                | string | `""`                | If set to `"strip"`, the `Secure` flag is removed from all `Set-Cookie` HTTP header fields. |-|-|
| `xfh`                           | bool   | `false`             | Option to use the `X-Forwarded-Host` header as the request host.  | - | - |
| `beta_metrics`                  | bool   | `false`             | Option to enable the Prometheus [metrics](METRICS.md) exporter. | - | - |
| `beta_metrics_port`             | number | `9090`              | Prometheus exporter listen port. | - | - |
| `beta_service_name`             | string | `couper`            | The service name which applies to the `service_name` metric labels. | - | - |
| `ca_file`                       | string | `""`                | Option for adding the given PEM encoded ca-certificate to the existing system certificate pool for all outgoing connections. |-|-|

### Defaults Block

The `defaults` block lets you define default values.

| Block name  |Context|Label|Nested block(s)|
| :-----------| :-----------| :-----------| :-----------|
| `defaults`  | -| -| -|

| Attribute(s) | Type |Default|Description|Characteristic(s)| Example|
| :------------------------------ | :--------------- | :--------------- | :--------------- | :--------------- | :--------------- |
| `environment_variables` | map | – | One or more environment variable assigments|-|`environment_variables = {ORIGIN = "https://httpbin.org" ...}`|

Examples:

- [`environment_variables`](https://github.com/avenga/couper-examples/blob/master/env-var/README.md).

### Error Handler Block

The `error_handler` block lets you configure the handling of errors thrown in components configured by the parent blocks.

The error handler label specifies which [error type](ERRORS.md#error-types) should be handled. Multiple labels are allowed. The label can be omitted to catch all relevant errors. This has the same behavior as the error type `*`, that catches all errors explicitly.

Concerning child blocks and attributes, the `error_handler` block is similar to an [Endpoint Block](#endpoint-block).

| Block name  |Context|Label|Nested block(s)|
| :-----------| :-----------| :-----------| :-----------|
| `error_handler` | [API Block](#api-block), [Endpoint Block](#endpoint-block), [Basic Auth Block](#basic-auth-block), [JWT Block](#jwt-block), [OAuth2 AC Block (Beta)](#oauth2-ac-block-beta), [OIDC Block](#oidc-block), [SAML Block](#saml-block) | optional | [Proxy Block(s)](#proxy-block),  [Request Block(s)](#request-block), [Response Block](#response-block), [Error Handler Block(s)](#error-handler-block) |

| Attribute(s)            | Type             | Default | Description                                                                                                       | Characteristic(s)                                                                                                                                                                                                                                                                                                                                                                                                                               | Example                                                              |
|:------------------------|:-----------------|:--------|:------------------------------------------------------------------------------------------------------------------|:------------------------------------------------------------------------------------------------------------------------------------------------------------------------------------------------------------------------------------------------------------------------------------------------------------------------------------------------------------------------------------------------------------------------------------------------|:---------------------------------------------------------------------|
| `custom_log_fields`     | map              | -       | Defines log fields for [Custom Logging](LOGS.md#custom-logging).                                                  | &#9888; Inherited by nested blocks.                                                                                                                                                                                                                                                                                                                                                                                                             | -                                                                    |
| [Modifiers](#modifiers) | -                | -       | -                                                                                                                 | -                                                                                                                                                                                                                                                                                                                                                                                                                                               | -                                                                    |

Examples:

- [Error Handling for Access Controls](https://github.com/avenga/couper-examples/blob/master/error-handling-ba/README.md).

## Access Control

The configuration of access control is twofold in Couper: You define the particular
type (such as `jwt` or `basic_auth`) in `definitions`, each with a distinct label (must not be one of the reserved names: `scopes`).
Anywhere in the `server` block those labels can be used in the `access_control`
list to protect that block. &#9888; access rights are inherited by nested blocks.
You can also disable `access_control` for blocks. By typing `disable_access_control = ["bar"]`,
the `access_control` type `bar` will be disabled for the corresponding block context.

All access controls have an option to handle related errors. Please refer to [Errors](ERRORS.md).

## Health-Check

The health check will answer a status `200 OK` on every port with the configured
`health_path`. As soon as the gateway instance will receive a `SIGINT` or `SIGTERM`
the check will return a status `500 StatusInternalServerError`. A shutdown delay
of `5s` for example allows the server to finish all running requests and gives a load-balancer
time to pick another gateway instance. After this delay the server goes into
shutdown mode with a deadline of `5s` and no new requests will be accepted.
The shutdown timings defaults to `0` which means no delaying with development setups.
Both durations can be configured via environment variable. Please refer to the [docker document](../DOCKER.md).

## Variables

### `couper`

| Variable                         | Type   | Description                                                                                                                                                                                                                                                                         | Example |
| :------------------------------- | :----- | :---------------------------------------------------------------------------------------------------------------------------------------------------------------------------------------------------------------------------------------------------------------------------------- | :------ |
| `version`                        | string | Couper's version number                                                                                                                                                                                                                                                             | `1.3.1` |

### `env`

Environment variables can be accessed everywhere within the configuration file
since these references get evaluated at start.

You may provide default values by means of `environment_variables` in the [`defaults` block](#defaults-block):

```hcl
// ...
   origin = env.ORIGIN
// ...
defaults {
  environment_variables = {
    ORIGIN = "http://localhost/"
    TIMEOUT = "3s"
  }
}
```

### `request`

| Variable                         | Type            | Description                                                                                                                                                                                                                                                                         | Example                                     |
| :------------------------------- | :-------------- | :---------------------------------------------------------------------------------------------------------------------------------------------------------------------------------------------------------------------------------------------------------------------------------- | :------------------------------------------ |
| `id`                             | string          | Unique request id                                                                                                                                                                                                                                                                   |                                             |
| `method`                         | string          | HTTP method                                                                                                                                                                                                                                                                         | `GET`                                       |
| `headers.<name>`                 | string          | HTTP request header value for requested lower-case key                                                                                                                                                                                                                              |                                             |
| `cookies.<name>`                 | string          | Value from `Cookie` request header for requested key (&#9888; last wins!)                                                                                                                                                                                                           |                                             |
| `query.<name>`                   | tuple of string | Query parameter values                                                                                                                                                                                                                                                              |                                             |
| `path_params.<name>`             | string          | Value from a named path parameter defined within an endpoint path label                                                                                                                                                                                                             |                                             |
| `body`                           | string          | Request message body                                                                                                                                                                                                                                                                |                                             |
| `form_body.<name>`               | tuple of string | Parameter in a `application/x-www-form-urlencoded` body                                                                                                                                                                                                                             |                                             |
| `json_body.<name>`               | various         | Access json decoded object properties. Media type must be `application/json` or `application/*+json`.                                                                                                                                                                               |                                             |
| `context.<name>.<property_name>` | various         | Request context containing information from the [Access Control](#access-control).                                                                                                                                                                                                  |                                             |
| `url`                            | string          | Request URL                                                                                                                                                                                                                                                                         | `https://www.example.com/path/to?q=val&a=1` |
| `origin`                         | string          | Origin of the request URL                                                                                                                                                                                                                                                           | `https://www.example.com`                   |
| `protocol`                       | string          | Request protocol                                                                                                                                                                                                                                                                    | `https`                                     |
| `host`                           | string          | Host of the request URL                                                                                                                                                                                                                                                             | `www.example.com`                           |
| `port`                           | integer         | Port of the request URL                                                                                                                                                                                                                                                             | `443`                                       |
| `path`                           | string          | Request URL path                                                                                                                                                                                                                                                                    | `/path/to`                                  |

The value of `context.<name>` depends on the type of block referenced by `<name>`.

For a [Basic Auth](#basic-auth-block) and successfully authenticated request the variable contains the `user` name.

For a [JWT Block](#jwt-block) the variable contains claims from the JWT used for [Access Control](#access-control).

For a [SAML Block](#saml-block) the variable contains

- `sub`: the `NameID` of the SAML assertion
- `exp`: optional expiration date (value of `SessionNotOnOrAfter` of the SAML assertion)
- `attributes`: a map of attributes from the SAML assertion

For an [OAuth2 AC Block](#beta-oauth2-block), the variable contains the response from the token endpoint, e.g.

- `access_token`: the access token retrieved from the token endpoint
- `token_type`: the token type
- `expires_in`: the token lifetime
- `scope`: the granted scope (if different from the requested scope)

and for OIDC additionally:

- `id_token`: the ID token
- `id_token_claims`: a map of claims from the ID token
- `userinfo`: a map of claims retrieved from the userinfo endpoint

### `backend_request`

`backend_request` holds information about the current backend request. It is only
available in a [Backend Block](#backend-block), and has the same attributes as a backend request in `backend_requests.<label>` (see [backend_requests](#backend_requests) below).

### `backend_requests`

`backend_requests` is an object with all backend requests and their attributes.
To access a specific request use the related label. [Request](#request-block) and
[Proxy](#proxy-block) blocks without a label will be available as `default`.
To access the HTTP method of the `default` request use `backend_requests.default.method` .

| Variable                         | Type            | Description                                                                                                                                                                                                                                                                          | Example                                     |
| :------------------------------- | :-------------- |  :---------------------------------------------------------------------------------------------------------------------------------------------------------------------------------------------------------------------------------------------------------------------------------- | :------------------------------------------ |
| `id`                             | string          | Unique request id                                                                                                                                                                                                                                                                    |                                             |
| `method`                         | string          | HTTP method                                                                                                                                                                                                                                                                          | `GET`                                       |
| `headers.<name>`                 | string          | HTTP request header value for requested lower-case key                                                                                                                                                                                                                               |                                             |
| `cookies.<name>`                 | string          | Value from `Cookie` request header for requested key (&#9888; last wins!)                                                                                                                                                                                                            |                                             |
| `query.<name>`                   | tuple of string | Query parameter values                                                                                                                                                                                                                                                               |                                             |
| `body`                           | string          | Backend request message body                                                                                                                                                                                                                                                         |                                             |
| `form_body.<name>`               | tuple of string | Parameter in a `application/x-www-form-urlencoded` body                                                                                                                                                                                                                              |                                             |
| `json_body.<name>`               | various         | Access json decoded object properties. Media type must be `application/json` or `application/*+json`.                                                                                                                                                                                |                                             |
| `context.<name>.<property_name>` | various         | Request context containing claims from JWT used for [Access Control](#access-control) or information from a SAML assertion, `<name>` being the [JWT Block's](#jwt-block) or [SAML Block's](#saml-block) label and `property_name` being the claim's or assertion information's name  |                                             |
| `url`                            | string          | Backend request URL                                                                                                                                                                                                                                                                  | `https://www.example.com/path/to?q=val&a=1` |
| `origin`                         | string          | Origin of the backend request URL                                                                                                                                                                                                                                                    | `https://www.example.com`                   |
| `protocol`                       | string          | Backend request protocol                                                                                                                                                                                                                                                             | `https`                                     |
| `host`                           | string          | Host of the backend request URL                                                                                                                                                                                                                                                      | `www.example.com`                           |
| `port`                           | integer         | Port of the backend request URL                                                                                                                                                                                                                                                      | `443`                                       |
| `path`                           | string          | Backend request URL path                                                                                                                                                                                                                                                             | `/path/to`                                  |

### `backend_response`

`backend_response` represents the current backend response.  It is only
available in a [Backend Block](#backend-block), and has the same attributes as a backend response in `backend_responses.<label>` (see [backend_responses](#backend_responses) below).

### `backend_responses`

`backend_responses` is an object with all backend responses and their attributes.
Use the related label to access a specific response.
[Request](#request-block) and [Proxy](#proxy-block) blocks without a label will be available as `default`.
To access the HTTP status code of the `default` response use `backend_responses.default.status` .

| Variable           | Type    | Description                                                                                           | Example |
| :----------------- | :------ | :---------------------------------------------------------------------------------------------------- | :------ |
| `status`           | integer | HTTP status code                                                                                      | `200` |
| `headers.<name>`   | string  | HTTP response header value for requested lower-case key                                               | |
| `cookies.<name>`   | string  | Value from `Set-Cookie` response header for requested key (&#9888; last wins!)                        | |
| `body`             | string  | The response message body                                                                             | |
| `json_body.<name>` | various | Access json decoded object properties. Media type must be `application/json` or `application/*+json`. | |

## Functions

| Name                           | Type            | Description                                                                                                                                                                                                                                                                                          | Arguments                           | Example                                              |
| :----------------------------- | :-------------- | :--------------------------------------------------------------------------------------------------------------------------------------------------------------------------------------------------------------------------------------------------------------------------------------------------- | :---------------------------------- | :--------------------------------------------------- |
| `base64_decode`                | string          | Decodes Base64 data, as specified in RFC 4648.                                                                                                                                                                                                                                                       | `encoded` (string)                  | `base64_decode("Zm9v")`                              |
| `base64_encode`                | string          | Encodes Base64 data, as specified in RFC 4648.                                                                                                                                                                                                                                                       | `decoded` (string)                  | `base64_encode("foo")`                               |
| `contains`                     | bool            | Determines whether a given list contains a given single value as one of its elements.                                                                                                                                                                                                                | `list` (tuple or list), `value` (various) | `contains([1,2,3], 2)`                         |
| `default`                      | string          | Returns the first of the given arguments that is not null or an empty string. If no argument matches, the last argument is returned.                                                         | `arg...` (various)                  | `default(request.cookies.foo, "bar")`                |
| `join`                         | string          | Concatenates together the string elements of one or more lists with a given separator.                                                                                                                                                                                                               | `sep` (string), `lists...` (tuples or lists) | `join("-", [0,1,2,3])`                       |
| `json_decode`                  | various         | Parses the given JSON string and, if it is valid, returns the value it represents.                                                                                                                                                                                                                   | `encoded` (string)                  | `json_decode("{\"foo\": 1}")`                        |
| `json_encode`                  | string          | Returns a JSON serialization of the given value.                                                                                                                                                                                                                                                     | `val` (various)                     | `json_encode(request.context.myJWT)`                 |
| `jwt_sign`                     | string          | jwt_sign creates and signs a JSON Web Token (JWT) from information from a referenced [JWT Signing Profile Block](#jwt-signing-profile-block) (or [JWT Block](#jwt-block) with `signing_ttl`) and additional claims provided as a function parameter.                                                                                                 | `label` (string), `claims` (object) | `jwt_sign("myJWT")`                                  |
| `keys`                         | list            | Takes a map and returns a sorted list of the map keys.                                                                                                                                                                                                                                               | `inputMap` (object or map)          | `keys(request.headers)`                              |
| `length`                       | integer         | Returns the number of elements in the given collection.                                                                                                                                                                                                                                              | `collection` (tuple, list or map; **no object**)   | `length([0,1,2,3])`                                  |
| `lookup`                       | various         | Performs a dynamic lookup into a map. The default (third argument) is returned if the key (second argument) is not found in the inputMap (first argument).                                                                                                                                           | `inputMap` (object or map), `key` (string), `default` (various) | `lookup({a = 1}, "b", "def")` |
| `merge`                        | object or tuple | Deep-merges two or more of either objects or tuples. `null` arguments are ignored. A `null` attribute value in an object removes the previous attribute value. An attribute value with a different type than the current value is set as the new value. `merge()` with no parameters returns `null`. | `arg...` (object or tuple)          | `merge(request.headers, { x-additional = "myval" })` |
| `oauth2_authorization_url`     | string          | Creates an OAuth2 authorization URL from a referenced [OAuth2 AC Block](#beta-oauth2-block) or [OIDC Block](#oidc-block).                                                                                                                                                                         | `label` (string)                    | `oauth2_authorization_url("myOAuth2")`               |
| `oauth2_verifier`              | string          | Creates a cryptographically random key as specified in RFC 7636, applicable for all verifier methods; e.g. to be set as a cookie and read into `verifier_value`. Multiple calls of this function in the same client request context return the same value.                                           |                                     | `oauth2_verifier()`                                  |
| `relative_url`                 | string          | Returns a relative URL by retaining `path`, `query` and `fragment` components.  The input URL `s` must begin with `/<path>`, `//<authority>`, `http://` or `https://`, otherwise an error is thrown. | s (string) | `relative_url("https://httpbin.org/anything?query#fragment") // returns "/anything?query#fragment"` |
| `saml_sso_url`                 | string          | Creates a SAML SingleSignOn URL (including the `SAMLRequest` parameter) from a referenced [SAML Block](#saml-block).                                                                                                                                                                                 | `label` (string)                    | `saml_sso_url("mySAML")`                             |
| `set_intersection`             | list or tuple   | Returns a new set containing the elements that exist in all of the given sets.                                                                                                                                                                                                                       | `sets...` (tuple or list)           | `set_intersection(["A", "B", "C"], ["B", D"])`       |
| `split`                        | tuple           | Divides a given string by a given separator, returning a list of strings containing the characters between the separator sequences.                                                                                                                                                                  | `sep` (string), `str` (string)      | `split(" ", "foo bar qux")`                          |
| `substr`                       | string          | Extracts a sequence of characters from another string and creates a new string. The "`offset`" index may be negative, in which case it is relative to the end of the given string. The "`length`" may be `-1`, in which case the remainder of the string after the given offset will be returned.    | `str` (string), `offset` (integer), `length` (integer) | `substr("abcdef", 3, -1)`         |
| `to_lower`                     | string          | Converts a given string to lowercase.                                                                                                                                                                                                                                                                | `s` (string)                        | `to_lower(request.cookies.name)`                     |
| `to_number`                    | number          | Converts its argument to a number value. Only numbers, `null`, and strings containing decimal representations of numbers can be converted to number. All other values will produce an error.                                                                                                         | `num` (string or number)            | `to_number("1,23")`, `to_number(env.PI)`             |
| `to_upper`                     | string          | Converts a given string to uppercase.                                                                                                                                                                                                                                                                | `s` (string)                        | `to_upper("CamelCase")`                              |
| `unixtime`                     | integer         | Retrieves the current UNIX timestamp in seconds.                                                                                                                                                                                                                                                     |                                     | `unixtime()`                                         |
| `url_encode`                   | string          | URL-encodes a given string according to RFC 3986.                                                                                                                                                                                                                                                    | `s` (string)                        | `url_encode("abc%&,123")`                            |

## Modifiers

- [Request Header](#request-header)
- [Response Header](#response-header)
- [Set Response Status](#set-response-status)
- [Query Parameter](#query-parameter)
- [Form Parameter](#form-parameter)

### Request Header

Couper offers three attributes to manipulate the request header fields. The header
attributes can be defined unordered within the configuration file but will be
executed ordered as follows:

| Modifier                 | Contexts                                                                                                                                                | Description                                                       |
| :----------------------- | :------------------------------------------------------------------------------------------------------------------------------------------------------ | :---------------------------------------------------------------- |
| `remove_request_headers` | [Endpoint Block](#endpoint-block), [Proxy Block](#proxy-block), [Backend Block](#backend-block), [Error Handler](#error-handler-block) | list of request header to be removed from the upstream request.   |
| `set_request_headers`    | [Endpoint Block](#endpoint-block), [Proxy Block](#proxy-block), [Backend Block](#backend-block), [Error Handler](#error-handler-block) | Key/value(s) pairs to set request header in the upstream request. |
| `add_request_headers`    | [Endpoint Block](#endpoint-block), [Proxy Block](#proxy-block), [Backend Block](#backend-block), [Error Handler](#error-handler-block) | Key/value(s) pairs to add request header to the upstream request. |

All `*_request_headers` are executed from: `endpoint`, `proxy`, `backend` and `error_handler`.

### Response Header

Couper offers three attributes to manipulate the response header fields. The header
attributes can be defined unordered within the configuration file but will be
executed ordered as follows:

| Modifier                  | Contexts                                                                                                                                                                                                                                                              | Description                                                       |
| :------------------------ | :-------------------------------------------------------------------------------------------------------------------------------------------------------------------------------------------------------------------------------------------------------------------- | :---------------------------------------------------------------- |
| `remove_response_headers` | [Server Block](#server-block), [Files Block](#files-block), [SPA Block](#spa-block), [API Block](#api-block), [Endpoint Block](#endpoint-block), [Proxy Block](#proxy-block), [Backend Block](#backend-block), [Error Handler](#error-handler-block) | list of response header to be removed from the client response.   |
| `set_response_headers`    | [Server Block](#server-block), [Files Block](#files-block), [SPA Block](#spa-block), [API Block](#api-block), [Endpoint Block](#endpoint-block), [Proxy Block](#proxy-block), [Backend Block](#backend-block), [Error Handler](#error-handler-block) | Key/value(s) pairs to set response header in the client response. |
| `add_response_headers`    | [Server Block](#server-block), [Files Block](#files-block), [SPA Block](#spa-block), [API Block](#api-block), [Endpoint Block](#endpoint-block), [Proxy Block](#proxy-block), [Backend Block](#backend-block), [Error Handler](#error-handler-block) | Key/value(s) pairs to add response header to the client response. |

All `*_response_headers` are executed from: `server`, `files`, `spa`, `api`, `endpoint`, `proxy`, `backend` and `error_handler`.

### Set Response Status

The `set_response_status` attribute allows to modify the HTTP status code to the
given value.

| Modifier              | Contexts                                                                                            | Description                                        |
| :-------------------- | :-------------------------------------------------------------------------------------------------- | :------------------------------------------------- |
| `set_response_status` | [Endpoint Block](#endpoint-block), [Backend Block](#backend-block), [Error Handler](#error-handler-block) | HTTP status code to be set to the client response. |

If the HTTP status code ist set to `204`, the response body and the HTTP header
field `Content-Length` is removed from the client response, and a warning is logged.

## Parameters

### Query Parameter

Couper offers three attributes to manipulate the query parameter. The query
attributes can be defined unordered within the configuration file but will be
executed ordered as follows:

| Modifier              | Contexts                                                                                                                                                | Description                                                             |
| :-------------------- | :------------------------------------------------------------------------------------------------------------------------------------------------------ | :---------------------------------------------------------------------- |
| `remove_query_params` | [Endpoint Block](#endpoint-block), [Proxy Block](#proxy-block), [Backend Block](#backend-block), [Error Handler](#error-handler-block) | list of query parameters to be removed from the upstream request URL.   |
| `set_query_params`    | [Endpoint Block](#endpoint-block), [Proxy Block](#proxy-block), [Backend Block](#backend-block), [Error Handler](#error-handler-block) | Key/value(s) pairs to set query parameters in the upstream request URL. |
| `add_query_params`    | [Endpoint Block](#endpoint-block), [Proxy Block](#proxy-block), [Backend Block](#backend-block), [Error Handler](#error-handler-block) | Key/value(s) pairs to add query parameters to the upstream request URL. |

All `*_query_params` are executed from: `endpoint`, `proxy`, `backend` and `error_handler`.

```hcl
server "my_project" {
  api {
    endpoint "/" {
      proxy {
        backend = "example"
      }
    }
  }
}

definitions {
  backend "example" {
    origin = "http://example.com"

    remove_query_params = ["a", "b"]

    set_query_params = {
      string = "string"
      multi = ["foo", "bar"]
      "${request.headers.example}" = "yes"
    }

    add_query_params = {
      noop = request.headers.noop
      null = null
      empty = ""
    }
  }
}
```

### Form Parameter

Couper offers three attributes to manipulate the form parameter. The form
attributes can be defined unordered within the configuration file but will be
executed ordered as follows:

| Modifier             | Contexts                                                                                                                                                | Description                                                             |
| :------------------- | :------------------------------------------------------------------------------------------------------------------------------------------------------ | :---------------------------------------------------------------------- |
| `remove_form_params` | [Endpoint Block](#endpoint-block), [Proxy Block](#proxy-block), [Backend Block](#backend-block), [Error Handler](#error-handler-block) | list of form parameters to be removed from the upstream request body.   |
| `set_form_params`    | [Endpoint Block](#endpoint-block), [Proxy Block](#proxy-block), [Backend Block](#backend-block), [Error Handler](#error-handler-block) | Key/value(s) pairs to set form parameters in the upstream request body. |
| `add_form_params`    | [Endpoint Block](#endpoint-block), [Proxy Block](#proxy-block), [Backend Block](#backend-block), [Error Handler](#error-handler-block) | Key/value(s) pairs to add form parameters to the upstream request body. |

All `*_form_params` are executed from: `endpoint`, `proxy`, `backend` and `error_handler`.

The `*_form_params` apply only to requests with the `POST` method and
the `Content-Type: application/x-www-form-urlencoded` HTTP header field.

```hcl
server "my_project" {
  api {
    endpoint "/" {
      proxy {
        backend = "example"
      }
    }
  }
}

definitions {
  backend "example" {
    origin = "http://example.com"

    remove_form_params = ["a", "b"]

    set_form_params = {
      string = "string"
      multi = ["foo", "bar"]
      "${request.headers.example}" = "yes"
    }

    add_form_params = {
      noop = request.headers.noop
      null = null
      empty = ""
    }
  }
}
```

### Path Parameter

An endpoint label could be defined as `endpoint "/app/{section}/{project}/view" { ... }`
to access the named path parameter `section` and `project` via `request.path_params.*`.
The values would map as following for the request path: `/app/nature/plant-a-tree/view`:

| Variable                      | Value          |
| :---------------------------- | :------------- |
| `request.path_params.section` | `nature`       |
| `request.path_params.project` | `plant-a-tree` |<|MERGE_RESOLUTION|>--- conflicted
+++ resolved
@@ -471,10 +471,9 @@
 control for an OIDC **Authorization Code Grant Flow** redirect endpoint.
 Like all [Access Control](#access-control) types, the `oidc` block is defined in the [Definitions Block](#definitions-block) and can be referenced in all configuration blocks by its required _label_.
 
-<<<<<<< HEAD
 | Block name | Context                                 | Label            | Nested block(s)                                                                                  |
 |:-----------|:----------------------------------------|:-----------------|:-------------------------------------------------------------------------------------------------|
-| `oidc`     | [Definitions Block](#definitions-block) | &#9888; required | [Backend Block](#backend-block), [Error Handler Block(s)](ERRORS.md#error_handler-specification) |
+| `oidc`     | [Definitions Block](#definitions-block) | &#9888; required | [Backend Block](#backend-block), [Error Handler Block](#error-handler-block) |
 
 
 | Attribute(s)                 | Type                  | Default               | Description                                                                    | Characteristic(s)                                                                                                                                                                                                                 | Example                                     |
@@ -497,25 +496,6 @@
 
 In most cases, referencing one `backend` (backend attribute) for all the backend requests sent by the OIDC client is enough.
 You should only use `configuration_backend`, `jwks_uri_backend`, `token_backend` or `userinfo_backend` if you need to configure a specific behaviour for the respective request (e.g. timeouts).
-=======
-|Block name|Context|Label|Nested block(s)|
-| :-----------| :-----------| :-----------| :-----------|
-|`oidc`| [Definitions Block](#definitions-block)| &#9888; required | [Backend Block](#backend-block), [Error Handler Block](#error-handler-block) |
-
-| Attribute(s) | Type |Default|Description|Characteristic(s)| Example|
-| :------------------------------ | :--------------- | :--------------- | :--------------- | :--------------- | :--------------- |
-| `backend`                       |string|-|[Backend Block Reference](#backend-block)| &#9888; Do not disable the peer certificate validation with `disable_certificate_validation = true`! |-|
-| `configuration_url` | string |-| The OpenID configuration URL. |&#9888; required|-|
-| `configuration_ttl` | [duration](#duration) | `1h` | The duration to cache the OpenID configuration located at `configuration_url`. | - | `configuration_ttl = "1d"` |
-| `token_endpoint_auth_method` |string|`client_secret_basic`|Defines the method to authenticate the client at the token endpoint.|If set to `client_secret_post`, the client credentials are transported in the request body. If set to `client_secret_basic`, the client credentials are transported via Basic Authentication.|-|
-| `redirect_uri` | string |-| The Couper endpoint for receiving the authorization code. |&#9888; required. Relative URL references are resolved against the origin of the current request URL. The origin can be changed with the [`accept_forwarded_url`](#settings-block) attribute if Couper is running behind a proxy. |-|
-| `client_id`|  string|-|The client identifier.|&#9888; required|-|
-| `client_secret` |string|-|The client password.|&#9888; required.|-|
-| `scope` |string|-| A space separated list of requested scopes for the access token.|`openid` is automatically added.| `scope = "profile read"` |
-| `verifier_method` | string | - | The method to verify the integrity of the authorization code flow | available values: `ccm_s256` (`code_challenge` parameter with `code_challenge_method` `S256`), `nonce` (`nonce` parameter) | `verifier_method = "nonce"` |
-| `verifier_value` | string or expression | - | The value of the (unhashed) verifier. | &#9888; required; e.g. using cookie value created with [`oauth2_verifier()` function](#functions) | `verifier_value = request.cookies.verifier` |
-| `custom_log_fields` | map | - | Defines log fields for [Custom Logging](LOGS.md#custom-logging). | &#9888; Inherited by nested blocks. | - |
->>>>>>> ece7c78c
 
 If the OpenID server supports the `code_challenge_method` `S256` the default value for `verifier_method`is `ccm_s256`, `nonce` otherwise.
 
