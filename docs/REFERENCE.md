# Reference

- [Reference](#reference)
  - [Block Reference](#block-reference)
    - [Server Block](#server-block)
    - [Files Block](#files-block)
    - [SPA Block](#spa-block)
    - [API Block](#api-block)
    - [Endpoint Block](#endpoint-block)
    - [Proxy Block](#proxy-block)
    - [Request Block](#request-block)
    - [Response Block](#response-block)
    - [Backend Block](#backend-block)
      - [Duration](#duration)
    - [OpenAPI Block](#openapi-block)
    - [CORS Block](#cors-block)
    - [OAuth2 Block](#oauth2-block)
    - [Definitions Block](#definitions-block)
    - [Basic Auth Block](#basic-auth-block)
    - [JWT Block](#jwt-block)
    - [JWT Signing Profile Block](#jwt-signing-profile-block)
    - [SAML Block](#saml-block)
    - [Settings Block](#settings-block)
  - [Access Control](#access-control)
  - [Health-Check](#health-check)
  - [Variables](#variables)
    - [env](#env)
    - [request](#request)
    - [backend_requests](#backend_requests)
    - [backend_responses](#backend_responses)
  - [Functions](#functions)
  - [Modifier](#modifier)
    - [Request Header](#request-header)
    - [Response Header](#response-header)
    - [Set Response Status](#set-response-status)
  - [Parameters](#parameters)
    - [Query Parameter](#query-parameter)
    - [Form Parameter](#form-parameter)
    - [Path Parameter](#path-parameter)

## Block Reference

### Server Block

The `server` block is one of the root configuration blocks of Couper's configuration file.

|Context|Label|Nested block(s)|
| :-----------| :-----------| :-----------|
|-|&#9888; required| [CORS Block](#cors-block), [Files Block](#files-block), [SPA Block](#spa-block) , [API Block(s)](#api-block), [Endpoint Block(s)](#endpoint-block) |

| Attribute(s) | Type |Default|Description|Characteristic(s)| Example|
| :------------------------------  | :--------------- | :--------------- | :--------------- | :--------------- | :--------------- |
| `base_path`     |string|-|Configures the path prefix for all requests.| &#9888; Inherited by nested blocks.|`base_path = "/api"` |
|`hosts`|list|port `:8080`|-|&#9888; required, if there is more than one  [Server Block](#server-block). &#9888; Only one `hosts` attribute per  [Server Block](#server-block) is allowed.| `hosts = ["example.com", "localhost:9090"]`|
|`error_file`|string|-|Location of the error file template.|-|`error_file = "./my_error_page.html"`|
|`access_control`|list|-|Sets predefined [Access Control](#access-control) for [Server Block](#server-block) context.|&#9888; Inherited by nested blocks.|`access_control = ["foo"]`|

### Files Block

The `files` block configures the file serving.

|Context|Label|Nested block(s)|
| :-----------| :-----------| :-----------|
|[Server Block](#server-block)|no label| [CORS Block](#cors-block)|

| Attribute(s) | Type |Default|Description|Characteristic(s)| Example|
| :------------------------------  | :--------------- | :--------------- | :--------------- | :--------------- | :--------------- |
|`base_path`|string|-|Configures the path prefix for all requests.|-|`base_path = "/files"`|
|`document_root`|string|-|-|&#9888; required|`document_root = "./htdocs"`|
|`error_file`|string|-|Location of the document root.|-| -|
|`access_control` |list|-|Sets predefined [Access Control](#access-control) for [Files Block](#files-block) context.|-|`access_control = ["foo"]`|

### SPA Block

The [SPA Block](#spa-block) configures the Web serving for SPA assets.

|Context|Label|Nested block(s)|
| :-----------| :-----------| :-----------|
| [Server Block](#server-block)|no label|[CORS Block](#cors-block) |

| Attribute(s) | Type |Default|Description|Characteristic(s)| Example|
| :------------------------------  | :--------------- | :--------------- | :--------------- | :--------------- | :--------------- |
|`base_path`|string|-|Configures the path prefix for all requests.|-|`base_path = "/assets"`|
|`bootstrap_file`|string|-|Location of the bootstrap file.|&#9888; required| `bootstrap_file = "./htdocs/index.html"`|
|`paths`|list|-|list of SPA paths that need the bootstrap file.|&#9888; required|`paths = ["/app/**"]`|
|`access_control` |list|-|Sets predefined [Access Control](#access-control) for [SPA Block](spa-block) context.|-|`access_control = ["foo"]`|

### API Block

The [API Block](#api-block) bundles `endpoints` under a certain `base_path`.

&#9888; If an error occurred for api endpoints the response gets processed
as json error with an error body payload. This can be customized via `error_file`.

|Context|Label|Nested block(s)|
| :-----------| :-----------| :-----------|
|[Server Block](#server-block)|Optional| [Endpoint Block(s)](#endpoint-block),  [CORS Block](#cors-block)|

| Attribute(s) | Type |Default|Description|Characteristic(s)| Example|
| :------------------------------  | :--------------- | :--------------- | :--------------- | :--------------- | :--------------- |
|`base_path`|string|-|Configures the path prefix for all requests.|&#9888; Must be unique if multiple [API Blocks](#api-block) are defined.| `base_path = "/v1"`|
| `error_file` |string|-|Location of the error file template.|-|`error_file = "./my_error_body.json"`|
| `access_control` |list|-|Sets predefined [Access Control](#access-control) for [API Block](#api-block) context.|&#9888; Inherited by nested blocks.| `access_control = ["foo"]`|

### Endpoint Block

[Endpoint Block](#endpoint-block)s define the entry points of Couper. The required _label_
defines the path suffix for the incoming client request. The `path` attribute
changes the path for the outgoing request (compare
[path mapping example](./README.md#routing-path-mapping)). Each [Endpoint Block](#endpoint-block) must
produce an explicit or implicit client response.

|Context|Label|Nested block(s)|
| :-----------| :-----------| :-----------|
| [Server Block](#server-block), [API Block](#api-block) |&#9888; required, defines the path suffix for incoming client requests | [Proxy Block(s)](#proxy-block),  [Request Block(s)](#request-block), [Response Block](#response-block) |

<!-- TODO: decide how to place "modifier" in the reference table - same for other block which allow modifiers -->

| Attribute(s) | Type |Default|Description|Characteristic(s)| Example|
| :------------------------------ | :--------------- | :--------------- | :--------------- | :--------------- | :--------------- |
|`request_body_limit`  |string|`64MiB`|Configures the maximum buffer size while accessing `request.form_body` or `request.json_body` content.|&#9888; Valid units are: `KiB, MiB, GiB`|`request_body_limit = "200KiB"`|
| `path`|string|-|Changeable part of the upstream URL. Changes the path suffix of the outgoing request.|-|-|
|`access_control`   |list|-|Sets predefined [Access Control](#access-control) for [Endpoint Block](#endpoint-block) context.|-| `access_control = ["foo"]`|
|[Modifier](#modifier) |-|-|-|-|-|

### Proxy Block

The [Proxy Block](#proxy-block) creates and executes a proxy request to a backend service.

&#9888; Multiple [Proxy](#proxy-block) and [Request Block](#request-block)s are executed in parallel.
<!-- TODO: shorten label text in table below and find better explanation for backend, backend reference or url - same for request block-->

|Context|Label|Nested block(s)|
| :-----------| :-----------| :-----------|
|[Endpoint Block](#endpoint-block)|&#9888; A [Proxy Block](#proxy-block) or [Request Block](#request-block) w/o a label has an implicit label `"default"`. Only **one** [Proxy Block](#proxy-block) or [Request Block](#request-block) w/ label `"default"` per [Endpoint Block](#endpoint-block) is allowed.|[Backend Block](#backend-block) (&#9888; required, if no [Backend Block](#backend-block) reference is defined or no `url` attribute is set.)|-|

| Attribute(s) | Type |Default|Description|Characteristic(s)| Example|
| :------------------------------ | :--------------- | :--------------- | :--------------- | :--------------- | :--------------- |
| `backend` |string|-|[Backend Block](#backend-block) reference, defined in [Definitions Block](#definitions-block)|&#9888; required, if no [Backend Block](#backend-block) or `url` attribute is defined.|`backend = "foo"`|
| `url` |string|-|If defined, the host part of the URL must be the same as the `origin` attribute of the [Backend Block](#backend-block) (if defined).|-|-|-|
|[Modifier](#modifier)|-|-|-|-|-|

### Request Block

The [Request Block](#request-block) creates and executes a request to a backend service.

&#9888; Multiple [Proxy](#proxy-block) and [Request Block](#request-block)s are executed in parallel.

|Context|Label|Nested block(s)|
| :-----------| :-----------| :-----------|
| [Endpoint Block](#endpoint-block)|&#9888; A [Proxy Block](#proxy-block) or [Request Block](#request-block) w/o a label has an implicit label `"default"`. Only **one** [Proxy Block](#proxy-block) or [Request Block](#request-block) w/ label `"default"` per [Endpoint Block](#endpoint-block) is allowed.|[Backend Block](#backend-block) (&#9888; required, if no `backend` block reference is defined or no `url` attribute is set.|
<!-- TODO: add available http methods -->
| Attribute(s) | Type |Default|Description|Characteristic(s)| Example|
| :------------------------------ | :--------------- | :--------------- | :--------------- | :--------------- | :--------------- |
| `backend` |string|-|`backend` block reference, defined in [Definitions Block](#definitions-block)|&#9888; required, if no [Backend Block](#backend-block) is defined.|`backend = "foo"`|
| `url` |string|-|-|If defined, the host part of the URL must be the same as the `origin` attribute of the used [Backend Block](#backend-block) or [Backend Block Reference](#backend-block) (if defined).|-|-|
|`body`|string|-|-| Creates implicit default `Content-Type: text/plain` header field.|-|
|`json_body`|null, bool, number, string, map, list|-|-|Creates implicit default `Content-Type: text/plain` header field.|-|
| `form_body` |map|-|-|Creates implicit default `Content-Type: application/x-www-form-urlencoded` header field.|-|
|`method`    |string|`GET`|-|-|-|
|`headers`  |-|-|-|Same as `set_request_headers` in [Request Header](#request-header).|-|
|`query_params`|-|-|-|Same as `set_query_params` in [Query Parameter](#query-parameter).|-|                                                                                                                                                         - |

### Response Block

The [Response Block](#response-block) creates and sends a client response.

|Context|Label|Nested block(s)|
| :-----------| :-----------| :-----------|
|[Endpoint Block](#endpoint-block).|no label|-|

| Attribute(s) | Type |Default|Description|Characteristic(s)| Example|
| :------------------------------ | :--------------- | :--------------- | :--------------- | :--------------- | :--------------- |
| `body`         | string|-|-|Creates implicit default `Content-Type: text/plain` header field.|-|                                              |
| `json_body`    | null, bool, number, string, map, list|-|-|Creates implicit default `Content-Type: application/json` header field.|-|-|
| `status`       | integer|`200`|HTTP status code.|-|-|                                                                                 |
| `headers`      |string|-|Same as `set_response_headers` in [Request Header](#response-header).                  |-|-|

### Backend Block

A [Backend Block](#backend-block) defines the connection to a local/remote backend service.

&#9888; Backends can be defined in the [Definitions Block](#definitions-block) and referenced by _label_.

|Context|Label|Nested block(s)|
| :-----------| :-----------| :-----------|
| [Definitions Block](#definitions-block), [Proxy Block](#proxy-block), [Request Block](#request-block)| &#9888; required, when defined in [Definitions Block](#definitions-block)| [OpenAPI Block](#openapi-block), [OAuth2 Block](#oauth2-block)|

| Attribute(s) | Type |Default|Description|Characteristic(s)| Example|
| :------------------------------ | :--------------- | :--------------- | :--------------- | :--------------- | :--------------- |
| `basic_auth`                    | string|-|Basic auth for the upstream request. | format is `username:password`|-|
| `hostname`                      | string |-|Value of the HTTP host header field for the origin request. |Since `hostname` replaces the request host the value will also be used for a server identity check during a TLS handshake with the origin.|-|
| `origin`                        |string|-|URL to connect to for backend requests.|&#9888; required.  &#9888; Must start with the scheme `http://...`.|-|                                                                                          |
| `path`                          | string|-|Changeable part of upstream URL.|-|-|                                                                                                                                                                       |
| `path_prefix`  | string|-|Prefixes all backend request paths with the given prefix|&#9888; Must start with the scheme `http://...`. |-|-|                                                                                    |
| `connect_timeout`                | [duration](#duration) | `10s`      | The total timeout for dialing and connect to the origin.   |-                                   |-|
| `disable_certificate_validation` | bool               | `false`       | Disables the peer certificate validation.                                              |      - |-|
| `disable_connection_reuse`       | bool               | `false`        | Disables reusage of connections to the origin.                                          |    -  |-|
| `http2`                          | bool               | `false`         | Enables the HTTP2 support.                                                               | -    |-|
| `max_connections`                | integer                | `0` (unlimited) | The maximum number of concurrent connections in any state (_active_ or _idle_) to the origin. |-|-|
| `proxy`                          | string             | -| A proxy URL for the related origin request.      |-   | `http://SERVER-IP_OR_NAME:PORT`|
| `timeout`                        | [duration](#duration) | `300s`          | The total deadline duration a backend request has for write and read/pipe.               |-     |-|
| `ttfb_timeout`                   | [duration](#duration) | `60s`           | The duration from writing the full request to the origin and receiving the answer.        |-    |-|
| [Modifier](#modifier)           |- |-|All [Modifier](#modifier)|-|-|                                                                                                       |

#### Duration

| Duration units | Description  |
| :-------------- | :----------- |
| `ns`            | nanoseconds  |
| `us` (or `µs`)  | microseconds |
| `ms`            | milliseconds |
| `s`             | seconds      |
| `m`             | minutes      |
| `h`             | hours        |

### OpenAPI Block

The [OpenAPI Block](#openapi-block)configures the backends proxy behaviour to validate outgoing
and incoming requests to and from the origin. Preventing the origin from invalid
requests, and the Couper client from invalid answers. An example can be found
[here](https://github.com/avenga/couper-examples/blob/master/backend-validation/README.md).
To do so Couper uses the [OpenAPI 3 standard](https://www.openapis.org/) to load
the definitions from a given document defined with the `file` attribute.

&#9888; While ignoring request violations an invalid method or path would
lead to a non-matching _route_ which is still required for response validations.
In this case the response validation will fail if not ignored too.

|Context|Label|Nested block(s)|
| :-----------| :-----------| :-----------|
| [Backend Block](#backend-block)|-|-|

| Attribute(s) | Type |Default|Description|Characteristic(s)| Example|
| :------------------------------ | :--------------- | :--------------- | :--------------- | :--------------- | :--------------- |
| `file`                       |string|-|OpenAPI yaml definition file.|&#9888; required|-|                                     |
| `ignore_request_violations`  |bool|`false`|Log request validation results, skip error handling. |-|-|
| `ignore_response_violations` |bool|`false`|Log response validation results, skip error handling.|-|-|

### CORS Block

The [CORS Block](#cors-block) configures the CORS (Cross-Origin Resource Sharing) behavior in Couper.

<!--TODO: check if this information is correct -->
&#9888; Overrides the CORS behavior of the parent block-

|Context|Label|Nested block(s)|
| :-----------| :-----------| :-----------|
|[Server Block](#server-block), [Files Block](#files-block), [SPA Block](#spa-block), [API Block](#api-block).  |no label|-|

| Attribute(s) | Type |Default|Description|Characteristic(s)| Example|
| :------------------------------ | :--------------- | :--------------- | :--------------- | :--------------- | :--------------- |
| `allowed_origins`   | string|-|A list of allowed origin(s).|Can be either of: a string with a single specific origin, `"*"` (all origins are allowed) or an array of specific origins | `allowed_origins = ["https://www.example.com", "https://www.another.host.org"]`|
| `allow_credentials` |bool|`false`| Set to `true` if the response can be shared with credentialed requests (containing `Cookie` or `Authorization` HTTP header fields).|-|-|                                                                                                                                                         |
| `disable`           | bool|`false`|Set to `true` to disable the inheritance of CORS from the [Server Block](#server-block) in [Files Block](#files-block), [SPA Block](#spa-block) and [API Block](#api-block) contexts.|-|-|                                                                                                       |
| `max_age`           |[duration](#duration)|-|Indicates the time the information provided by the `Access-Control-Allow-Methods` and `Access-Control-Allow-Headers` response HTTP header fields.|&#9888; Can be cached (string with time unit, e.g. `"1h"`)|-|                                                                                               |

### OAuth2 Block

|Context|Label|Nested block(s)|
| :-----------| :-----------| :-----------|
|[Backend Block](#backend-block)|no label|[Backend Block](#backend-block)|

| Attribute(s) | Type |Default|Description|Characteristic(s)| Example|
| :------------------------------ | :--------------- | :--------------- | :--------------- | :--------------- | :--------------- |
| `backend`                       |string|-|[Backend Block Reference](#backend-block)|-|-|ul>                                                                                                                                                                                                                                                                                 |
| `grant_type`                    |string|-|-|&#9888; required, available value(s): `client_credentials`|-|                                                                                                                                                                                                                                                                           |
| `token_endpoint`   |string|-|URL of the token endpoint at the authorization server.|&#9888; required|-|
| `client_id`|  string|-|The client identifier.|&#9888; required|-|                                                                                                                                ||
| `client_secret` |string|-|The client password.|&#9888; required.|-|
| `retries` |integer|`1` | The number of retries to get the token and resource, if the resource-request responds with `401 Unauthorized` HTTP status code.|-|-|                                                                                                                                                                      |
| `token_endpoint_auth_method` |string|`client_secret_post`|Defines the method to authenticate the client at the token endpoint.|If set to , the client credentials are transported in the request body. If set to `client_secret_basic`, the client credentials are transported via Basic Authentication.|-|
| `scope`                      |string|-|  A space separated list of requested scopes for the access token.|-|

### Definitions Block

Use the [Definitions Block](#definitions-block) to define configurations you want to reuse.
[Access Control](#access-control) is **always** defined in the [Definitions Block](#definitions-block).

|Context|Label|Nested block(s)|
| :-----------| :-----------| :-----------|
|-|no label|[Backend Block(s)](#backend-block), [Basic Auth Block(s)](#basic-auth-block), [JWT Block(s)](#jwt-block), [JWT Signing Profile Block(s)](#jwt-signing-profile-block), [SAML Block(s)](#saml-block)|

<!--Example???-->

### Basic Auth Block

The  [Basic Auth Block](#basic-auth-block) lets you configure basic auth for your gateway. Like all
[Access Control](#access-control) types, the  [Basic Auth Block](#basic-auth-block) is defined in the
[Definitions Block](#definitions-block) and can be referenced in all configuration
blocks by its required _label_.

&#9888; If both `user`/`password` and `htpasswd_file` are configured, the incoming
credentials from the `Authorization` request HTTP header field are checked against
`user`/`password` if the user matches, and against the data in the file referenced
by `htpasswd_file` otherwise.

|Context|Label|Nested block(s)|
| :-----------| :-----------| :-----------|
| [Definitions Block](#definitions-block)| &#9888; required |-|

| Attribute(s) | Type |Default|Description|Characteristic(s)| Example|
| :------------------------------ | :--------------- | :--------------- | :--------------- | :--------------- | :--------------- |
| `user`          |string|-|The user name.|-|-|
| `password`      |string|-|The corresponding password.|-|-|
| `htpasswd_file`      |string|-|>The htpasswd file.|-|-|
|`realm`     |string|-|The realm to be sent in a `WWW-Authenticate` response HTTP header field.|-|-|

### JWT Block

The[JWT Block](#jwt-block) lets you configure JSON Web Token access control for your gateway.
Like all [Access Control](#access-control) types, the [JWT Block](#jwt-block) is defined in
the [Definitions Block](#definitions-block) and can be referenced in all configuration blocks by its
required _label_.

|Context|Label|Nested block(s)|
| :-----------| :-----------| :-----------|
| [Definitions Block](#definitions-block)| &#9888; required |-|
<!-- warum claims fett?-->
| Attribute(s) | Type |Default|Description|Characteristic(s)| Example|
| :------------------------------ | :--------------- | :--------------- | :--------------- | :--------------- | :--------------- |
| `cookie`  |string|-|Read `AccessToken` key to gain the token value from a cookie.|&#9888; available value: `AccessToken`|`cookie = "AccessToken"`|
| `header`          |string|-|-|&#9888; Implies `Bearer` if `Authorization` (case-insensitive) is used, otherwise any other header name can be used.|`header = "Authorization"` |
| `key`           |string|-|Public key (in PEM format) for `RS*` variants or the secret for `HS*` algorithm.|-|-|
| `key_file`          |string|-|Optional file reference instead of `key` usage.|-|-|
|  `signature_algorithm`           |string|-|-|&#9888; required. Valid values are: `RS256` `RS384` `RS512` `HS256` `HS384` `HS512`.|-|
| `claims`               |string|-|Equals/in comparison with JWT payload.|-|-|
| `required_claims`      | string|-|list of claims that must be given for a valid token |-|-|

### JWT Signing Profile Block

The [JWT Signing Profile Block(s)](#jwt-signing-profile-block) lets you configure a JSON Web Token signing
profile for your gateway. It is referenced in the [`jwt_sign()` function](#functions)
by its required _label_.

|Context|Label|Nested block(s)|
| :-----------| :-----------| :-----------|
| [Definitions Block](#definitions-block)| &#9888; required |-|

| Attribute(s) | Type |Default|Description|Characteristic(s)| Example|
| :------------------------------ | :--------------- | :--------------- | :--------------- | :--------------- | :--------------- |
| `key`  |string|-|Private key (in PEM format) for `RS*` variants or the secret for `HS*` algorithm.|-|-|
| `key_file`  |string|-|Optional file reference instead of `key` usage.|-|-|
| `signature_algorithm`|-|-|-|&#9888; required. Valid values are: `RS256` `RS384` `RS512` `HS256` `HS384` `HS512`.|-|
|`ttl`  |string|-|The token's time-to-live (creates the `exp` claim).|-|-|
| `claims` |string|-|Default claims for the JWT payload.|-|-|

### SAML Block

The  [SAML Block(s)](#saml-block) lets you configure the `saml_sso_url()` [function](#functions) and an access
control for a SAML Assertion Consumer Service (ACS) endpoint.
Like all [Access Control](#access-control) types, the `saml` block is defined in
the [Definitions Block](#definitions-block) and can be referenced in all configuration blocks by its
required _label_.

|Context|Label|Nested block(s)|
| :-----------| :-----------| :-----------|
| [Definitions Block](#definitions-block)| &#9888; required |-|

| Attribute(s) | Type |Default|Description|Characteristic(s)| Example|
| :------------------------------ | :--------------- | :--------------- | :--------------- | :--------------- | :--------------- |
|`idp_metadata_file`|string|-|File reference to the Identity Provider metadata XML file.|&#9888; required|-|
|`sp_acs_url`  |string|-|The URL of the Service Provider's ACS endpoint.|&#9888; required|-|
| `sp_entity_id`   |string|-|The Service Provider's entity ID.|&#9888; required|-|
| `array_attributes`|string|-|A list of assertion attributes that may have several values.|-|-|

Some information from the assertion consumed at the ACS endpoint is provided in the context at `request.context.<label>`:

- the `NameID` of the assertion's `Subject` (`request.context.<label>.sub`)
- the session expiry date `SessionNotOnOrAfter` (as UNIX timestamp: `request.context.<label>.exp`)
- the attributes (`request.context.<label>.attributes.<name>`)

### Settings Block

The `settings` block let you configure the more basic and global behavior of your
gateway instance.

<<<<<<< HEAD
| Block               | Description                                                                                                        |             |
| :------------------ | :----------------------------------------------------------------------------------------------------------------- | :---------- |
| _context_           | Root of the configuration file.                                                                                    |             |
| _label_             | Not impplemented.                                                                                                  |             |
| **Attributes**      | **Description**                                                                                                    | **Default** |
| `health_path`       | Health path which is available for all configured server and ports                                                 | `/healthz`  |
| `no_proxy_from_env` | Disables the connect hop to configured [proxy via environment](https://godoc.org/golang.org/x/net/http/httpproxy). | `false`     |
| `default_port`      | Port which will be used if not explicitly specified per host within the [`hosts`](#server-block) list              | `8080`      |
| `log_format`        | Switch for tab/field based colored view or json log lines                                                          | `common`    |
| `log_pretty`        | Global option for `json` log format which pretty prints with basic key coloring                                    | `false`     |
| `xfh`               | Option to use the `X-Forwarded-Host` header as the request host                                                    | `false`     |
| `request_id_format` | If set to `uuid4` a rfc4122 uuid is used for `request.id` and related log fields                                   | `common`    |
| `secure_cookies`    | If set to `"strip"`, the `Secure` flag is removed from all `Set-Cookie` HTTP header fields.                        | `""`        |
| `accept_forwarded_url` | Which `X-Forwarded-*` request headers should be accepted to change the [variables](#variables) `request.url`, `request.origin`, `request.proto`, `request.host`, `request.port`. Type: tuple of string values. Valid values: `proto`, `host`, `port` |
=======
|Context|Label|Nested block(s)|
| :-----------| :-----------| :-----------|
| -| no label |-|

| Attribute(s) | Type |Default|Description|Characteristic(s)| Example|
| :------------------------------ | :--------------- | :--------------- | :--------------- | :--------------- | :--------------- |
|`health_path` |string|`/healthz`| Health path which is available for all configured server and ports.|-|-|
|`no_proxy_from_env`|bool|`false`|Disables the connect hop to configured [proxy via environment](https://godoc.org/golang.org/x/net/http/httpproxy). |-|-|
|`default_port`|number|`8080`| Port which will be used if not explicitly specified per host within the [`hosts`](#server-block) list   |-|-|
|`log_format` |string|`common`|Switch for tab/field based colored view or json log lines    |-|-|
|`log_pretty`|bool|`false`|Global option for `json` log format which pretty prints with basic key coloring  |-|-|
|`xfh`  |bool|`false`|Option to use the `X-Forwarded-Host` header as the request host  |-|-|
| `request_id_format`|string|`common`| If set to `uuid4` a rfc4122 uuid is used for `request.id` and related log fields  |-|-|
|`secure_cookies`|string|`""` | If set to `"strip"`, the `Secure` flag is removed from all `Set-Cookie` HTTP header fields.    |-|-|
>>>>>>> 4ee135e0

## Access Control

The configuration of access control is twofold in Couper: You define the particular
type (such as `jwt` or `basic_auth`) in `definitions`, each with a distinct label.
Anywhere in the `server` block those labels can be used in the `access_control`
list to protect that block. &#9888; access rights are inherited by nested blocks.
You can also disable `access_control` for blocks. By typing `disable_access_control = ["bar"]`,
the `access_control` type `bar` will be disabled for the corresponding block context.

All access controls have an option to handle related errors. Please refer to [Errors](ERRORS.md).

## Health-Check

The health check will answer a status `200 OK` on every port with the configured
`health_path`. As soon as the gateway instance will receive a `SIGINT` or `SIGTERM`
the check will return a status `500 StatusInternalServerError`. A shutdown delay
of `5s` for example allows the server to finish all running requests and gives a load-balancer
time to pick another gateway instance. After this delay the server goes into
shutdown mode with a deadline of `5s` and no new requests will be accepted.
The shutdown timings defaults to `0` which means no delaying with development setups.
Both durations can be configured via environment variable. Please refer to the [docker document](./../DOCKER.md).

## Variables

### `env`

Environment variables can be accessed everywhere within the configuration file
since these references get evaluated at start.

### `request`

| Variable                         | Description                                                                                                                                                                                                                                                                         |
| :------------------------------- | :---------------------------------------------------------------------------------------------------------------------------------------------------------------------------------------------------------------------------------------------------------------------------------- |
| `id`                             | Unique request id                                                                                                                                                                                                                                                                   |
| `method`                         | HTTP method                                                                                                                                                                                                                                                                         |
| `path`                           | URL path                                                                                                                                                                                                                                                                            |
| `endpoint`                       | Matched endpoint pattern                                                                                                                                                                                                                                                            |
| `headers.<name>`                 | HTTP request header value for requested lower-case key                                                                                                                                                                                                                              |
| `cookies.<name>`                 | Value from `Cookie` request header for requested key (&#9888; last wins!)                                                                                                                                                                                                           |
| `query.<name>`                   | Query parameter values (&#9888; last wins!)                                                                                                                                                                                                                                         |
| `path_params.<name>`             | Value from a named path parameter defined within an endpoint path label                                                                                                                                                                                                             |
| `body`                           | The request message body                                                                                                                                                                                                                                                            |
| `form_body.<name>`               | Parameter in a `application/x-www-form-urlencoded` body                                                                                                                                                                                                                             |
| `json_body.<name>`               | Access json decoded object properties. Media type must be `application/json` or `application/*+json`.                                                                                                                                                                               |
| `context.<name>.<property_name>` | Request context containing claims from JWT used for [Access Control](#access-control) or information from a SAML assertion, `<name>` being the [JWT Block's](#jwt-block) or [SAML Block's](#saml-block) label and `property_name` being the claim's or assertion information's name |
| `url`                            | Request URL |
| `origin`                         | Origin of the request URL |
| `protocol`                       | The request protocol (`http` or `https`) |
| `host`                           | Host of the request URL |
| `port`                           | Port of the request URL |

### `backend_requests`

`backend_requests.<label>` is a list of all backend requests, and their variables.
To access a specific request use the related label. [Request](#request-block) and
[Proxy](#proxy-block) blocks without a label will be available as `default`.
To access the HTTP method of the `default` request use `backend_requests.default.method` .

| Variable                         | Description                                                                                                                                                                                                                                                                         |
| :------------------------------- | :---------------------------------------------------------------------------------------------------------------------------------------------------------------------------------------------------------------------------------------------------------------------------------- |
| `id`                             | Unique request id                                                                                                                                                                                                                                                                   |
| `method`                         | HTTP method                                                                                                                                                                                                                                                                         |
| `path`                           | URL path                                                                                                                                                                                                                                                                            |
| `headers.<name>`                 | HTTP request header value for requested lower-case key                                                                                                                                                                                                                              |
| `cookies.<name>`                 | Value from `Cookie` request header for requested key (&#9888; last wins!)                                                                                                                                                                                                           |
| `query.<name>`                   | Query parameter values (&#9888; last wins!)                                                                                                                                                                                                                                         |
| `form_body.<name>`               | Parameter in a `application/x-www-form-urlencoded` body                                                                                                                                                                                                                             |
| `context.<name>.<property_name>` | Request context containing claims from JWT used for [Access Control](#access-control) or information from a SAML assertion, `<name>` being the [JWT Block's](#jwt-block) or [SAML Block's](#saml-block) label and `property_name` being the claim's or assertion information's name |
| `url`                            | Backend origin URL                                                                                                                                                                                                                                                                  |

### `backend_responses`

`backend_responses.<label>` is a list of all backend responses, and their variables. Same behaviour as for `backend_requests`.
Use the related label to access a specific response.
[Request](#request-block) and [Proxy](#proxy-block) blocks without a label will be available as `default`.
To access the HTTP status code of the `default` response use `backend_responses.default.status` .

| Variable           | Description                                                                                           |
| :----------------- | :---------------------------------------------------------------------------------------------------- |
| `status`           | HTTP status code                                                                                      |
| `headers.<name>`   | HTTP response header value for requested lower-case key                                               |
| `cookies.<name>`   | Value from `Set-Cookie` response header for requested key (&#9888; last wins!)                        |
| `body`             | The response message body                                                                             |
| `json_body.<name>` | Access json decoded object properties. Media type must be `application/json` or `application/*+json`. |

## Functions

| Name            | Description                                                                                                                                                                                                                                                                                          |
| :-------------- | :--------------------------------------------------------------------------------------------------------------------------------------------------------------------------------------------------------------------------------------------------------------------------------------------------- |
| `base64_decode` | Decodes Base64 data, as specified in RFC 4648.                                                                                                                                                                                                                                                       |
| `base64_encode` | Encodes Base64 data, as specified in RFC 4648.                                                                                                                                                                                                                                                       |
| `coalesce`      | Returns the first of the given arguments that is not null.                                                                                                                                                                                                                                           |
| `json_decode`   | Parses the given JSON string and, if it is valid, returns the value it represents.                                                                                                                                                                                                                   |
| `json_encode`   | Returns a JSON serialization of the given value.                                                                                                                                                                                                                                                     |
| `jwt_sign`      | jwt_sign creates and signs a JSON Web Token (JWT) from information from a referenced [JWT Signing Profile Block](#jwt-signing-profile-block) and additional claims provided as a function parameter.                                                                                                 |
| `merge`         | Deep-merges two or more of either objects or tuples. `null` arguments are ignored. A `null` attribute value in an object removes the previous attribute value. An attribute value with a different type than the current value is set as the new value. `merge()` with no parameters returns `null`. |
| `saml_sso_url`  | Creates a SAML SingleSignOn URL (including the `SAMLRequest` parameter) from a referenced [SAML Block](#saml-block).                                                                                                                                                                                 |
| `to_lower`      | Converts a given string to lowercase.                                                                                                                                                                                                                                                                |
| `to_upper`      | Converts a given string to uppercase.                                                                                                                                                                                                                                                                |
| `unixtime`      | Retrieves the current UNIX timestamp in seconds.                                                                                                                                                                                                                                                     |
| `url_encode`    | URL-encodes a given string according to RFC 3986.                                                                                                                                                                                                                                                    |

## Modifier

- [Request Header](#request-header)
- [Response Header](#response-header)
- [Set Response Status](#set-response-status)
- [Query Parameter](#query-parameter)
- [Form Parameter](#form-parameter)

### Request Header

Couper offers three attributes to manipulate the request header fields. The header
attributes can be defined unordered within the configuration file but will be
executed ordered as follows:

| Modifier                 | Contexts                                                                                                                                                | Description                                                       |
| :----------------------- | :------------------------------------------------------------------------------------------------------------------------------------------------------ | :---------------------------------------------------------------- |
| `remove_request_headers` | [Endpoint Block](#endpoint-block), [Proxy Block](#proxy-block), [Backend Block](#backend-block), [Error Handler](ERRORS.md#error_handler-specification) | list of request header to be removed from the upstream request.   |
| `set_request_headers`    | [Endpoint Block](#endpoint-block), [Proxy Block](#proxy-block), [Backend Block](#backend-block), [Error Handler](ERRORS.md#error_handler-specification) | Key/value(s) pairs to set request header in the upstream request. |
| `add_request_headers`    | [Endpoint Block](#endpoint-block), [Proxy Block](#proxy-block), [Backend Block](#backend-block), [Error Handler](ERRORS.md#error_handler-specification) | Key/value(s) pairs to add request header to the upstream request. |

All `*_request_headers` are executed from: `endpoint`, `proxy`, `backend` and `error_handler`.

### Response Header

Couper offers three attributes to manipulate the response header fields. The header
attributes can be defined unordered within the configuration file but will be
executed ordered as follows:

| Modifier                  | Contexts                                                                                                                                                                                                                                                              | Description                                                       |
| :------------------------ | :-------------------------------------------------------------------------------------------------------------------------------------------------------------------------------------------------------------------------------------------------------------------- | :---------------------------------------------------------------- |
| `remove_response_headers` | [Server Block](#server-block), [Files Block](#files-block), [SPA Block](#spa-block), [API Block](#api-block), [Endpoint Block](#endpoint-block), [Proxy Block](#proxy-block), [Backend Block](#backend-block), [Error Handler](ERRORS.md#error_handler-specification) | list of response header to be removed from the client response.   |
| `set_response_headers`    | [Server Block](#server-block), [Files Block](#files-block), [SPA Block](#spa-block), [API Block](#api-block), [Endpoint Block](#endpoint-block), [Proxy Block](#proxy-block), [Backend Block](#backend-block), [Error Handler](ERRORS.md#error_handler-specification) | Key/value(s) pairs to set response header in the client response. |
| `add_response_headers`    | [Server Block](#server-block), [Files Block](#files-block), [SPA Block](#spa-block), [API Block](#api-block), [Endpoint Block](#endpoint-block), [Proxy Block](#proxy-block), [Backend Block](#backend-block), [Error Handler](ERRORS.md#error_handler-specification) | Key/value(s) pairs to add response header to the client response. |

All `*_response_headers` are executed from: `server`, `files`, `spa`, `api`, `endpoint`, `proxy`, `backend` and `error_handler`.

### Set Response Status

The `set_response_status` attribute allows to modify the HTTP status code to the
given value.

| Modifier              | Contexts                                                                                            | Description                                        |
| :-------------------- | :-------------------------------------------------------------------------------------------------- | :------------------------------------------------- |
| `set_response_status` | [Endpoint Block](#endpoint-block), [Backend Block](#backend-block), [Error Handler](ERRORS.md#error_handler-specification) | HTTP status code to be set to the client response. |

If the HTTP status code ist set to `204`, the reponse body and the HTTP header
field `Content-Length` is removed from the client response, and a warning is logged.

## Parameters

### Query Parameter

Couper offers three attributes to manipulate the query parameter. The query
attributes can be defined unordered within the configuration file but will be
executed ordered as follows:

| Modifier              | Contexts                                                                                                                                                | Description                                                             |
| :-------------------- | :------------------------------------------------------------------------------------------------------------------------------------------------------ | :---------------------------------------------------------------------- |
| `remove_query_params` | [Endpoint Block](#endpoint-block), [Proxy Block](#proxy-block), [Backend Block](#backend-block), [Error Handler](ERRORS.md#error_handler-specification) | list of query parameters to be removed from the upstream request URL.   |
| `set_query_params`    | [Endpoint Block](#endpoint-block), [Proxy Block](#proxy-block), [Backend Block](#backend-block), [Error Handler](ERRORS.md#error_handler-specification) | Key/value(s) pairs to set query parameters in the upstream request URL. |
| `add_query_params`    | [Endpoint Block](#endpoint-block), [Proxy Block](#proxy-block), [Backend Block](#backend-block), [Error Handler](ERRORS.md#error_handler-specification) | Key/value(s) pairs to add query parameters to the upstream request URL. |

All `*_query_params` are executed from: `endpoint`, `proxy`, `backend` and `error_handler`.

```hcl
server "my_project" {
  api {
    endpoint "/" {
      proxy {
        backend = "example"
      }
    }
  }
}

definitions {
  backend "example" {
    origin = "http://example.com"

    remove_query_params = ["a", "b"]

    set_query_params = {
      string = "string"
      multi = ["foo", "bar"]
      "${request.headers.example}" = "yes"
    }

    add_query_params = {
      noop = request.headers.noop
      null = null
      empty = ""
    }
  }
}
```

### Form Parameter

Couper offers three attributes to manipulate the form parameter. The form
attributes can be defined unordered within the configuration file but will be
executed ordered as follows:

| Modifier             | Contexts                                                                                                                                                | Description                                                             |
| :------------------- | :------------------------------------------------------------------------------------------------------------------------------------------------------ | :---------------------------------------------------------------------- |
| `remove_form_params` | [Endpoint Block](#endpoint-block), [Proxy Block](#proxy-block), [Backend Block](#backend-block), [Error Handler](ERRORS.md#error_handler-specification) | list of form parameters to be removed from the upstream request body.   |
| `set_form_params`    | [Endpoint Block](#endpoint-block), [Proxy Block](#proxy-block), [Backend Block](#backend-block), [Error Handler](ERRORS.md#error_handler-specification) | Key/value(s) pairs to set form parameters in the upstream request body. |
| `add_form_params`    | [Endpoint Block](#endpoint-block), [Proxy Block](#proxy-block), [Backend Block](#backend-block), [Error Handler](ERRORS.md#error_handler-specification) | Key/value(s) pairs to add form parameters to the upstream request body. |

All `*_form_params` are executed from: `endpoint`, `proxy`, `backend` and `error_handler`.

The `*_form_params` apply only to requests with the `POST` method and
the `Content-Type: application/x-www-form-urlencoded` HTTP header field.

```hcl
server "my_project" {
  api {
    endpoint "/" {
      proxy {
        backend = "example"
      }
    }
  }
}

definitions {
  backend "example" {
    origin = "http://example.com"

    remove_form_params = ["a", "b"]

    set_form_params = {
      string = "string"
      multi = ["foo", "bar"]
      "${request.headers.example}" = "yes"
    }

    add_form_params = {
      noop = request.headers.noop
      null = null
      empty = ""
    }
  }
}
```

### Path Parameter

An endpoint label could be defined as `endpoint "/app/{section}/{project}/view" { ... }`
to access the named path parameter `section` and `project` via `request.path_params.*`.
The values would map as following for the request path: `/app/nature/plant-a-tree/view`:

| Variable                      | Value          |
| :---------------------------- | :------------- |
| `request.path_params.section` | `nature`       |
| `request.path_params.project` | `plant-a-tree` |<|MERGE_RESOLUTION|>--- conflicted
+++ resolved
@@ -375,22 +375,6 @@
 The `settings` block let you configure the more basic and global behavior of your
 gateway instance.
 
-<<<<<<< HEAD
-| Block               | Description                                                                                                        |             |
-| :------------------ | :----------------------------------------------------------------------------------------------------------------- | :---------- |
-| _context_           | Root of the configuration file.                                                                                    |             |
-| _label_             | Not impplemented.                                                                                                  |             |
-| **Attributes**      | **Description**                                                                                                    | **Default** |
-| `health_path`       | Health path which is available for all configured server and ports                                                 | `/healthz`  |
-| `no_proxy_from_env` | Disables the connect hop to configured [proxy via environment](https://godoc.org/golang.org/x/net/http/httpproxy). | `false`     |
-| `default_port`      | Port which will be used if not explicitly specified per host within the [`hosts`](#server-block) list              | `8080`      |
-| `log_format`        | Switch for tab/field based colored view or json log lines                                                          | `common`    |
-| `log_pretty`        | Global option for `json` log format which pretty prints with basic key coloring                                    | `false`     |
-| `xfh`               | Option to use the `X-Forwarded-Host` header as the request host                                                    | `false`     |
-| `request_id_format` | If set to `uuid4` a rfc4122 uuid is used for `request.id` and related log fields                                   | `common`    |
-| `secure_cookies`    | If set to `"strip"`, the `Secure` flag is removed from all `Set-Cookie` HTTP header fields.                        | `""`        |
-| `accept_forwarded_url` | Which `X-Forwarded-*` request headers should be accepted to change the [variables](#variables) `request.url`, `request.origin`, `request.proto`, `request.host`, `request.port`. Type: tuple of string values. Valid values: `proto`, `host`, `port` |
-=======
 |Context|Label|Nested block(s)|
 | :-----------| :-----------| :-----------|
 | -| no label |-|
@@ -405,7 +389,7 @@
 |`xfh`  |bool|`false`|Option to use the `X-Forwarded-Host` header as the request host  |-|-|
 | `request_id_format`|string|`common`| If set to `uuid4` a rfc4122 uuid is used for `request.id` and related log fields  |-|-|
 |`secure_cookies`|string|`""` | If set to `"strip"`, the `Secure` flag is removed from all `Set-Cookie` HTTP header fields.    |-|-|
->>>>>>> 4ee135e0
+|`accept_forwarded_url`|array of string |empty| Which `X-Forwarded-*` request headers should be accepted to change the [variables](#variables) `request.url`, `request.origin`, `request.proto`, `request.host`, `request.port`. Valid values: `proto`, `host`, `port` |-|`["proto","host","port"]`|
 
 ## Access Control
 
