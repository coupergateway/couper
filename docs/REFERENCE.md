--- conflicted
+++ resolved
@@ -349,14 +349,9 @@
 | `key`           |string|-|Public key (in PEM format) for `RS*` variants or the secret for `HS*` algorithm.|-|-|
 | `key_file`          |string|-|Optional file reference instead of `key` usage.|-|-|
 | `signature_algorithm`           |string|-|-|&#9888; required. Valid values are: `RS256` `RS384` `RS512` `HS256` `HS384` `HS512`.|-|
-<<<<<<< HEAD
-| `claims`               |string|-|Equals/in comparison with JWT payload.|-|-|
-| `required_claims`      | string|-|list of claims that must be given for a valid token |-|-|
-| `beta_scope_claim` |string|-|name of claim specifying the scope of token|The claim value must either be a string containing a space-separated list of scope values or a list of string scope values|`beta_scope_claim = "scope"`|
-=======
 | `claims`               |object|-|Object with claims that must be given for a valid token (equals comparison with JWT payload).| The claim values are evaluated per request. | `claims = { pid = request.path_params.pid }` |
 | `required_claims`      |string|-|List of claim names that must be given for a valid token |-|`required_claims = ["role"]`|
->>>>>>> 86f0c7b7
+| `beta_scope_claim` |string|-|name of claim specifying the scope of token|The claim value must either be a string containing a space-separated list of scope values or a list of string scope values|`beta_scope_claim = "scope"`|
 
 The `jwt` block may also be referenced by the [`jwt_sign()` function](#functions), if it has a `signing_ttl` defined. For `HS*` algorithms the signing key is taken from `key`/`key_file`, for `RS*` algorithms, `signing_key` or `signing_key_file` have to be specified.
 
