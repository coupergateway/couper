# Couper Docs - Version 0.6

## Table of contents

* [Introduction](#introduction)
* [Core concepts](#core-concepts)
* [Configuration file](#configuration-file)
  * [Syntax](#syntax)
  * [File name](#file-name)
  * [Basic file structure](#basic-file-structure)
    * [Nesting of configuration blocks and attributes](#nesting-of-configuration-blocks-and-attributes)
  * [Variables](#variables)
    * [`env`](#env-variable)
    * [`req`](#req-client-request-variable)
    * [`bereq`](#bereq-modified-backend-request-variable)
    * [`bereqs`](#bereqs-modified-backend-requests-variable)
    * [`beresp`](#beresp-original-backend-response-variable)
    * [`beresps`](#beresps-original-backend-responses-variable)
    * [Variable example](#variable-example)
  * [Expressions](#expressions)
  * [Functions](#functions)
* [Reference](#reference)
  * [Server Block](#server-block)
    * [Files Block](#files-block)
    * [SPA Block](#spa-block)
    * [API Block](#api-block)
    * [Endpoint Block](#endpoint-block)
    * [Backend Block](#backend-block)
      * [OpenAPI Block](#openapi-block)
      * [Transport Settings Attributes](#transport-settings-attributes)
    * [CORS Block](#cors-block)
    * [Access Control](#access-control)
  * [Modifier](#modifier)
    * [Query Parameter](#query-parameter)
    * [Request Header](#request-header)
    * [Response Header](#response-header)
  * [Path parameter](#path-parameter)
  * [Definitions Block](#definitions-block)
    * [Basic Auth Block](#basic-auth-block)
    * [JWT Block](#jwt-block)
    * [JWT Signing Profile Block](#jwt-signing-profile-block)
  * [Settings Block](#settings-block)
  * [Health-Check](#health-check)
* [Examples](#examples)
  * [Request routing](#request-routing-example)
  * [Routing configuration](#routing-configuration-example)
  * [Web serving configuration](#web-serving-configuration-example)
  * [`access_control` configuration](#access_control-configuration-example)
  * [`hosts` configuration](#hosts-configuration-example)
  * [Referencing and overwriting](#referencing-and-overwriting-example)

## Introduction

Couper is a frontend gateway especially designed to support building and running
API-driven web projects. Acting as a proxy component it connects clients with (micro)
services and adds access control and observability to the project. Couper does not
need any special development skills and offers easy configuration and integration.

## Core concepts

![overview](./overview.png)

| Concept / Feature  | Description |
|:-------------------|:------------|
| Client(s)          | Browser, App or API Client that sends requests to Couper. |
| Web Serving        | Couper supports file serving and web serving for SPA assets. |
| API                | Configuration block that bundles endpoints under a certain base path. |
| Access Control     | Couper handles access control for incoming client requests and outgoing backend requests. |
| Endpoint           | Configuration block that specifies how (and if) requests are sent to backend service(s) after they reach Couper. |
| Backend            | Configuration block that specifies the connection to a local/remote backend service. |
| Logging            | Couper provides standard logs for analysis and monitoring. |
| Backend Service(s) | External API or micro services where Couper fetches data from. |
| Validation         | Couper supports validation of outgoing and incoming requests to and from the origin. |

## Configuration file

### Syntax

The syntax for Couper's configuration file is
[HCL 2.0](https://github.com/hashicorp/hcl/tree/hcl2#information-model-and-syntax),
a configuration language by HashiCorp.

### File name

The file-ending of your configuration file should be .hcl to have syntax highlighting
within your IDE.

The file name defaults to `couper.hcl` in your working directory. This can be
changed with the `-f` command-line flag. With `-f /opt/couper/my_conf.hcl` couper
changes the working directory to `/opt/couper` and loads `my_conf.hcl`.

### Basic file structure

Couper's configuration file consists of nested configuration blocks that configure
web serving and routing of the gateway. Access control is controlled by an
[Access Control](#access-control) attribute that can be set for many blocks.

For orientation compare the following example and the information below:

```hcl
server "my_project" {
  files { ... }

  spa { ... }

  api {
    access_control = ["foo"]
    endpoint "/bar" {
      proxy {
        backend { ... }
      }
      request "sub-request" {
        backend { ... }
      }
      response { ... }
    }
  }
}

definitions { ... }

settings { ... }
```

* `server` main configuration block(s)
  * `files` configuration block for file serving
  * `spa` configuration block for web serving (SPA assets)
  * `api` configuration block(s) that bundles endpoints under a certain base path or `access_control` list
  * `access_control` attribute that sets access control for a block context
  * `endpoint` configuration block for Couper's entry points
    * `proxy` configuration block for a proxy request and response to an origin
    * `request` configuration block for a manual request to an origin
    * `response` configuration block for a manual client response
    * `backend` configuration block for connection to local/remote backend service(s)
* `definitions` block for predefined configurations, that can be referenced
* `settings` block for server configuration which applies to the running instance

#### Nesting of configuration blocks and attributes

* [Server Block(s)](#server-block)
  * [Access Control](#access-control)
  * [Endpoint Block(s)](#endpoint-block)
    * [Access Control](#access-control)
    * [Proxy Block(s)](#proxy-block)
      * [Backend Block](#backend-block) or [Backend Block Reference](#backend-block-reference)
    * [Request Block(s)](#request-block)
      * [Backend Block](#backend-block) or [Backend Block Reference](#backend-block-reference)
    * [Response Block](#response-block)
    * [Modifier](#modifier)
  * [Files Block](#files-block)
    * [Access Control](#access-control)
  * [SPA Block](#spa-block)
    * [Access Control](#access-control)
  * [API Block](#api-block)
    * [Access Control](#access-control)
    * [Endpoint Block(s)](#endpoint-block)
      * [Access Control](#access-control)
      * [Proxy Block(s)](#proxy-block)
        * [Backend Block](#backend-block) or [Backend Block Reference](#backend-block-reference)
        * [Modifier](#modifier)
      * [Request Block(s)](#request-block)
        * [Backend Block](#backend-block) or [Backend Block Reference](#backend-block-reference)
      * [Response Block](#response-block)
      * [Modifier](#modifier)
* [Definitions Block](#definitions-block)
  * [Backend Block](#backend-block)
  * [JWT Block(s)](#jwt-block)
  * [Basic Auth Block(s)](#basic-auth-block)
* [Settings Block](#settings-block)

### Variables

The configuration file allows the use of some predefined variables. There are
two phases when those variables get evaluated. The first phase is at config load
which is currently related to `env` and **function** usage. The second evaluation
will happen during the request/response handling.

* `env` are the environment variables
* `req` is the client request
* `bereq` is the modified backend request
* `bereqs` contains all modified backend requests
* `beresp` is the original backend response from proxy or request block with label "default" (no label equals to label "default")
* `beresps` contains all original backend responses

Most fields are self-explanatory (compare tables below).

#### `env` variable

Environment variables can be accessed everywhere within the configuration file
since these references get evaluated at start.

#### `req` (client request) variable

| Variable                  | Description |
|:--------------------------|:------------|
| `id`                      | Unique request id |
| `method`                  | HTTP method |
| `path`                    | URL path |
| `endpoint`                | Matched endpoint pattern |
| `headers.<name>`          | HTTP request header value for requested lower-case key |
| `cookies.<name>`          | Value from `Cookie` request header for requested key (&#9888; last wins!) |
| `query.<name>`            | Query parameter values (&#9888; last wins!) |
| `path_params.<name>`      | Value from a named path parameter defined within an endpoint path label |
| `post.<name>`             | Post form parameter |
| `json_body.<name>`        | Access json decoded object properties. Media type must be `application/json`. |
| `ctx.<name>.<claim_name>` | Request context containing claims from JWT used for [Access Control](#access-control), `<name>` being the [JWT Block's](#jwt-block) label and `claim_name` being the claim's name |

#### `bereq` (modified backend request) variable

| Variable                  | Description |
|:--------------------------|:------------|
| `id`                      | Unique request id |
| `method`                  | HTTP method |
| `path`                    | URL path |
| `headers.<name>`          | HTTP request header value for requested lower-case key |
| `cookies.<name>`          | Value from `Cookie` request header for requested key (&#9888; last wins!) |
| `query.<name>`            | Query parameter values (&#9888; last wins!) |
| `post.<name>`             | Post form parameter |
| `ctx.<name>.<claim_name>` | Request context containing claims from JWT used for [Access Control](#access-control), `<name>` being the [JWT Block's](#jwt-block) label and `claim_name` being the claim's name |
| `url`                     | Backend origin URL |

#### `bereqs` (modified backend requests) variable

`bereqs` ist a list of all `bereq` variables with the access via label.
To access the HTTP method of the `default` request use `beresps.default.method`

#### `beresp` (original backend response) variable

| Variable           | Description |
|:-------------------|:------------|
| `status`           | HTTP status code |
| `headers.<name>`   | HTTP response header value for requested lower-case key |
| `cookies.<name>`   | Value from `Set-Cookie` response header for requested key (&#9888; last wins!) |
| `json_body.<name>` | Access json decoded object properties. Media type must be `application/json`. |

#### `beresps` (original backend responses) variable

`beresps` ist a list of all `beresp` variables with the access via label.
To access the HTTP status code of the `default` response use `beresps.default.status`

##### Variable Example

An example to send an additional header with client request header to a configured
backend and gets evaluated on per request basis:

```hcl
server "variables-srv" {
  api {
    endpoint "/" {
      proxy {
        backend "my_backend_definition" {
          set_request_headers = {
            x-env-user = env.USER
            user-agent = "myproxyClient/${req.headers.app-version}"
            x-uuid = req.id
          }
        }
      }
    }
  }
}
```

### Expressions

Since we use HCL2 for our configuration, we are able to use attribute values as
expression:

```hcl
// Arithmetic with literals and application-provided variables
sum = 1 + addend

// String interpolation and templates
message = "Hello, ${name}!"

// Application-provided functions
shouty_message = upper(message)
```

### Functions

Functions are little helper methods which are registered for every hcl evaluation
context.

| Name               | Description |
|:-------------------|:------------|
| `base64_decode`    | Decodes Base64 data, as specified in RFC 4648. |
| `base64_encode`    | Encodes Base64 data, as specified in RFC 4648. |
| `coalesce`         | Returns the first of the given arguments that is not null. |
| `json_decode`      | Parses the given JSON string and, if it is valid, returns the value it represents. |
| `json_encode`      | Returns a JSON serialization of the given value. |
| `jwt_sign`         | jwt_sign creates and signs a JSON Web Token (JWT) from information from a referenced [`jwt_signing_profile` block](#jwt-signing-profile-block) and additional claims provided as a function parameter. |
| `merge`            | Deep-merges two or more of either objects or tuples. `null` arguments are ignored. A `null` attribute value in an object removes the previous attribute value. An attribute value with a different type than the current value is set as the new value. `merge()` with no parameters returns `null`. |
| `to_lower`         | Converts a given string to lowercase. |
| `to_upper`         | Converts a given string to uppercase. |
| `unixtime`         | Retrieves the current UNIX timestamp in seconds. |
| `url_encode`       | URL-encodes a given string according to RFC 3986. |

Example usage:

```hcl
my_attribute = base64_decode("aGVsbG8gd29ybGQK")

iat = unixtime()

my_json = json_encode({
  value-a: beresp.json_body.origin
  value-b: ["item1", "item2"]
})

merge({"k1": 1}, null, {"k2": 2})          // -> {"k1": 1, "k2": 2}        merge object attributes
merge({"k": [1]}, {"k": [2]})              // -> {"k": [1, 2]}             merge tuple values
merge({"k": {"k1": 1]}}, {"k": {"k2": 2}}) // -> {"k": {"k1": 1, "k2": 2}} merge object attributes
merge({"k": [1]}, {"k": null}, {"k": [2]}) // -> {"k": [2]}                remove value and set new value
merge({"k": [1]}, {"k": 2})                // -> {"k": 2}                  set new value
merge([1], null, [2, "3"], [true, false])  // -> [1, 2, "3", true, false]  merge tuple values

merge({"k1": 1}, 2)                        // -> error: cannot mix object with primitive value
merge({"k1": 1}, [2])                      // -> error: cannot mix object with tuple
merge([1], 2)                              // -> error: cannot mix tuple with primitive value

token = jwt_sign("MyJwt", {"sub": "abc12345"})

definitions {
  jwt_signing_profile "MyJwt" {
    signature_algorithm = "RS256"
    key_file = "priv_key.pem"
    ttl = "1h"
    claims = {
      iss = "The_Issuer"
    }
  }
}
```

## Reference

### Server Block

The `server` block is the main configuration block of Couper's configuration file.

| Block                                | Description |
|:-------------------------------------|:------------|
| *context*                            | Root of the configuration file. |
| *label*                              | &#9888; Mandatory. |
| **Nested blocks**                    | **Description** |
| [CORS Block](#cors-block)            | Configures CORS behavior for [Files Block](#files-block), [SPA Block](#spa-block) and [API Block(s)](#api-block) contexts. |
| [Files Block](#files-block)          | Configures the file serving. |
| [SPA Block](#spa-block)              | Configures web serving for SPA assets. |
| [API Block(s)](#api-block)           | Configures routing and communication with backend(s). |
| [Endpoint Block(s)](#endpoint-block) | Configures specific endpoint(s) for current `Server Block` context. |
| **Attributes**                       | **Description** |
| `base_path`                          | <ul><li>Optional.</li><li>Configures the path prefix for all requests.</li><li>*Example:* `base_path = "/api"`</li><li>&#9888; Inherited by nested blocks.</li></ul> |
| `hosts`                              | <ul><li>List.</li><li>&#9888; Mandatory, if there is more than one `Server Block`.</li><li>*Example:* `hosts = ["example.com", "..."]`</li><li>You can add a specific port to your host.</li><li>*Example:* `hosts = ["localhost:9090"]`</li><li>Default port is `8080`.</li><li>Only **one** `hosts` attribute per `Server Block` is allowed.</li><li>Compare the hosts [example](#hosts-configuration-example) for details.</li></ul> |
| `error_file`                         | <ul><li>Optional.</li><li>Location of the error file template.</li><li>*Example:* `error_file = "./my_error_page.html"`</li></ul> |
| `access_control`                     | <ul><li>Optional.</li><li>Sets predefined [Access Control](#access-control) for current `Server Block` context.</li><li>*Example:* `access_control = ["foo"]`</li><li>&#9888; Inherited by nested blocks.</li></ul> |

### Files Block

The `files` block configures the file serving.

| Block                     | Description |
|:--------------------------|:------------|
| *context*                 | [Server Block](#server-block). |
| *label*                   | Not implemented. |
| **Nested blocks**         | **Description** |
| [CORS Block](#cors-block) | Configures CORS behavior for the current `Files Block` context. Overrides the CORS behavior of the parent [Server Block](#server-block). |
| **Attributes**            | **Description** |
| `base_path`               | <ul><li>Optional.</li><li>Configures the path prefix for all requests.</li><li>*Example:* `base_path = "/files"`</li></ul> |
| `document_root`           | <ul><li>&#9888; Mandatory.</li><li>Location of the document root.</li><li>*Example:* `document_root = "./htdocs"`</li></ul> |
| `error_file`              | <ul><li>Optional.</li><li>Location of the error file template.</li><li>*Example:* `error_file = "./my_error_page.html"`</li></ul> |
| `access_control`          | <ul><li>Optional.</li><li>Sets predefined [Access Control](#access-control) for current `Files Block` context.</li><li>*Example:* `access_control = ["foo"]`</li></ul>  |

### SPA Block

The `spa` block configures the web serving for SPA assets.

| Block                     | Description |
|:--------------------------|:------------|
| *context*                 | [Server Block](#server-block). |
| *label*                   | Not implemented. |
| **Nested blocks**         | **Description** |
| [CORS Block](#cors-block) | Configures CORS behavior for the current `SPA Block` context. Overrides the CORS behavior of the parent [Server Block](#server-block). |
| **Attributes**            | **Description** |
| `base_path`               | <ul><li>Optional.</li><li>Configures the path prefix for all requests.</li><li>*Example:* `base_path = "/assets"`</li></ul> |
| `bootstrap_file`          | <ul><li>&#9888; Mandatory.</li><li>Location of the bootstrap file.</li><li>*Example:* `bootstrap_file = "./htdocs/index.html"`</li></ul>|
| `paths`                   | <ul><li>&#9888; Mandatory.</li><li>List of SPA paths that need the bootstrap file.</li><li>*Example:* `paths = ["/app/**"]`</li></ul> |
| `access_control`          | <ul><li>Optional.</li><li>Sets predefined [Access Control](#access-control) for current `SPA Block` context.</li><li>*Example:* `access_control = ["foo"]`</li></ul> |

### API Block

The `api` block contains all information about endpoints, and the connection to
remote/local backend service(s), configured in the nested
[Endpoint Block(s)](#endpoint-block). You can add more than one `api` block to a
`Server Block`. If an error occurred for api endpoints the response gets processed
as json error with an error body payload. This can be customized via `error_file`.

| Block                                | Description |
|:-------------------------------------|:------------|
| *context*                            | [Server Block](#server-block). |
| *label*                              | Optional. |
| **Nested blocks**                    | **Description** |
| [Endpoint Block(s)](#endpoint-block) | Configures specific endpoint(s) for current `API Block` context. |
| [CORS Block](#cors-block)            | Configures CORS behavior for the current `API Block` context. Overrides the CORS behavior of the parent [Server Block](#server-block). |
| **Attributes**                       | **Description** |
| `base_path`                          | <ul><li>Optional.</li><li>Configures the path prefix for all requests.</li><li>*Example:* `base_path = "/v1"`</li></ul> |
| `error_file`                         | <ul><li>Optional.</li><li>Location of the error file template.</li><li>*Example:* `error_file = "./my_error_body.json"`</li></ul> |
| `access_control`                     | <ul><li>Optional.</li><li>Sets predefined [Access Control](#access-control) for current `API Block` context.</li><li>*Example:* `access_control = ["foo"]`</li><li>&#9888; Inherited by nested blocks.</li></ul> |

### Endpoint Block

The `endpoint` blocks define the entry points of Couper. The mandatory *label*
defines the path suffix for the incoming client request. The `path` attribute
changes the path for the outgoing request (compare
[request routing example](#request-routing-example)). Each `Endpoint Block` must
produce an explicit or implicit client response.

| Block                              | Description |
|:-----------------------------------|:------------|
| *context*                          | [Server Block](#server-block), [API Block](#api-block) |
| *label*                            | <ul><li>&#9888; Mandatory.</li><li>Defines the path suffix for incoming client requests.</li><li>*Example:* `endpoint "/dashboard" {...}`</li><li>Incoming client request: `http://example.com/api/v1/dashboard`</li><li>See [Path Parameter](#path-parameter), too.</ul> |
| **Nested blocks**                  | **Description** |
| [Proxy Block(s)](#proxy-block)     |  |
| [Request Block(s)](#request-block) |  |
| [Response Block](#response-block)  |  |
| **Attributes**                     | **Description** |
| `request_body_limit`               | <ul><li>Optional.</li><li>Configures the maximum buffer size while accessing `req.post` or `req.json_body` content.</li><li>Valid units are: `KiB, MiB, GiB`.</li><li>Default limit is `64MiB`.</li></ul> |
| `path`                             | <ul><li>Optional.</li><li>Changeable part of the upstream URL.</li><li>Changes the path suffix of the outgoing request.</li></ul> |
| `access_control`                   | <ul><li>Optional.</li><li>Sets predefined [Access Control](#access-control) for current `Endpoint Block` context.</li><li>*Example:* `access_control = ["foo"]`</li></ul> |
| [Modifier](#modifier)              | <ul><li>Optional.</li><li>All [Modifier](#modifier).</li></ul> |

### Proxy Block

The `proxy` block creates and executes a proxy request to a backend service.

&#9888; Multiple `proxy` and `request` blocks are executed in parallel.

| Block                                               | Description |
|:----------------------------------------------------|:------------|
| *context*                                           | [Endpoint Block](#endpoint-block). |
| *label*                                             | <ul><li>Partly optional.</li><li>A `Proxy Block` or [Request Block](#request-block) w/o a label has an implicit label `"default"`.</li><li>Only **one** `Proxy Block` or [Request Block](#request-block) w/ label `"default"` per [Endpoint Block](#endpoint-block) is allowed.</li></ul> |
| **Nested blocks**                                   | **Description** |
| [Backend Block](#backend-block)                     | <ul><li>&#9888; Mandatory if no [Backend Block Reference](#backend-block-reference) is defined.</li><li>Configures the connection to a local/remote backend service.</li></ul> |
| **Attributes**                                      | **Description** |
| [Backend Block Reference](#backend-block-reference) | <ul><li>&#9888; Mandatory if no [Backend Block](#backend-block) is defined.</li><li>References or refines a [Backend Block](#backend-block).</li></ul> |
| `url`                                               | <ul><li>Optional.</li><li>If defined, the host part of the URL must be the same as the `origin` attribute of the used [Backend Block](#backend-block) or [Backend Block Reference](#backend-block-reference) (if defined).</li></ul> |
| [Modifier](#modifier)                               | <ul><li>Optional.</li><li>All [Modifier](#modifier).</li></ul> |

### Request Block

The `request` block creates and executes a request to a backend service.

&#9888; Multiple `proxy` and `request` blocks are executed in parallel.

| Block                                               | Description |
|:----------------------------------------------------|:------------|
| *context*                                           | [Endpoint Block](#endpoint-block). |
| *label*                                             | <ul><li>Partly optional.</li><li>A [Proxy Block](#proxy-block) or `Request Block` w/o a label has an implicit label `"default"`.</li><li>Only **one** [Proxy Block](#proxy-block) or `Request Block` w/ label `"default"` per [Endpoint Block](#endpoint-block) is allowed.</li></ul> |
| **Nested blocks**                                   | **Description** |
| [Backend Block](#backend-block)                     | <ul><li>&#9888; Mandatory if no [Backend Block Reference](#backend-block-reference) is defined.</li><li>Configures the connection to a local/remote backend service.</li></ul> |
| **Attributes**                                      | **Description** |
| [Backend Block Reference](#backend-block-reference) | <ul><li>&#9888; Mandatory if no [Backend Block](#backend-block) is defined.</li><li>References or refines a [Backend Block](#backend-block).</li></ul> |
| `url`                                               | <ul><li>Optional.</li><li>If defined, the host part of the URL must be the same as the `origin` attribute of the used [Backend Block](#backend-block) or [Backend Block Reference](#backend-block-reference) (if defined).</li></ul> |
| `body`                                              | <ul><li>String.</li><li>Optional.</li></ul> |
| `method`                                            | <ul><li>String.</li><li>Optional.</li><li>Default `GET`.</li></ul> |
| `headers`                                           | <ul><li>Optional.</li><li>Same as `set_request_headers` in [Request Header](#request-header).</li></ul> |
| `query_params`                                      | <ul><li>Optional.</li><li>Same as `set_query_params` in [Query Parameter](#query-parameter).</li></ul> |

### Response Block

The `response` block creates and sends a client response.

| Block          | Description |
|:---------------|:------------|
| *context*      | [Endpoint Block](#endpoint-block). |
| *label*        | Not implemented. |
| **Attributes** | **Description** |
| `body`         | <ul><li>String.</li><li>Optional.</li></ul> |
| `status`       | <ul><li>HTTP status code.</li><li>Optional.</li><li>Default `200`.</li></ul> |
| `headers`      | <ul><li>Optional.</li><li>Same as `set_response_headers` in [Request Header](#response-header).</li></ul> |

### Backend Block

A `backend` defines the connection to a local/remote backend service. Backends
can be defined in the [Definitions Block](#definitions-block) and use the *label*
as reference.

| Block                           | Description |
|:--------------------------------|:------------|
| *context*                       | [Definitions Block](#definitions-block), [Proxy Block](#proxy-block), [Request Block](#request-block). |
| *label*                         | &#9888; Mandatory in the [Definitions Block](#definitions-block). |
| **Nested blocks**               | **Description** |
| [OpenAPI Block](#openapi-block) | <ul><li>Optional.</li><li>Definition for validating outgoing requests to the origin and incoming responses from the origin.</li></ul> |
| **Attributes**                  | **Description** |
| `basic_auth`                    | <ul><li>Optional.</li><li>Basic auth for the upstream request in format `username:password`.</li></ul> |
| `hostname`                      | <ul><li>Optional.</li><li>Value of the HTTP host header field for the origin request. Since `hostname` replaces the request host the value will also be used for a server identity check during a TLS handshake with the origin.</li></ul> |
| `origin`                        | <ul><li>&#9888; Mandatory.</li><li>URL to connect to for backend requests.</li><li>&#9888; Must start with the scheme `http://...`.</li></ul> |
| `path`                          | <ul><li>&#9888; Mandatory, if not defined in parent blocks.</li><li>Changeable part of upstream URL.</li></ul> |
| [Modifier](#modifier)           | <ul><li>Optional.</li><li>All [Modifier](#modifier).</li></ul> |

#### Transport Settings Attributes

| Name                             | Type               | Default         | Description |
|:---------------------------------|:-------------------|:----------------|:------------|
| `connect_timeout`                | [Timing](#timings) | `10s`           | The total timeout for dialing and connect to the origin. |
| `disable_certificate_validation` | bool               | `false`         | Disables the peer certificate validation. |
| `disable_connection_reuse`       | bool               | `false`         | Disables reusage of connections to the origin. |
| `http2`                          | bool               | `false`         | Enables the HTTP2 support. |
| `max_connections`                | int                | `0` (unlimited) | The maximum number of concurrent connections in any state (*active* or *idle*) to the origin. |
| `proxy`                          | string             | (no default)    | A proxy URL for the related origin request. Example: `http://SERVER-IP_OR_NAME:PORT`. |
| `timeout`                        | [Timing](#timings) | `300s`          | The total deadline duration a backend request has for write and read/pipe. |
| `ttfb_timeout`                   | [Timing](#timings) | `60s`           | The duration from writing the full request to the origin and receiving the answer. |

### Timings

| Valid time unit | Description  |
|:----------------|:-------------|
| `ns`            | nanoseconds  |
| `us` (or `µs`)  | microseconds |
| `ms`            | milliseconds |
| `s`             | seconds      |
| `m`             | minutes      |
| `h`             | hours        |

### Backend Block Reference

A [Backend Block](#backend-block) can be used as reference of a `backend` block
from the [Definitions Block](#definitions-block). In addition, a `backend` block
from the [Definitions Block](#definitions-block) can be refined.

```hcl
server "my_project" {
  api {
    endpoint "/e1" {
      proxy {
        # Uses the "example" backend from the definitions block.
        backend = "example"
      }
    }
    endpoint "/e2" {
      proxy {
        # Uses a refined version of the "example" backend from the definitions block.
        backend "example" {
          set_query_params = {
            foo = "bar"
          }
        }
      }
    }
  }
}

definitions {
  backend "example" {
    origin = "http://example.com"
  }
}
```

#### OpenAPI Block

The `openapi` block configures the backends proxy behaviour to validate outgoing
and incoming requests to and from the origin. Preventing the origin from invalid
requests, and the Couper client from invalid answers. An example can be found
[here](https://github.com/avenga/couper-examples/blob/master/backend-validation/README.md).
To do so Couper uses the [OpenAPI 3 standard](https://www.openapis.org/) to load
the definitions from a given document defined with the `file` attribute.

| Block                        | Description |
|:-----------------------------|:------------|
| *context*                    | [Backend Block](#backend-block). |
| *label*                      | Not implemented. |
| **Attributes**               | **Description** |
| `file`                       | <ul><li>&#9888; Mandatory.</li><li>OpenAPI yaml definition file.</li></ul> |
| `ignore_request_violations`  | <ul><li>Optional.</li><li>Log request validation results, skip err handling.</li><li>Default `false`.</li></ul> |
| `ignore_response_violations` | <ul><li>Optional.</li><li>Log response validation results, skip err handling.</li><li>Default `false`.</li></ul> |

**Caveats**: While ignoring request violations an invalid method or path would
lead to a non-matching *route* which is still required for response validations.
In this case the response validation will fail if not ignored too.

### CORS Block

The CORS block configures the CORS (Cross-Origin Resource Sharing) behavior in Couper.

| Block               | Description |
|:--------------------|:------------|
| *context*           | [Server Block](#server-block), [Files Block](#files-block), [SPA Block](#spa-block), [API Block](#api-block). |
| *label*             | Not implemented. |
| **Attributes**      | **Description** |
| `allowed_origins`   | <ul><li>&#9888; Mandatory.</li><li>A list of allowed origin(s).</li><li>Can be either of:<br/><ul><li>a string with a single specific origin (e.g. `"https://www.example.com"`).</li><li>`"*"` (all origins are allowed).</li><li>an array of specific origins (e.g. `["https://www.example.com", "https://www.another.host.org"]`).</li></ul></li></ul> |
| `allow_credentials` | <ul><li>Optional.</li><li>Set to `true` if the response can be shared with credentialed requests (containing `Cookie` or `Authorization` HTTP header fields).</li><li>Default `false`.</li></ul> |
| `disable`           | <ul><li>Optional.</li><li>Set to `true` to disable the inheritance of CORS from the [Server Block](#server-block) in [Files Block](#files-block), [SPA Block](#spa-block) and [API Block](#api-block) contexts.</li><li>Default `false`.</li></ul> |
| `max_age`           | <ul><li>Optional.</li><li>Indicates the time the information provided by the `Access-Control-Allow-Methods` and `Access-Control-Allow-Headers` response HTTP header fields.</li><li>Can be cached (string with time unit, e.g. `"1h"`).</li></li></ul> |

### Modifier

* [Query Parameter](#query-parameter)
* [Request Header](#request-header)
* [Response Header](#response-header)

#### Request Header

Couper offers three attributes to manipulate the request header fields. The header
attributes can be defined unordered within the configuration file but will be
executed ordered as follows:

| Modifier                 | Contexts                                                                                        | Description |
|:-------------------------|:------------------------------------------------------------------------------------------------|:------------|
| `set_request_headers`    | [Endpoint Block](#endpoint-block), [Proxy Block](#proxy-block), [Backend Block](#backend-block) | Key/value(s) pairs to set request header in the upstream request. |
| `add_request_headers`    | [Endpoint Block](#endpoint-block), [Proxy Block](#proxy-block), [Backend Block](#backend-block) | Key/value(s) pairs to add request header to the upstream request. |
| `remove_request_headers` | [Endpoint Block](#endpoint-block), [Proxy Block](#proxy-block), [Backend Block](#backend-block) | List of request header to be removed from the upstream request. |

All `*_request_headers` are executed from: `endpoint`, `proxy`, `backend`.

#### Response Header

Couper offers three attributes to manipulate the response header fields. The header
attributes can be defined unordered within the configuration file but will be
executed ordered as follows:

| Modifier                  | Contexts                                                                                        | Description |
|:--------------------------|:------------------------------------------------------------------------------------------------|:------------|
| `set_response_headers`    | [Endpoint Block](#endpoint-block), [Proxy Block](#proxy-block), [Backend Block](#backend-block) | Key/value(s) pairs to set response header in the client response. |
| `add_response_headers`    | [Endpoint Block](#endpoint-block), [Proxy Block](#proxy-block), [Backend Block](#backend-block) | Key/value(s) pairs to add response header to the client response. |
| `remove_response_headers` | [Endpoint Block](#endpoint-block), [Proxy Block](#proxy-block), [Backend Block](#backend-block) | List of response header to be removed from the client response. |

All `*_response_headers` are executed from:  `endpoint`, `proxy`, `backend`.

#### Query Parameter

Couper offers three attributes to manipulate the query parameter. The query
attributes can be defined unordered within the configuration file but will be
executed ordered as follows:

| Modifier              | Contexts                                                                                        | Description |
|:----------------------|:------------------------------------------------------------------------------------------------|:------------|
| `set_query_params`    | [Endpoint Block](#endpoint-block), [Proxy Block](#proxy-block), [Backend Block](#backend-block) | Key/value(s) pairs to set query parameters in the upstream request URL. |
| `add_query_params`    | [Endpoint Block](#endpoint-block), [Proxy Block](#proxy-block), [Backend Block](#backend-block) | Key/value(s) pairs to add query parameters to the upstream request URL. |
| `remove_query_params` | [Endpoint Block](#endpoint-block), [Proxy Block](#proxy-block), [Backend Block](#backend-block) | List of query parameters to be removed from the upstream request URL. |

All `*_query_params` are executed from: `endpoint`, `proxy`, `backend`.

```hcl
server "my_project" {
  api {
    endpoint "/" {
      proxy {
        backend = "example"
      }
    }
  }
}

definitions {
  backend "example" {
    origin = "http://example.com"

    remove_query_params = ["a", "b"]

    set_query_params = {
      string = "string"
      multi = ["foo", "bar"]
      "${req.headers.example}" = "yes"
    }

    add_query_params = {
      noop = req.headers.noop
      null = null
      empty = ""
    }
  }
}
```

### Path Parameter

An endpoint label could be defined as `endpoint "/app/{section}/{project}/view" { ... }`
to access the named path parameter `section` and `project` via `req.path_param.*`.
The values would map as following for the request path: `/app/nature/plant-a-tree/view`:

| Variable                  | Value          |
|:--------------------------|:---------------|
| `req.path_params.section` | `nature`       |
| `req.path_params.project` | `plant-a-tree` |

### Access Control

The configuration of access control is twofold in Couper: You define the particular
type (such as `jwt` or `basic_auth`) in `definitions`, each with a distinct label.
Anywhere in the `server` block those labels can be used in the `access_control`
list to protect that block. &#9888; access rights are inherited by nested blocks.
You can also disable `access_control` for blocks. By typing `disable_access_control = ["bar"]`,
the `access_control` type `bar` will be disabled for the corresponding block context.

Compare the `access_control` [example](#access_control-configuration-example) for details.

### Definitions Block

Use the `definitions` block to define configurations you want to reuse.
[Access Control](#access-control) is **always** defined in the `Definitions Block`.

| Block                                    | Description |
|:-----------------------------------------|:------------|
| *context*                                | Root of the configuration file. |
| *label*                                  | Not impplemented. |
| **Nested blocks**                        | **Description** |
| [Backend Block(s)](#backend-block)       | Defines `Backend Block(s)`. |
| [Basic Auth Block(s)](#basic-auth-block) | Defines `Basic Auth Block(s)`. |
| [JWT Block(s)](#jwt-block)               | Defines `JWT Block(s)`. |

#### Basic Auth Block

The `basic_auth` block let you configure basic auth for your gateway. Like all
[Access Control](#access-control) types, the `Basic Auth` block is defined in the
[Definitions Block](#definitions-block) and can be referenced in all configuration
blocks by its mandatory *label*.

If both `user`/`password` and `htpasswd_file` are configured, the incoming
credentials from the `Authorization` request HTTP header field are checked against
`user`/`password` if the user matches, and against the data in the file referenced
by `htpasswd_file` otherwise.

| Block           | Description |
|:----------------|:------------|
| *context*       | [Definitions Block](#definitions-block). |
| *label*         | &#9888; Mandatory. |
| **Attributes**  | **Description** |
| `user`          | <ul><li>Optional.</li><li>The user name.</li></ul> |
| `password`      | <ul><li>Optional.</li><li>The corresponding password.</li></ul> |
| `htpasswd_file` | <ul><li>Optional.</li><li>The htpasswd file.</li></ul> |
| `realm`         | <ul><li>Optional.</li><li>The realm to be sent in a `WWW-Authenticate` response HTTP header field.</li></ul> |

#### JWT Block

The `jwt` block let you configure JSON Web Token access control for your gateway.
Like all [Access Control](#access-control) types, the `jwt` block is defined in
the `definitions` block and can be referenced in all configuration blocks by its
mandatory *label*.

| Block                      | Description |
|:---------------------------|:------------|
| *context*                  | [Definitions Block](#definitions-block). |
| *label*                    | &#9888; Mandatory. |
| **Attributes**             | **Description** |
| `cookie = "AccessToken"`   | <ul><li>Optional.</li><li>Read `AccessToken` key to gain the token value from a cookie.</li></ul> |
| `header = "Authorization"` | <ul><li>Optional.</li><li>&#9888; Implies `Bearer` if `Authorization` is used, otherwise any other header name can be used.</li></ul> |
| `header = "API-Token"`     | <ul><li>Optional.</li><li>Alternative header source for our token.</li></ul> |
| `key`                      | <ul><li>Optional.</li><li>Public key (in PEM format) for `RS*` variants or the secret for `HS*` algorithm.</li></ul> |
| `key_file`                 | <ul><li>Optional.</li><li>Optional file reference instead of `key` usage.</li></ul> |
| `signature_algorithm`      | <ul><li>&#9888; Mandatory.</li><li>Valid values are: `RS256` `RS384` `RS512` `HS256` `HS384` `HS512`.</li></ul> |
| **`claims`**               | <ul><li>Optional.</li><li>Equals/in comparison with JWT payload.</li></ul> |
| **`required_claims`**      | <ul><li>Optional.</li><li>List of claims that must be given for a valid token</li></ul> |


#### JWT Signing Profile Block

The `jwt_signing_profile` block lets you configure a JSON Web Token signing
profile for your gateway. It is referenced in the [`jwt_sign()` function](#functions)
by its mandatory *label*.

| Name                      | Description |
|:--------------------------|:------------|
| *context*                 | [Definitions Block](#definitions-block). |
| *label*                   | &#9888; Mandatory. |
| **Attributes**            | **Description** |
| `key`                     | <ul><li>Optional.</li><li>Private key (in PEM format) for `RS*` variants or the secret for `HS*` algorithm.</li></ul> |
| `key_file`                | <ul><li>Optional.</li><li>Optional file reference instead of `key` usage.</li></ul> |
| `signature_algorithm`     | <ul><li>&#9888; Mandatory.</li><li>Valid values are: `RS256` `RS384` `RS512` `HS256` `HS384` `HS512`.</li></ul> |
| `ttl`                     | <ul><li>Optional.</li><li>The token's time-to-live (creates the `exp` claim).</li></ul> |
| **`claims`**              | <ul><li>Optional.</li><li>Default claims for the JWT payload.</li></ul> |

### Settings Block

The `settings` block let you configure the more basic and global behavior of your
gateway instance.

| Block               | Description |  |
|:--------------------|:------------|:--------|
| *context*           | Root of the configuration file. | |
| *label*             | Not impplemented. | |
| **Attributes**      | **Description** | **Default** |
| `health_path`       | Health path which is available for all configured server and ports | `/healthz` |
| `no_proxy_from_env` | Disables the connect hop to configured [proxy via environment](https://godoc.org/golang.org/x/net/http/httpproxy). | `false` |
| `default_port`      | Port which will be used if not explicitly specified per host within the [`hosts`](#server-block) list | `8080` |
| `log_format`        | Switch for tab/field based colored view or json log lines | `common` |
| `xfh`               | Option to use the `X-Forwarded-Host` header as the request host | `false` |
| `request_id_format` | If set to `uuid4` a rfc4122 uuid is used for `req.id` and related log fields | `common` |
<<<<<<< HEAD
| `secure_cookies`    | If set to `"strip"`, the `Secure` flag of all `Set-Cookie` HTTP header fields are removed. If set to `"enforce"` the `Secure` flag is added to all `Set-Cookie` HTTP header fields (if not already included). | `""` |
=======
| `secure_cookies`    | If set to `"strip"`, the `Secure` flag is removed from all `Set-Cookie` HTTP header fields. | `""` |
>>>>>>> 7d6a16e3

### Health-Check

The health check will answer a status `200 OK` on every port with the configured
`health_path`. As soon as the gateway instance will receive a `SIGINT` or `SIGTERM`
the check will return a status `500 StatusInternalServerError`. A shutdown delay
of `5s` for example allows the server to finish all running requests and gives a load-balancer
time to pick another gateway instance. After this delay the server goes into
shutdown mode with a deadline of `5s` and no new requests will be accepted.
The shutdown timings defaults to `0` which means no delaying with development setups.
Both durations can be configured via environment variable. Please refer to the [docker document](./../DOCKER.md).

## Examples

See the official Couper's examples and tutorials
[repository](https://github.com/avenga/couper-examples), too.

### Request routing example

![routing_example](./routing_example.png)

| No. | Configuration source                              |
|:----|:--------------------------------------------------|
| 1   | `hosts` attribute in `server` block               |
| 2   | `base_path` attribute in `api` block              |
| 3   | *label* of `endpoint` block                       |
| 4   | `origin` attribute in `backend` block             |
| 5   | `path_prefix` attribute in `backend`              |
| 6   | `path` attribute in `endpoint` or `backend` block |

### Routing configuration example

```hcl
api "my_api" {
  base_path = "/api/novoconnect"

  endpoint "/login/**" {
    # incoming request: .../login/foo
    # implicit proxy
    # outgoing request: http://identityprovider:8080/login/foo
    proxy {
      backend {
        origin = "http://identityprovider:8080"
      }
    }
  }

  endpoint "/cart/**" {
      # incoming request: .../cart/items
      # outgoing request: http://cartservice:8080/api/v1/items
      path = "/api/v1/**"
      proxy {
        backend {
          origin = "http://cartservice:8080"
        }
      }

      endpoint "/account/{id}" {
        # incoming request: .../account/brenda
        # outgoing request: http://accountservice:8080/user/brenda/info
        proxy {
          backend {
            path = "/user/${req.param.id}/info"
            origin = "http://accountservice:8080"
          }
        }
      }
    }
  }
```

### Web serving configuration example

```hcl
server "my_project" {
  files {
    document_root = "./htdocs"
    error_file = "./my_custom_error_page.html"
  }

  spa {
    bootstrap_file = "./htdocs/index.html"
    paths = [
      "/app/**",
      "/profile/**"
    ]
  }
}
```

### `access_control` configuration example

```hcl
server "ac-example" {
  access_control = ["ac1"]
  files {
    access_control = ["ac2"]
  }

  spa {
    bootstrap_file = "myapp.html"
  }

  api {
    access_control = ["ac3"]
    endpoint "/foo" {
      disable_access_control = ["ac3"]
    }
    endpoint "/bar" {
      access_control = ["ac4"]
    }
  }
}

definitions {
  basic_auth "ac1" { ... }
  jwt "ac2" { ... }
  jwt "ac3" { ... }
  jwt "ac4" { ... }
}
```

The following table shows which `access_control` is set for which context:

| context          | `ac1` | `ac2` | `ac3` | `ac4` |
|------------------|:-----:|:-----:|:-----:|:-----:|
| `files`          | x     | x     |       |       |
| `spa`            | x     |       |       |       |
| `endpoint "foo"` | x     |       |       |       |
| `endpoint "bar"` | x     |       | x     | x     |

### `hosts` configuration example

Example configuration: `hosts = [ "localhost:9090", "api-stage.wao.io", "api.wao.io", "*:8081" ]`

The example configuration above makes Couper listen to port `:9090`, `:8081` and `8080`.

![hosts_example](./hosts_example.png)

In a second step Couper compares the host-header information with the configuration.
In case of mismatch a system error occurs (HTML error, status 500).

### Referencing and overwriting example

TBA<|MERGE_RESOLUTION|>--- conflicted
+++ resolved
@@ -786,11 +786,7 @@
 | `log_format`        | Switch for tab/field based colored view or json log lines | `common` |
 | `xfh`               | Option to use the `X-Forwarded-Host` header as the request host | `false` |
 | `request_id_format` | If set to `uuid4` a rfc4122 uuid is used for `req.id` and related log fields | `common` |
-<<<<<<< HEAD
-| `secure_cookies`    | If set to `"strip"`, the `Secure` flag of all `Set-Cookie` HTTP header fields are removed. If set to `"enforce"` the `Secure` flag is added to all `Set-Cookie` HTTP header fields (if not already included). | `""` |
-=======
-| `secure_cookies`    | If set to `"strip"`, the `Secure` flag is removed from all `Set-Cookie` HTTP header fields. | `""` |
->>>>>>> 7d6a16e3
+| `secure_cookies`    | If set to `"strip"`, the `Secure` flag is removed from all `Set-Cookie` HTTP header fields. If set to `"enforce"` the `Secure` flag is added to all `Set-Cookie` HTTP header fields (if not already included). | `""` |
 
 ### Health-Check
 
