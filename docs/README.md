--- conflicted
+++ resolved
@@ -58,14 +58,8 @@
 ```hcl
 server "hello" {
   endpoint "/**" {
-<<<<<<< HEAD
     response {
       body = "Hello World!"
-=======
-        response {
-            body = "Hello World!"
-        }
->>>>>>> af54fbf8
     }
   }
 }
@@ -302,13 +296,8 @@
 }
 ```
 
-<<<<<<< HEAD
-| Incoming request       | Outgoing request                            |
-| :--------------------- | :------------------------------------------ |
-=======
 | Incoming request       | Outgoing request                              |
 | :--------------------- | :-------------------------------------------- |
->>>>>>> af54fbf8
 | /api/v1/login/foo      | `http://identityprovider:8080/login/foo`      |
 | /api/v1/cart/items     | `http://cartservice:8080/api/v1/items`        |
 | /api/v1/account/brenda | `http://accountservice:8080/user/brenda/info` |
