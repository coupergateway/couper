--- conflicted
+++ resolved
@@ -217,14 +217,8 @@
 Functions are little helper methods which are registered for every hcl evaluation
 context.
 
-<<<<<<< HEAD
-* `base64_decode`
-* `base64_encode`
-* `to_upper`
-* `to_lower`
-=======
-| Name | Description                                  |
-|:-------------------|:-------------------------------|
+| Name               | Description |
+|:-------------------|:------------|
 | `base64_decode`    | base64_decode decodes Base64 data, as specified in RFC 4648         |
 | `base64_encode`    | base64_encode encodes Base64 data, as specified in RFC 4648         |
 | `coalesce`         | coalesce returns the first of the given arguments that is not null. |
@@ -232,7 +226,6 @@
 | `json_encode`      | json_encode returns a JSON serialization of the given value.        |
 | `to_lower`         | to_lower is a Function that converts a given string to lowercase.   |
 | `to_upper`         | to_upper is a Function that converts a given string to uppercase.   |
->>>>>>> 12bf4f0e
 
 Example usage:
 
