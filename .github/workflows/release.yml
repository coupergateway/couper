--- conflicted
+++ resolved
@@ -46,21 +46,13 @@
           echo "::set-output name=sha_short::$(git rev-parse --short HEAD)"
           echo "::set-output name=build_date::$(date +'%F')"
 
-<<<<<<< HEAD
-      - uses: wangyoucao577/go-release-action@v1.37
-=======
       - uses: wangyoucao577/go-release-action@v1.40
->>>>>>> 9b9b5ee9
         id: build
         with:
           github_token: ${{ secrets.GITHUB_TOKEN }}
           goos: ${{ matrix.goos }}
           goarch: ${{ matrix.goarch }}
-<<<<<<< HEAD
           goversion: '1.20'
-=======
-          goversion: 1.19
->>>>>>> 9b9b5ee9
           binary_name: 'couper'
           ldflags: '-X ${{ env.VERSION_PACKAGE }}.VersionName=${{ github.ref_name }} -X ${{ env.VERSION_PACKAGE }}.BuildName=${{ steps.vars.outputs.sha_short }} -X ${{ env.VERSION_PACKAGE }}.BuildDate=${{ steps.vars.outputs.build_date }}'
           sha256sum: true
