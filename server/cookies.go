--- conflicted
+++ resolved
@@ -30,7 +30,6 @@
 	}
 }
 
-<<<<<<< HEAD
 func enforceSecureCookies(header http.Header) {
 	list := header.Values(setCookieHeader)
 	header.Del(setCookieHeader)
@@ -48,11 +47,9 @@
 	}
 }
 
-=======
 // parseSetCookieHeader splits the given Set-Cookie HTTP header field value
 // and always removes the <Secure> flag. If the <Secure> flag was present, the
 // second return value is set to <true>, otherwise to <false>.
->>>>>>> 80d605f7
 func parseSetCookieHeader(setCookie string) ([]string, bool) {
 	var parts []string
 	var isSecure bool
