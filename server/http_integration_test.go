package server_test

import (
	"bufio"
	"bytes"
	"compress/gzip"
	"context"
	"encoding/json"
	"fmt"
	"io"
	"net"
	"net/http"
	"net/http/httptest"
	"net/textproto"
	"net/url"
	"os"
	"path"
	"path/filepath"
	"reflect"
	"sort"
	"strconv"
	"strings"
	"sync"
	"testing"
	"text/template"
	"time"

	"github.com/dgrijalva/jwt-go/v4"
	"github.com/google/go-cmp/cmp"
	"github.com/sirupsen/logrus"
	logrustest "github.com/sirupsen/logrus/hooks/test"

	"github.com/avenga/couper/command"
	"github.com/avenga/couper/config"
	"github.com/avenga/couper/config/configload"
	"github.com/avenga/couper/config/env"
	"github.com/avenga/couper/errors"
	"github.com/avenga/couper/internal/test"
	"github.com/avenga/couper/logging"
	"github.com/avenga/couper/oauth2"
)

var (
	testBackend    *test.Backend
	testWorkingDir string
	testProxyAddr  = "http://127.0.0.1:9999"
	testServerMu   = sync.Mutex{}
)

func TestMain(m *testing.M) {
	setup()
	code := m.Run()
	teardown()
	os.Exit(code)
}

func setup() {
	println("INTEGRATION: create test backend...")
	testBackend = test.NewBackend()
	err := os.Setenv("COUPER_TEST_BACKEND_ADDR", testBackend.Addr())
	if err != nil {
		panic(err)
	}

	err = os.Setenv("HTTP_PROXY", testProxyAddr)
	if err != nil {
		panic(err)
	}

	wd, err := os.Getwd()
	if err != nil {
		panic(err)
	}
	testWorkingDir = wd
}

func teardown() {
	println("INTEGRATION: close test backend...")
	for _, key := range []string{"COUPER_TEST_BACKEND_ADDR", "HTTP_PROXY"} {
		if err := os.Unsetenv(key); err != nil {
			panic(err)
		}
	}
	testBackend.Close()
}

func newCouper(file string, helper *test.Helper) (func(), *logrustest.Hook) {
	couperConfig, err := configload.LoadFiles(filepath.Join(testWorkingDir, file), "")
	helper.Must(err)

	return newCouperWithConfig(couperConfig, helper)
}

func newCouperMultiFiles(file, dir string, helper *test.Helper) (func(), *logrustest.Hook) {
	couperConfig, err := configload.LoadFiles(filepath.Join(testWorkingDir, file), dir)
	helper.Must(err)

	return newCouperWithConfig(couperConfig, helper)
}

// newCouperWithTemplate applies given variables first and loads Couper with the resulting configuration file.
// Example template:
// 		My {{.message}}
// Example value:
//		map[string]interface{}{
//			"message": "value",
//		}
func newCouperWithTemplate(file string, helper *test.Helper, vars map[string]interface{}) (func(), *logrustest.Hook) {
	if vars == nil {
		return newCouper(file, helper)
	}

	tpl, err := template.New(filepath.Base(file)).ParseFiles(file)
	helper.Must(err)

	result := &bytes.Buffer{}
	helper.Must(tpl.Execute(result, vars))

	return newCouperWithBytes(result.Bytes(), helper)
}

func newCouperWithBytes(file []byte, helper *test.Helper) (func(), *logrustest.Hook) {
	couperConfig, err := configload.LoadBytes(file, "couper-bytes.hcl")
	helper.Must(err)

	return newCouperWithConfig(couperConfig, helper)
}

func newCouperWithConfig(couperConfig *config.Couper, helper *test.Helper) (func(), *logrustest.Hook) {
	testServerMu.Lock()
	defer testServerMu.Unlock()

	log, hook := test.NewLogger()

	ctx, cancelFn := context.WithCancel(context.Background())
	shutdownFn := func() {
		if helper.TestFailed() { // log on error
			time.Sleep(time.Second)
			for _, entry := range hook.AllEntries() {
				s, _ := entry.String()
				helper.Logf(s)
			}
		}
		cleanup(cancelFn, helper)
	}

	// ensure the previous test aren't listening
	port := couperConfig.Settings.DefaultPort
	test.WaitForClosedPort(port)
	waitForCh := make(chan struct{}, 1)
	command.RunCmdTestCallback = func() {
		waitForCh <- struct{}{}
	}
	defer func() { command.RunCmdTestCallback = nil }()

	go func() {
		if err := command.NewRun(ctx).Execute([]string{couperConfig.Filename}, couperConfig, log.WithContext(ctx)); err != nil {
			command.RunCmdTestCallback()
			shutdownFn()
			if lerr, ok := err.(*errors.Error); ok {
				panic(lerr.LogError())
			} else {
				panic(err)
			}
		}
	}()
	<-waitForCh

	for _, entry := range hook.AllEntries() {
		if entry.Level < logrus.WarnLevel {
<<<<<<< HEAD
			// ignore health-check startup errors
			if req, ok := entry.Data["request"]; ok {
				if reqFields, ok := req.(logging.Fields); ok {
					n, _ := reqFields["name"]
					if hc, ok := n.(string); ok && hc == "health-check" {
						continue
					}
				}
			}
=======
>>>>>>> 96283a00
			defer os.Exit(1) // ok in loop, next line is the end
			helper.Must(fmt.Errorf("error: %#v: %s", entry.Data, entry.Message))
		}
	}

	hook.Reset() // no startup logs
	return shutdownFn, hook
}

func newClient() *http.Client {
	return test.NewHTTPClient()
}

func cleanup(shutdown func(), helper *test.Helper) {
	testServerMu.Lock()
	defer testServerMu.Unlock()

	shutdown()

	err := os.Chdir(testWorkingDir)
	if err != nil {
		helper.Must(err)
	}
}

func TestHTTPServer_ServeHTTP(t *testing.T) {
	type testRequest struct {
		method, url string
	}

	type expectation struct {
		status      int
		body        []byte
		header      http.Header
		handlerName string
	}

	type requestCase struct {
		req testRequest
		exp expectation
	}

	type testCase struct {
		fileName string
		requests []requestCase
	}

	client := newClient()

	for i, testcase := range []testCase{
		{"spa/01_couper.hcl", []requestCase{
			{
				testRequest{http.MethodGet, "http://anyserver:8080/"},
				expectation{http.StatusOK, []byte(`<html><body><title>1.0</title></body></html>`), nil, "spa"},
			},
			{
				testRequest{http.MethodGet, "http://anyserver:8080/app"},
				expectation{http.StatusNotFound, []byte("<html>route not found error</html>\n"), http.Header{"Couper-Error": {"route not found error"}}, ""},
			},
		}},
		{"files/01_couper.hcl", []requestCase{
			{
				testRequest{http.MethodGet, "http://anyserver:8080/"},
				expectation{http.StatusOK, []byte(`<html lang="en">index</html>`), nil, "file"},
			},
		}},
		{"files/02_couper.hcl", []requestCase{
			{
				testRequest{http.MethodGet, "http://anyserver:8080/a"},
				expectation{http.StatusOK, []byte(`<html lang="en">index A</html>`), nil, "file"},
			},
			{
				testRequest{http.MethodGet, "http://couper.io:9898/a"},
				expectation{http.StatusOK, []byte(`<html lang="en">index A</html>`), nil, "file"},
			},
			{
				testRequest{http.MethodGet, "http://couper.io:9898/"},
				expectation{http.StatusNotFound, []byte("<html>route not found error</html>\n"), http.Header{"Couper-Error": {"route not found error"}}, ""},
			},
			{
				testRequest{http.MethodGet, "http://example.com:9898/b"},
				expectation{http.StatusOK, []byte(`<html lang="en">index B</html>`), nil, "file"},
			},
			{
				testRequest{http.MethodGet, "http://example.com:9898/"},
				expectation{http.StatusNotFound, []byte("<html>route not found error</html>\n"), http.Header{"Couper-Error": {"route not found error"}}, ""},
			},
		}},
		{"files_spa_api/01_couper.hcl", []requestCase{
			{
				testRequest{http.MethodGet, "http://anyserver:8080/"},
				expectation{http.StatusOK, []byte(`<html><body><title>FS</title></body></html>`), nil, "file"},
			},
			{
				testRequest{http.MethodGet, "http://anyserver:8080/foo"},
				expectation{http.StatusOK, []byte("<html><body><title>SPA_01</title></body></html>\n"), nil, "spa"},
			},
		}},
		{"api/01_couper.hcl", []requestCase{
			{
				testRequest{http.MethodGet, "http://anyserver:8080/"},
				expectation{http.StatusNotFound, []byte("<html>route not found error</html>\n"), http.Header{"Couper-Error": {"route not found error"}}, ""},
			},
			{
				testRequest{http.MethodGet, "http://anyserver:8080/v1"},
				expectation{http.StatusOK, nil, http.Header{"Content-Type": {"application/json"}}, "api"},
			},
			{
				testRequest{http.MethodGet, "http://anyserver:8080/v1/"},
				expectation{http.StatusOK, nil, http.Header{"Content-Type": {"application/json"}}, "api"},
			},
			{
				testRequest{http.MethodGet, "http://anyserver:8080/v1/not-found"},
				expectation{http.StatusNotFound, []byte(`{"message": "route not found error" }` + "\n"), http.Header{"Content-Type": {"application/json"}}, ""},
			},
			{
				testRequest{http.MethodGet, "http://anyserver:8080/v1/connect-error/"}, // in this case proxyconnect fails
				expectation{http.StatusBadGateway, []byte(`{"message": "backend error" }` + "\n"), http.Header{"Content-Type": {"application/json"}}, "api"},
			},
			{
				testRequest{http.MethodGet, "http://anyserver:8080/v1x"},
				expectation{http.StatusNotFound, []byte("<html>route not found error</html>\n"), http.Header{"Couper-Error": {"route not found error"}}, ""},
			},
		}},
		{"api/02_couper.hcl", []requestCase{
			{
				testRequest{http.MethodGet, "http://anyserver:8080/"},
				expectation{http.StatusNotFound, []byte("<html>route not found error</html>\n"), http.Header{"Couper-Error": {"route not found error"}}, ""},
			},
			{
				testRequest{http.MethodGet, "http://anyserver:8080/v2/"},
				expectation{http.StatusOK, nil, http.Header{"Content-Type": {"application/json"}}, "api"},
			},
			{
				testRequest{http.MethodGet, "http://couper.io:9898/v2/"},
				expectation{http.StatusOK, nil, http.Header{"Content-Type": {"application/json"}}, "api"},
			},
			{
				testRequest{http.MethodGet, "http://example.com:9898/v3/"},
				expectation{http.StatusOK, nil, http.Header{"Content-Type": {"application/json"}}, "api"},
			},
			{
				testRequest{http.MethodGet, "http://anyserver:8080/v2/not-found"},
				expectation{http.StatusNotFound, []byte(`{"message": "route not found error" }` + "\n"), http.Header{"Content-Type": {"application/json"}}, ""},
			},
			{
				testRequest{http.MethodGet, "http://couper.io:9898/v2/not-found"},
				expectation{http.StatusNotFound, []byte(`{"message": "route not found error" }` + "\n"), http.Header{"Content-Type": {"application/json"}}, ""},
			},
			{
				testRequest{http.MethodGet, "http://example.com:9898/v3/not-found"},
				expectation{http.StatusNotFound, []byte(`{"message": "route not found error" }` + "\n"), http.Header{"Content-Type": {"application/json"}}, ""},
			},
		}},
		{"vhosts/01_couper.hcl", []requestCase{
			{
				testRequest{http.MethodGet, "http://anyserver:8080/notfound"},
				expectation{http.StatusNotFound, []byte("<html>route not found error</html>\n"), http.Header{"Couper-Error": {"route not found error"}}, ""},
			},
			{
				testRequest{http.MethodGet, "http://anyserver:8080/"},
				expectation{http.StatusOK, []byte("<html><body><title>FS_01</title></body></html>\n"), http.Header{"Content-Type": {"text/html; charset=utf-8"}}, "file"},
			},
			{
				testRequest{http.MethodGet, "http://anyserver:8080/spa1"},
				expectation{http.StatusOK, []byte("<html><body><title>SPA_01</title></body></html>\n"), http.Header{"Content-Type": {"text/html; charset=utf-8"}}, "spa"},
			},
			{
				testRequest{http.MethodGet, "http://example.com:8080/"},
				expectation{http.StatusOK, []byte("<html><body><title>FS_01</title></body></html>\n"), http.Header{"Content-Type": {"text/html; charset=utf-8"}}, "file"},
			},
			{
				testRequest{http.MethodGet, "http://example.org:9876/"},
				expectation{http.StatusOK, []byte("<html><body><title>FS_01</title></body></html>\n"), http.Header{"Content-Type": {"text/html; charset=utf-8"}}, "file"},
			},
			{
				testRequest{http.MethodGet, "http://couper.io:8080/"},
				expectation{http.StatusOK, []byte("<html><body><title>FS_02</title></body></html>\n"), http.Header{"Content-Type": {"text/html; charset=utf-8"}}, "file"},
			},
			{
				testRequest{http.MethodGet, "http://couper.io:8080/spa2"},
				expectation{http.StatusOK, []byte("<html><body><title>SPA_02</title></body></html>\n"), http.Header{"Content-Type": {"text/html; charset=utf-8"}}, "spa"},
			},
			{
				testRequest{http.MethodGet, "http://example.net:9876/"},
				expectation{http.StatusOK, []byte("<html><body><title>FS_02</title></body></html>\n"), http.Header{"Content-Type": {"text/html; charset=utf-8"}}, "file"},
			},
			{
				testRequest{http.MethodGet, "http://v-server3.com:8080/"},
				expectation{http.StatusOK, []byte("<html><body><title>FS_03</title></body></html>\n"), http.Header{"Content-Type": {"text/html; charset=utf-8"}}, "file"},
			},
			{
				testRequest{http.MethodGet, "http://v-server3.com:8080/spa2"},
				expectation{http.StatusNotFound, []byte("<html>route not found error</html>\n"), http.Header{"Couper-Error": {"route not found error"}}, ""},
			},
		}},
		{"endpoint_eval/16_couper.hcl", []requestCase{
			{
				testRequest{http.MethodGet, "http://anyserver:8080/"},
				expectation{http.StatusInternalServerError, []byte("<html>configuration error</html>\n"), http.Header{"Couper-Error": {"configuration error"}}, ""},
			},
		}},
	} {
		confPath := path.Join("testdata/integration", testcase.fileName)
		t.Logf("#%.2d: Create Couper: %q", i+1, confPath)

		for _, rc := range testcase.requests {
			t.Run(testcase.fileName+" "+rc.req.method+"|"+rc.req.url, func(subT *testing.T) {
				helper := test.New(subT)
				shutdown, logHook := newCouper(confPath, helper)
				defer shutdown()

				logHook.Reset()

				req, err := http.NewRequest(rc.req.method, rc.req.url, nil)
				helper.Must(err)

				res, err := client.Do(req)
				helper.Must(err)

				resBytes, err := io.ReadAll(res.Body)
				helper.Must(err)

				_ = res.Body.Close()

				if res.StatusCode != rc.exp.status {
					subT.Errorf("Expected statusCode %d, got %d", rc.exp.status, res.StatusCode)
					subT.Logf("Failed: %s|%s", testcase.fileName, rc.req.url)
				}

				for k, v := range rc.exp.header {
					if !reflect.DeepEqual(res.Header[k], v) {
						subT.Errorf("Exptected headers:\nWant:\t%#v\nGot:\t%#v\n", v, res.Header[k])
					}
				}

				if rc.exp.body != nil && !bytes.Equal(resBytes, rc.exp.body) {
					subT.Errorf("Expected same body content:\nWant:\t%q\nGot:\t%q\n", string(rc.exp.body), string(resBytes))
				}

				entry := logHook.LastEntry()

				if entry == nil || entry.Data["type"] != "couper_access" {
					subT.Error("Expected a log entry, got nothing")
					return
				}
				if handler, ok := entry.Data["handler"]; rc.exp.handlerName != "" && (!ok || handler != rc.exp.handlerName) {
					subT.Errorf("Expected handler %q within logs, got:\n%#v", rc.exp.handlerName, entry.Data)
				}
			})
		}
	}
}

func TestHTTPServer_HostHeader(t *testing.T) {
	helper := test.New(t)

	client := newClient()

	confPath := path.Join("testdata/integration", "files/02_couper.hcl")
	shutdown, _ := newCouper(confPath, helper)
	defer shutdown()

	req, err := http.NewRequest(http.MethodGet, "http://example.com:9898/b", nil)
	helper.Must(err)

	req.Host = "Example.com."
	res, err := client.Do(req)
	helper.Must(err)

	resBytes, err := io.ReadAll(res.Body)
	helper.Must(err)

	_ = res.Body.Close()

	if string(resBytes) != `<html lang="en">index B</html>` {
		t.Errorf("%s", resBytes)
	}
}

func TestHTTPServer_HostHeader2(t *testing.T) {
	helper := test.New(t)

	client := newClient()

	confPath := path.Join("testdata/integration", "api/03_couper.hcl")
	shutdown, logHook := newCouper(confPath, helper)
	defer shutdown()

	req, err := http.NewRequest(http.MethodGet, "http://couper.io:9898/v3/def", nil)
	helper.Must(err)

	req.Host = "couper.io"
	res, err := client.Do(req)
	helper.Must(err)

	resBytes, err := io.ReadAll(res.Body)
	helper.Must(err)

	_ = res.Body.Close()

	if string(resBytes) != "<html>route not found error</html>\n" {
		t.Errorf("%s", resBytes)
	}

	entry := logHook.LastEntry()
	if entry == nil {
		t.Error("Expected a log entry, got nothing")
	} else if entry.Data["server"] != "multi-api-host1" {
		t.Errorf("Expected 'multi-api-host1', got: %s", entry.Data["server"])
	}
}

func TestHTTPServer_EnvVars(t *testing.T) {
	helper := test.New(t)
	client := newClient()

	env.SetTestOsEnviron(func() []string {
		return []string{"BAP1=pass1"}
	})
	defer env.SetTestOsEnviron(os.Environ)

	shutdown, hook := newCouper("testdata/integration/env/01_couper.hcl", test.New(t))
	defer shutdown()

	hook.Reset()

	req, err := http.NewRequest(http.MethodGet, "http://example.com:8080", nil)
	helper.Must(err)

	res, err := client.Do(req)
	helper.Must(err)

	if res.StatusCode != http.StatusUnauthorized {
		t.Errorf("expected 401, got %d", res.StatusCode)
	}

}

func TestHTTPServer_XFHHeader(t *testing.T) {
	client := newClient()

	env.SetTestOsEnviron(func() []string {
		return []string{"COUPER_XFH=true"}
	})
	defer env.SetTestOsEnviron(os.Environ)

	confPath := path.Join("testdata/integration", "files/02_couper.hcl")
	shutdown, logHook := newCouper(confPath, test.New(t))
	defer shutdown()

	helper := test.New(t)
	logHook.Reset()

	req, err := http.NewRequest(http.MethodGet, "http://example.com:9898/b", nil)
	helper.Must(err)

	req.Host = "example.com"
	req.Header.Set("X-Forwarded-Host", "example.com.")
	res, err := client.Do(req)
	helper.Must(err)

	resBytes, err := io.ReadAll(res.Body)
	helper.Must(err)

	_ = res.Body.Close()

	if string(resBytes) != `<html lang="en">index B</html>` {
		t.Errorf("%s", resBytes)
	}

	entry := logHook.LastEntry()
	if entry == nil {
		t.Error("Expected a log entry, got nothing")
	} else if entry.Data["server"] != "multi-files-host2" {
		t.Errorf("Expected 'multi-files-host2', got: %s", entry.Data["server"])
	} else if entry.Data["url"] != "http://example.com:9898/b" {
		t.Errorf("Expected 'http://example.com:9898/b', got: %s", entry.Data["url"])
	}
}

func TestHTTPServer_ProxyFromEnv(t *testing.T) {
	helper := test.New(t)

	seen := make(chan struct{})
	origin := httptest.NewUnstartedServer(http.HandlerFunc(func(rw http.ResponseWriter, req *http.Request) {
		rw.WriteHeader(http.StatusNoContent)
		go func() {
			seen <- struct{}{}
		}()
	}))
	ln, err := net.Listen("tcp4", testProxyAddr[7:])
	helper.Must(err)
	origin.Listener = ln
	origin.Start()
	defer func() {
		origin.Close()
		ln.Close()
		time.Sleep(time.Second)
	}()

	confPath := path.Join("testdata/integration", "api/01_couper.hcl")
	shutdown, _ := newCouper(confPath, test.New(t))
	defer shutdown()

	req, err := http.NewRequest(http.MethodGet, "http://anyserver:8080/v1/proxy", nil)
	helper.Must(err)

	_, err = newClient().Do(req)
	helper.Must(err)

	timer := time.NewTimer(time.Second)
	select {
	case <-timer.C:
		t.Error("Missing proxy call")
	case <-seen:
	}
}

func TestHTTPServer_Gzip(t *testing.T) {
	client := newClient()

	confPath := path.Join("testdata/integration", "files/03_gzip.hcl")
	shutdown, _ := newCouper(confPath, test.New(t))
	defer shutdown()

	type testCase struct {
		name                 string
		headerAcceptEncoding string
		path                 string
		expectGzipResponse   bool
	}

	for _, tc := range []testCase{
		{"with mixed header AE gzip", "br, gzip", "/index.html", true},
		{"with header AE gzip", "gzip", "/index.html", true},
		{"with header AE and without gzip", "deflate", "/index.html", false},
		{"with header AE and space", " ", "/index.html", false},
	} {
		t.Run(tc.name, func(subT *testing.T) {
			helper := test.New(subT)

			req, err := http.NewRequest(http.MethodGet, "http://example.org:9898"+tc.path, nil)
			helper.Must(err)

			if tc.headerAcceptEncoding != "" {
				req.Header.Set("Accept-Encoding", tc.headerAcceptEncoding)
			}

			res, err := client.Do(req)
			helper.Must(err)

			var body io.Reader
			body = res.Body

			if !tc.expectGzipResponse {
				if val := res.Header.Get("Content-Encoding"); val != "" {
					subT.Errorf("Expected no header with key Content-Encoding, got value: %s", val)
				}
			} else {
				if ce := res.Header.Get("Content-Encoding"); ce != "gzip" {
					subT.Errorf("Expected Content-Encoding header value: %q, got: %q", "gzip", ce)
				}

				body, err = gzip.NewReader(res.Body)
				helper.Must(err)
			}

			if vr := res.Header.Get("Vary"); vr != "Accept-Encoding" {
				subT.Errorf("Expected Accept-Encoding header value %q, got: %q", "Vary", vr)
			}

			resBytes, err := io.ReadAll(body)
			helper.Must(err)

			srcBytes, err := os.ReadFile(filepath.Join(testWorkingDir, "testdata/integration/files/htdocs_c_gzip"+tc.path))
			helper.Must(err)

			if !bytes.Equal(resBytes, srcBytes) {
				subT.Errorf("Want:\n%s\nGot:\n%s", string(srcBytes), string(resBytes))
			}
		})
	}
}

func TestHTTPServer_QueryParams(t *testing.T) {
	client := newClient()

	const confPath = "testdata/integration/endpoint_eval/"

	type expectation struct {
		Query url.Values
		Path  string
	}

	type testCase struct {
		file  string
		query string
		exp   expectation
	}

	for _, tc := range []testCase{
		{"04_couper.hcl", "a=b%20c&aeb_del=1&ae_del=1&CaseIns=1&caseIns=1&def_del=1&xyz=123", expectation{
			Query: url.Values{
				"a":           []string{"b c"},
				"ae_a_and_b":  []string{"A&B", "A&B"},
				"ae_empty":    []string{"", ""},
				"ae_multi":    []string{"str1", "str2", "str3", "str4"},
				"ae_string":   []string{"str", "str"},
				"ae":          []string{"ae", "ae"},
				"aeb_a_and_b": []string{"A&B", "A&B"},
				"aeb_empty":   []string{"", ""},
				"aeb_multi":   []string{"str1", "str2", "str3", "str4"},
				"aeb_string":  []string{"str", "str"},
				"aeb":         []string{"aeb", "aeb"},
				"caseIns":     []string{"1"},
				"def_del":     []string{"1"},
				"xxx":         []string{"aaa", "bbb"},
			},
			Path: "/",
		}},
		{"05_couper.hcl", "", expectation{
			Query: url.Values{
				"ae":  []string{"ae"},
				"def": []string{"def"},
			},
			Path: "/xxx",
		}},
		{"06_couper.hcl", "", expectation{
			Query: url.Values{
				"ae":  []string{"ae"},
				"def": []string{"def"},
			},
			Path: "/zzz",
		}},
		{"07_couper.hcl", "", expectation{
			Query: url.Values{
				"ae":  []string{"ae"},
				"def": []string{"def"},
			},
			Path: "/xxx",
		}},
		{"09_couper.hcl", "", expectation{
			Query: url.Values{
				"test": []string{"pest"},
			},
			Path: "/",
		}},
	} {
		t.Run("_"+tc.query, func(subT *testing.T) {
			helper := test.New(subT)

			shutdown, _ := newCouper(path.Join(confPath, tc.file), helper)
			defer shutdown()

			req, err := http.NewRequest(http.MethodGet, "http://example.com:8080?"+tc.query, nil)
			helper.Must(err)

			req.Header.Set("ae", "ae")
			req.Header.Set("aeb", "aeb")
			req.Header.Set("def", "def")
			req.Header.Set("xyz", "xyz")

			res, err := client.Do(req)
			helper.Must(err)

			resBytes, err := io.ReadAll(res.Body)
			helper.Must(err)

			_ = res.Body.Close()

			var jsonResult expectation
			err = json.Unmarshal(resBytes, &jsonResult)
			if err != nil {
				subT.Errorf("unmarshal json: %v: got:\n%s", err, string(resBytes))
			}

			if !reflect.DeepEqual(jsonResult, tc.exp) {
				subT.Errorf("\nwant: \n%#v\ngot: \n%#v\npayload:\n%s", tc.exp, jsonResult, string(resBytes))
			}
		})
	}
}

func TestHTTPServer_PathPrefix(t *testing.T) {
	client := newClient()

	type expectation struct {
		Path string
	}

	type testCase struct {
		path string
		exp  expectation
	}

	for _, tc := range []testCase{
		{"/v1", expectation{
			Path: "/xxx/xxx/v1",
		}},
		{"/v1/uuu/foo", expectation{
			Path: "/xxx/xxx/api/foo",
		}},
		{"/v1/vvv/foo", expectation{
			Path: "/xxx/xxx/api/foo",
		}},
		{"/v2/yyy", expectation{
			Path: "/v2/yyy",
		}},
		{"/v3/zzz", expectation{
			Path: "/zzz/v3/zzz",
		}},
	} {
		t.Run("_"+tc.path, func(subT *testing.T) {
			helper := test.New(subT)

			shutdown, _ := newCouper("testdata/integration/api/06_couper.hcl", helper)
			defer shutdown()

			req, err := http.NewRequest(http.MethodGet, "http://example.com:8080"+tc.path, nil)
			helper.Must(err)

			// Test dynamic values in conf
			if strings.HasPrefix(tc.exp.Path, "/xxx") {
				req.Header.Set("X-Val", "xxx")
			}

			res, err := client.Do(req)
			helper.Must(err)

			resBytes, err := io.ReadAll(res.Body)
			helper.Must(err)

			_ = res.Body.Close()

			var jsonResult expectation
			err = json.Unmarshal(resBytes, &jsonResult)
			if err != nil {
				subT.Errorf("unmarshal json: %v: got:\n%s", err, string(resBytes))
			}

			if !reflect.DeepEqual(jsonResult, tc.exp) {
				subT.Errorf("\nwant: \n%#v\ngot: \n%#v\npayload:\n%s", tc.exp, jsonResult, string(resBytes))
			}
		})
	}
}

func TestHTTPServer_BackendLogPath(t *testing.T) {
	client := newClient()
	helper := test.New(t)

	shutdown, hook := newCouper("testdata/integration/api/07_couper.hcl", helper)
	defer shutdown()

	req, err := http.NewRequest(http.MethodGet, "http://example.com:8080/?query#fragment", nil)
	helper.Must(err)

	hook.Reset()
	_, err = client.Do(req)
	helper.Must(err)

	if p := hook.AllEntries()[0].Data["request"].(logging.Fields)["path"]; p != "/path?query" {
		t.Errorf("Unexpected path given: %s", p)
	}
}

func TestHTTPServer_BackendLogPathInEndpoint(t *testing.T) {
	client := newClient()
	helper := test.New(t)

	shutdown, hook := newCouper("testdata/integration/api/08_couper.hcl", helper)
	defer shutdown()

	req, err := http.NewRequest(http.MethodGet, "http://example.com:8080/abc?query#fragment", nil)
	helper.Must(err)

	hook.Reset()
	_, err = client.Do(req)
	helper.Must(err)

	if p := hook.AllEntries()[0].Data["request"].(logging.Fields)["path"]; p != "/new/path/abc?query" {
		t.Errorf("Unexpected path given: %s", p)
	}
}

func TestHTTPServer_BackendLogRequestProto(t *testing.T) {
	client := newClient()
	helper := test.New(t)

	shutdown, hook := newCouper("testdata/integration/api/15_couper.hcl", helper)
	defer shutdown()

	req, err := http.NewRequest(http.MethodGet, "http://example.com:8080/", nil)
	helper.Must(err)

	hook.Reset()
	_, err = client.Do(req)
	helper.Must(err)

	var backendLogsSeen int
	for _, entry := range hook.AllEntries() {
		if entry.Data["type"] == "couper_access" {
			continue
		}

		backendLogsSeen++

		if p := entry.Data["request"].(logging.Fields)["proto"]; p != "http" {
			t.Errorf("want proto http, got: %q", p)
		}
	}

	if backendLogsSeen != 2 {
		t.Error("expected two backend request logs")
	}
}

func TestHTTPServer_PathInvalidFragment(t *testing.T) {
	client := newClient()
	helper := test.New(t)

	shutdown, hook := newCouper("testdata/integration/api/09_couper.hcl", helper)
	defer shutdown()

	req, err := http.NewRequest(http.MethodGet, "http://example.com:8080/?query#fragment", nil)
	helper.Must(err)

	hook.Reset()
	_, err = client.Do(req)
	helper.Must(err)

	if m := hook.AllEntries()[0].Message; m != "configuration error: path attribute: invalid fragment found in \"/path#xxx\"" {
		t.Errorf("Unexpected message given: %s", m)
	}
}

func TestHTTPServer_PathInvalidQuery(t *testing.T) {
	client := newClient()
	helper := test.New(t)

	shutdown, hook := newCouper("testdata/integration/api/10_couper.hcl", helper)
	defer shutdown()

	req, err := http.NewRequest(http.MethodGet, "http://example.com:8080/?query#fragment", nil)
	helper.Must(err)

	hook.Reset()
	_, err = client.Do(req)
	helper.Must(err)

	if m := hook.AllEntries()[0].Message; m != "configuration error: path attribute: invalid query string found in \"/path?xxx\"" {
		t.Errorf("Unexpected message given: %s", m)
	}
}

func TestHTTPServer_PathPrefixInvalidFragment(t *testing.T) {
	client := newClient()
	helper := test.New(t)

	shutdown, hook := newCouper("testdata/integration/api/11_couper.hcl", helper)
	defer shutdown()

	req, err := http.NewRequest(http.MethodGet, "http://example.com:8080/?query#fragment", nil)
	helper.Must(err)

	hook.Reset()
	_, err = client.Do(req)
	helper.Must(err)

	if m := hook.AllEntries()[0].Message; m != "configuration error: path_prefix attribute: invalid fragment found in \"/path#xxx\"" {
		t.Errorf("Unexpected message given: %s", m)
	}
}

func TestHTTPServer_PathPrefixInvalidQuery(t *testing.T) {
	client := newClient()
	helper := test.New(t)

	shutdown, hook := newCouper("testdata/integration/api/12_couper.hcl", helper)
	defer shutdown()

	req, err := http.NewRequest(http.MethodGet, "http://example.com:8080/?query#fragment", nil)
	helper.Must(err)

	hook.Reset()
	_, err = client.Do(req)
	helper.Must(err)

	if m := hook.AllEntries()[0].Message; m != "configuration error: path_prefix attribute: invalid query string found in \"/path?xxx\"" {
		t.Errorf("Unexpected message given: %s", m)
	}
}

func TestHTTPServer_RequestHeaders(t *testing.T) {
	client := newClient()

	const confPath = "testdata/integration/endpoint_eval/"

	type expectation struct {
		Headers http.Header
	}

	type testCase struct {
		file  string
		query string
		exp   expectation
	}

	for _, tc := range []testCase{
		{"12_couper.hcl", "ae=ae&aeb=aeb&def=def&xyz=xyz", expectation{
			Headers: http.Header{
				"Aeb":         []string{"aeb", "aeb"},
				"Aeb_a_and_b": []string{"A&B", "A&B"},
				"Aeb_empty":   []string{"", ""},
				"Aeb_multi":   []string{"str1", "str2", "str3", "str4"},
				"Aeb_string":  []string{"str", "str"},
				"Xxx":         []string{"aaa", "bbb"},
			},
		}},
	} {
		t.Run("_"+tc.query, func(subT *testing.T) {
			helper := test.New(subT)
			shutdown, _ := newCouper(path.Join(confPath, tc.file), helper)
			defer shutdown()

			req, err := http.NewRequest(http.MethodGet, "http://example.com:8080?"+tc.query, nil)
			helper.Must(err)

			res, err := client.Do(req)
			helper.Must(err)

			if r1 := res.Header.Get("Remove-Me-1"); r1 != "r1" {
				subT.Errorf("Missing or invalid header Remove-Me-1: %s", r1)
			}
			if r2 := res.Header.Get("Remove-Me-2"); r2 != "" {
				subT.Errorf("Unexpected header %s", r2)
			}

			if s2 := res.Header.Get("Set-Me-2"); s2 != "s2" {
				subT.Errorf("Missing or invalid header Set-Me-2: %s", s2)
			}

			if a2 := res.Header.Get("Add-Me-2"); a2 != "a2" {
				subT.Errorf("Missing or invalid header Add-Me-2: %s", a2)
			}

			resBytes, err := io.ReadAll(res.Body)
			helper.Must(err)

			_ = res.Body.Close()

			var jsonResult expectation
			err = json.Unmarshal(resBytes, &jsonResult)
			if err != nil {
				subT.Errorf("unmarshal json: %v: got:\n%s", err, string(resBytes))
			}

			jsonResult.Headers.Del("User-Agent")
			jsonResult.Headers.Del("X-Forwarded-For")
			jsonResult.Headers.Del("Couper-Request-Id")

			if !reflect.DeepEqual(jsonResult, tc.exp) {
				subT.Errorf("\nwant: \n%#v\ngot: \n%#v\npayload:\n%s", tc.exp, jsonResult, string(resBytes))
			}
		})
	}
}

func TestHTTPServer_LogFields(t *testing.T) {
	client := newClient()
	conf := "testdata/integration/endpoint_eval/10_couper.hcl"

	helper := test.New(t)
	shutdown, logHook := newCouper(conf, helper)
	defer shutdown()

	req, err := http.NewRequest(http.MethodGet, "http://example.com:8080", nil)
	helper.Must(err)

	res, err := client.Do(req)
	helper.Must(err)

	entries := logHook.AllEntries()
	if l := len(entries); l != 2 {
		t.Fatalf("Unexpected number of log lines: %d", l)
	}

	resBytes, err := io.ReadAll(res.Body)
	helper.Must(err)
	helper.Must(res.Body.Close())

	backendLog := entries[0]
	accessLog := entries[1]

	if tp, ok := backendLog.Data["type"]; !ok || tp != "couper_backend" {
		t.Fatalf("Unexpected log type: %s", tp)
	}
	if tp, ok := accessLog.Data["type"]; !ok || tp != "couper_access" {
		t.Fatalf("Unexpected log type: %s", tp)
	}

	if u, ok := backendLog.Data["url"]; !ok || u == "" {
		t.Fatalf("Unexpected URL: %s", u)
	}
	if u, ok := accessLog.Data["url"]; !ok || u == "" {
		t.Fatalf("Unexpected URL: %s", u)
	}

	if b, ok := backendLog.Data["backend"]; !ok || b != "anything" {
		t.Fatalf("Unexpected backend name: %s", b)
	}
	if e, ok := accessLog.Data["endpoint"]; !ok || e != "/" {
		t.Fatalf("Unexpected endpoint: %s", e)
	}

	if b, ok := accessLog.Data["response"].(logging.Fields)["bytes"]; !ok || b != len(resBytes) {
		t.Fatalf("Unexpected number of bytes: %d\npayload: %s", b, string(resBytes))
	}
}

func TestHTTPServer_QueryEncoding(t *testing.T) {
	client := newClient()

	conf := "testdata/integration/endpoint_eval/10_couper.hcl"

	type expectation struct {
		RawQuery string
	}

	helper := test.New(t)
	shutdown, _ := newCouper(conf, helper)
	defer shutdown()

	req, err := http.NewRequest(http.MethodGet, "http://example.com:8080?a=a%20a&x=x+x", nil)
	helper.Must(err)

	res, err := client.Do(req)
	helper.Must(err)

	resBytes, err := io.ReadAll(res.Body)
	helper.Must(err)

	_ = res.Body.Close()

	var jsonResult expectation
	err = json.Unmarshal(resBytes, &jsonResult)
	if err != nil {
		t.Errorf("unmarshal json: %v: got:\n%s", err, string(resBytes))
	}

	exp := expectation{RawQuery: "a=a%20a&space=a%20b%2Bc&x=x%2Bx"}
	if !reflect.DeepEqual(jsonResult, exp) {
		t.Errorf("\nwant: \n%#v\ngot: \n%#v", exp, jsonResult)
	}
}

func TestHTTPServer_Backends(t *testing.T) {
	client := newClient()

	configPath := "testdata/integration/config/02_couper.hcl"

	helper := test.New(t)
	shutdown, _ := newCouper(configPath, helper)
	defer shutdown()

	req, err := http.NewRequest(http.MethodGet, "http://example.com:8080/", nil)
	helper.Must(err)

	res, err := client.Do(req)
	helper.Must(err)

	exp := []string{"1", "4"}
	if !reflect.DeepEqual(res.Header.Values("Foo"), exp) {
		t.Errorf("\nwant: \n%#v\ngot: \n%#v", exp, res.Header.Values("Foo"))
	}
}

func TestHTTPServer_Backends_Reference(t *testing.T) {
	client := newClient()

	configPath := "testdata/integration/config/04_couper.hcl"

	helper := test.New(t)
	shutdown, _ := newCouper(configPath, helper)
	defer shutdown()

	req, err := http.NewRequest(http.MethodGet, "http://example.com:8080/", nil)
	helper.Must(err)

	res, err := client.Do(req)
	helper.Must(err)

	if res.Header.Get("proxy") != "a" || res.Header.Get("request") != "b" {
		t.Errorf("Expected proxy:a and request:b header values, got: %v", res.Header)
	}
}

func TestHTTPServer_Backends_Reference_BasicAuth(t *testing.T) {
	client := newClient()

	configPath := "testdata/integration/config/13_couper.hcl"

	helper := test.New(t)
	shutdown, _ := newCouper(configPath, helper)
	defer shutdown()

	type testcase struct {
		path     string
		wantAuth bool
	}

	for _, tc := range []testcase{
		{"/", false},
		{"/granted", true},
	} {
		req, err := http.NewRequest(http.MethodGet, "http://localhost:8080"+tc.path, nil)
		helper.Must(err)

		res, err := client.Do(req)
		helper.Must(err)

		b, err := io.ReadAll(res.Body)
		helper.Must(err)

		helper.Must(res.Body.Close())

		type result struct {
			Headers http.Header
		}
		r := result{}
		helper.Must(json.Unmarshal(b, &r))

		if tc.wantAuth && !strings.HasPrefix(r.Headers.Get("Authorization"), "Basic ") {
			t.Error("expected Authorization header value")
		}
	}
}

func TestHTTPServer_Backends_Reference_PathPrefix(t *testing.T) {
	client := newClient()

	configPath := "testdata/integration/config/12_couper.hcl"

	helper := test.New(t)
	shutdown, _ := newCouper(configPath, helper)
	defer shutdown()

	type testcase struct {
		path       string
		wantPath   string
		wantStatus int
	}

	for _, tc := range []testcase{
		{"/", "/anything", http.StatusOK},
		{"/prefixed", "/my-prefix/anything", http.StatusNotFound},
	} {
		req, err := http.NewRequest(http.MethodGet, "http://localhost:8080"+tc.path, nil)
		helper.Must(err)

		res, err := client.Do(req)
		helper.Must(err)

		type result struct {
			Path string
		}

		b, err := io.ReadAll(res.Body)
		helper.Must(err)

		helper.Must(res.Body.Close())

		r := result{}
		helper.Must(json.Unmarshal(b, &r))

		if res.StatusCode != tc.wantStatus {
			t.Errorf("expected status: %d, got %d", tc.wantStatus, res.StatusCode)
		}

		if r.Path != tc.wantPath {
			t.Errorf("expected path: %q, got: %q", tc.wantPath, r.Path)
		}
	}
}

func TestHTTPServer_OriginVsURL(t *testing.T) {
	client := newClient()

	configPath := "testdata/integration/url/"

	type expectation struct {
		Path  string
		Query url.Values
	}

	type testCase struct {
		file string
		exp  expectation
	}

	for _, tc := range []testCase{
		{"01_couper.hcl", expectation{
			Path: "/anything",
			Query: url.Values{
				"x": []string{"y"},
			},
		}},
		{"02_couper.hcl", expectation{
			Path: "/anything",
			Query: url.Values{
				"a": []string{"A"},
			},
		}},
		{"03_couper.hcl", expectation{
			Path: "/anything",
			Query: url.Values{
				"x": []string{"y"},
			},
		}},
		{"04_couper.hcl", expectation{
			Path: "/anything",
			Query: url.Values{
				"x": []string{"y"},
			},
		}},
		{"05_couper.hcl", expectation{
			Path: "/anything",
			Query: url.Values{
				"x": []string{"y"},
			},
		}},
		{"06_couper.hcl", expectation{
			Path: "/anything",
			Query: url.Values{
				"x": []string{"y"},
			},
		}},
	} {
		t.Run("File "+tc.file, func(subT *testing.T) {
			helper := test.New(subT)

			shutdown, _ := newCouper(path.Join(configPath, tc.file), helper)
			defer shutdown()

			req, err := http.NewRequest(http.MethodGet, "http://example.com:8080", nil)
			helper.Must(err)

			res, err := client.Do(req)
			helper.Must(err)

			resBytes, err := io.ReadAll(res.Body)
			helper.Must(err)
			res.Body.Close()

			var jsonResult expectation
			err = json.Unmarshal(resBytes, &jsonResult)
			if err != nil {
				subT.Errorf("unmarshal json: %v: got:\n%s", err, string(resBytes))
			}

			if !reflect.DeepEqual(jsonResult, tc.exp) {
				subT.Errorf("\nwant: \n%#v\ngot: \n%#v", tc.exp, jsonResult)
			}
		})
	}
}

func TestHTTPServer_TrailingSlash(t *testing.T) {
	client := newClient()

	conf := "testdata/integration/endpoint_eval/11_couper.hcl"

	type expectation struct {
		Path string
	}

	type testCase struct {
		path string
		exp  expectation
	}

	for _, tc := range []testCase{
		{"/path", expectation{
			Path: "/path",
		}},
		{"/path/", expectation{
			Path: "/path/",
		}},
	} {
		t.Run("TrailingSlash "+tc.path, func(subT *testing.T) {
			helper := test.New(subT)
			shutdown, _ := newCouper(conf, helper)
			defer shutdown()

			req, err := http.NewRequest(http.MethodGet, "http://example.com:8080"+tc.path, nil)
			helper.Must(err)

			res, err := client.Do(req)
			helper.Must(err)

			resBytes, err := io.ReadAll(res.Body)
			helper.Must(err)

			_ = res.Body.Close()

			var jsonResult expectation
			err = json.Unmarshal(resBytes, &jsonResult)
			if err != nil {
				subT.Errorf("unmarshal json: %v: got:\n%s", err, string(resBytes))
			}

			if !reflect.DeepEqual(jsonResult, tc.exp) {
				subT.Errorf("\nwant: \n%#v\ngot: \n%#v", tc.exp, jsonResult)
			}
		})
	}
}

func TestHTTPServer_DynamicRequest(t *testing.T) {
	client := newClient()

	configFile := "testdata/integration/endpoint_eval/13_couper.hcl"

	type expectation struct {
		Body    string
		Headers http.Header
		Method  string
		Path    string
		Query   url.Values
	}

	type testCase struct {
		exp expectation
	}

	for _, tc := range []testCase{
		{expectation{
			Body:   "body",
			Method: "PUT",
			Path:   "/anything",
			Query: url.Values{
				"q": []string{"query"},
			},
			Headers: http.Header{
				"Content-Length": []string{"4"},
				"Content-Type":   []string{"text/plain"},
				"Test":           []string{"header"},
			},
		}},
	} {
		t.Run("Dynamic request", func(subT *testing.T) {
			helper := test.New(subT)

			shutdown, _ := newCouper(configFile, helper)
			defer shutdown()

			req, err := http.NewRequest(http.MethodGet, "http://example.com:8080?method=put", nil)
			helper.Must(err)

			req.Header.Set("Body", "body")
			req.Header.Set("Query", "query")
			req.Header.Set("Test", "header")

			res, err := client.Do(req)
			helper.Must(err)

			resBytes, err := io.ReadAll(res.Body)
			helper.Must(err)
			res.Body.Close()

			var jsonResult expectation
			err = json.Unmarshal(resBytes, &jsonResult)
			if err != nil {
				subT.Errorf("unmarshal json: %v: got:\n%s", err, string(resBytes))
			}

			if !reflect.DeepEqual(jsonResult, tc.exp) {
				subT.Errorf("\nwant: \n%#v\ngot: \n%#v", tc.exp, jsonResult)
			}
		})
	}
}

func TestHTTPServer_request_bodies(t *testing.T) {
	client := newClient()

	configFile := "testdata/integration/endpoint_eval/14_couper.hcl"

	type expectation struct {
		Body    string
		Args    url.Values
		Headers http.Header
		Method  string
	}

	type testCase struct {
		path              string
		clientPayload     string
		clientContentType string
		exp               expectation
	}

	for _, tc := range []testCase{
		{
			"/request/body",
			"",
			"",
			expectation{
				Body:   "foo",
				Args:   url.Values{},
				Method: "POST",
				Headers: http.Header{
					"Content-Length": []string{"3"},
					"Content-Type":   []string{"text/plain"},
				},
			},
		},
		{
			"/request/body/ct",
			"",
			"",
			expectation{
				Body:   "foo",
				Args:   url.Values{},
				Method: "POST",
				Headers: http.Header{
					"Content-Length": []string{"3"},
					"Content-Type":   []string{"application/foo"},
				},
			},
		},
		{
			"/request/json_body/null",
			"",
			"",
			expectation{
				Body:   "null",
				Args:   url.Values{},
				Method: "POST",
				Headers: http.Header{
					"Content-Length": []string{"4"},
					"Content-Type":   []string{"application/json"},
				},
			},
		},
		{
			"/request/json_body/boolean",
			"",
			"",
			expectation{
				Body:   "true",
				Args:   url.Values{},
				Method: "POST",
				Headers: http.Header{
					"Content-Length": []string{"4"},
					"Content-Type":   []string{"application/json"},
				},
			},
		},
		{
			"/request/json_body/boolean/ct",
			"",
			"",
			expectation{
				Body:   "true",
				Args:   url.Values{},
				Method: "POST",
				Headers: http.Header{
					"Content-Length": []string{"4"},
					"Content-Type":   []string{"application/foo+json"},
				},
			},
		},
		{
			"/request/json_body/number",
			"",
			"",
			expectation{
				Body:   "1.2",
				Args:   url.Values{},
				Method: "POST",
				Headers: http.Header{
					"Content-Length": []string{"3"},
					"Content-Type":   []string{"application/json"},
				},
			},
		},
		{
			"/request/json_body/string",
			"",
			"",
			expectation{
				Body:   "\"foo\"",
				Args:   url.Values{},
				Method: "POST",
				Headers: http.Header{
					"Content-Length": []string{"5"},
					"Content-Type":   []string{"application/json"},
				},
			},
		},
		{
			"/request/json_body/object",
			"",
			"",
			expectation{
				Body:   "{\"foo\":\"bar\"}",
				Args:   url.Values{},
				Method: "POST",
				Headers: http.Header{
					"Content-Length": []string{"13"},
					"Content-Type":   []string{"application/json"},
				},
			},
		},
		{
			"/request/json_body/array",
			"",
			"",
			expectation{
				Body:   "[0,1,2]",
				Args:   url.Values{},
				Method: "POST",
				Headers: http.Header{
					"Content-Length": []string{"7"},
					"Content-Type":   []string{"application/json"},
				},
			},
		},
		{
			"/request/json_body/dyn",
			"true",
			"application/json",
			expectation{
				Body:   "true",
				Args:   url.Values{},
				Method: "POST",
				Headers: http.Header{
					"Content-Length": []string{"4"},
					"Content-Type":   []string{"application/json"},
				},
			},
		},
		{
			"/request/json_body/dyn",
			"1.23",
			"application/json",
			expectation{
				Body:   "1.23",
				Args:   url.Values{},
				Method: "POST",
				Headers: http.Header{
					"Content-Length": []string{"4"},
					"Content-Type":   []string{"application/json"},
				},
			},
		},
		{
			"/request/json_body/dyn",
			"\"ab\"",
			"application/json",
			expectation{
				Body:   "\"ab\"",
				Args:   url.Values{},
				Method: "POST",
				Headers: http.Header{
					"Content-Length": []string{"4"},
					"Content-Type":   []string{"application/json"},
				},
			},
		},
		{
			"/request/json_body/dyn",
			"{\"a\":3,\"b\":[]}",
			"application/json",
			expectation{
				Body:   "{\"a\":3,\"b\":[]}",
				Args:   url.Values{},
				Method: "POST",
				Headers: http.Header{
					"Content-Length": []string{"14"},
					"Content-Type":   []string{"application/json"},
				},
			},
		},
		{
			"/request/json_body/dyn",
			"[0,1]",
			"application/json",
			expectation{
				Body:   "[0,1]",
				Args:   url.Values{},
				Method: "POST",
				Headers: http.Header{
					"Content-Length": []string{"5"},
					"Content-Type":   []string{"application/json"},
				},
			},
		},
		{
			"/request/form_body",
			"",
			"",
			expectation{
				Body: "",
				Args: url.Values{
					"foo": []string{"ab c"},
					"bar": []string{",:/"},
				},
				Method: "POST",
				Headers: http.Header{
					"Content-Length": []string{"22"},
					"Content-Type":   []string{"application/x-www-form-urlencoded"},
				},
			},
		},
		{
			"/request/form_body/ct",
			"",
			"",
			expectation{
				Body:   "bar=%2C%3A%2F&foo=ab+c",
				Args:   url.Values{},
				Method: "POST",
				Headers: http.Header{
					"Content-Length": []string{"22"},
					"Content-Type":   []string{"application/my-form-urlencoded"},
				},
			},
		},
		{
			"/request/form_body/dyn",
			"bar=%2C&foo=a",
			"application/x-www-form-urlencoded",
			expectation{
				Body: "",
				Args: url.Values{
					"foo": []string{"a"},
					"bar": []string{","},
				},
				Method: "POST",
				Headers: http.Header{
					"Content-Length": []string{"13"},
					"Content-Type":   []string{"application/x-www-form-urlencoded"},
				},
			},
		},
	} {
		t.Run(tc.path, func(subT *testing.T) {
			helper := test.New(subT)

			shutdown, _ := newCouper(configFile, helper)
			defer shutdown()

			req, err := http.NewRequest(http.MethodPost, "http://example.com:8080"+tc.path, strings.NewReader(tc.clientPayload))
			helper.Must(err)

			if tc.clientContentType != "" {
				req.Header.Set("Content-Type", tc.clientContentType)
			}

			res, err := client.Do(req)
			helper.Must(err)

			resBytes, err := io.ReadAll(res.Body)
			helper.Must(err)
			res.Body.Close()

			var jsonResult expectation
			err = json.Unmarshal(resBytes, &jsonResult)
			if err != nil {
				subT.Errorf("unmarshal json: %v: got:\n%s", err, string(resBytes))
			}

			if !reflect.DeepEqual(jsonResult, tc.exp) {
				subT.Errorf("\nwant: \n%#v\ngot: \n%#v", tc.exp, jsonResult)
			}
		})
	}
}

func TestHTTPServer_response_bodies(t *testing.T) {
	client := newClient()

	configFile := "testdata/integration/endpoint_eval/14_couper.hcl"

	type expectation struct {
		Body        string
		ContentType string
	}

	type testCase struct {
		path string
		exp  expectation
	}

	for _, tc := range []testCase{
		{
			"/response/body",
			expectation{
				Body:        "foo",
				ContentType: "text/plain",
			},
		},
		{
			"/response/body/ct",
			expectation{
				Body:        "foo",
				ContentType: "application/foo",
			},
		},
		{
			"/response/json_body/null",
			expectation{
				Body:        "null",
				ContentType: "application/json",
			},
		},
		{
			"/response/json_body/boolean",
			expectation{
				Body:        "true",
				ContentType: "application/json",
			},
		},
		{
			"/response/json_body/boolean/ct",
			expectation{
				Body:        "true",
				ContentType: "application/foo+json",
			},
		},
		{
			"/response/json_body/number",
			expectation{
				Body:        "1.2",
				ContentType: "application/json",
			},
		},
		{
			"/response/json_body/string",
			expectation{
				Body:        "\"foo\"",
				ContentType: "application/json",
			},
		},
		{
			"/response/json_body/object",
			expectation{
				Body:        "{\"foo\":\"bar\"}",
				ContentType: "application/json",
			},
		},
		{
			"/response/json_body/array",
			expectation{
				Body:        "[0,1,2]",
				ContentType: "application/json",
			},
		},
	} {
		t.Run(tc.path, func(subT *testing.T) {
			helper := test.New(subT)

			shutdown, _ := newCouper(configFile, helper)
			defer shutdown()

			req, err := http.NewRequest(http.MethodGet, "http://example.com:8080"+tc.path, nil)
			helper.Must(err)

			res, err := client.Do(req)
			helper.Must(err)

			resBytes, err := io.ReadAll(res.Body)
			helper.Must(err)
			res.Body.Close()

			if string(resBytes) != tc.exp.Body {
				subT.Errorf("%s: want: %s, got:%s", tc.path, tc.exp.Body, string(resBytes))
			}

			if ct := res.Header.Get("Content-Type"); ct != tc.exp.ContentType {
				subT.Errorf("%s: want: %s, got:%s", tc.path, tc.exp.ContentType, ct)
			}
		})
	}
}

func TestHTTPServer_Endpoint_Evaluation(t *testing.T) {
	client := newClient()

	confPath := path.Join("testdata/integration/endpoint_eval/01_couper.hcl")
	shutdown, _ := newCouper(confPath, test.New(t))
	defer shutdown()

	type expectation struct {
		Host, Origin, Path string
	}

	type testCase struct {
		reqPath string
		exp     expectation
	}

	for _, tc := range []testCase{
		{"/my-waffik/my.host.de/" + testBackend.Addr()[7:], expectation{
			Host:   "my.host.de",
			Origin: testBackend.Addr()[7:],
			Path:   "/anything",
		}},
		{"/my-respo/my.host.com/" + testBackend.Addr()[7:], expectation{
			Host:   "my.host.com",
			Origin: testBackend.Addr()[7:],
			Path:   "/anything",
		}},
	} {
		t.Run("_"+tc.reqPath, func(subT *testing.T) {
			helper := test.New(subT)

			req, err := http.NewRequest(http.MethodGet, "http://example.com:8080"+tc.reqPath, nil)
			helper.Must(err)

			res, err := client.Do(req)
			helper.Must(err)

			resBytes, err := io.ReadAll(res.Body)
			helper.Must(err)

			_ = res.Body.Close()

			var jsonResult expectation
			err = json.Unmarshal(resBytes, &jsonResult)
			if err != nil {
				subT.Errorf("unmarshal json: %v: got:\n%s", err, string(resBytes))
			}

			jsonResult.Origin = res.Header.Get("X-Origin")

			if !reflect.DeepEqual(jsonResult, tc.exp) {
				subT.Errorf("\nwant:\t%#v\ngot:\t%#v\npayload:\n%s", tc.exp, jsonResult, string(resBytes))
			}
		})
	}
}

func TestHTTPServer_Endpoint_Response_FormQuery_Evaluation(t *testing.T) {
	client := newClient()

	confPath := path.Join("testdata/integration/endpoint_eval/15_couper.hcl")
	shutdown, _ := newCouper(confPath, test.New(t))
	defer shutdown()

	helper := test.New(t)

	req, err := http.NewRequest(http.MethodPost, "http://example.com:8080/req?foo=bar", strings.NewReader("s=abc123"))
	helper.Must(err)
	req.Header.Set("User-Agent", "")
	req.Header.Set("Content-Type", "application/x-www-form-urlencoded")

	res, err := client.Do(req)
	helper.Must(err)

	resBytes, err := io.ReadAll(res.Body)
	helper.Must(err)

	_ = res.Body.Close()

	type Expectation struct {
		FormBody url.Values  `json:"form_body"`
		Headers  test.Header `json:"headers"`
		Method   string      `json:"method"`
		Query    url.Values  `json:"query"`
		Url      string      `json:"url"`
	}

	var jsonResult Expectation
	err = json.Unmarshal(resBytes, &jsonResult)
	if err != nil {
		t.Errorf("unmarshal json: %v: got:\n%s", err, string(resBytes))
	}

	delete(jsonResult.Headers, "couper-request-id")

	exp := Expectation{
		Method: http.MethodPost,
		FormBody: map[string][]string{
			"s": {"abc123"},
		},
		Headers: map[string]string{
			"content-length": "8",
			"content-type":   "application/x-www-form-urlencoded",
		},
		Query: map[string][]string{
			"foo": {"bar"},
		},
		Url: "http://example.com:8080/req?foo=bar",
	}
	if !reflect.DeepEqual(jsonResult, exp) {
		t.Errorf("\nwant:\t%#v\ngot:\t%#v\npayload: %s", exp, jsonResult, string(resBytes))
	}
}

func TestHTTPServer_Endpoint_Response_JSONBody_Evaluation(t *testing.T) {
	client := newClient()

	confPath := path.Join("testdata/integration/endpoint_eval/15_couper.hcl")
	shutdown, _ := newCouper(confPath, test.New(t))
	defer shutdown()

	helper := test.New(t)

	req, err := http.NewRequest(http.MethodGet, "http://example.com:8080/req?foo=bar", strings.NewReader(`{"data": true}`))
	helper.Must(err)
	req.Header.Set("User-Agent", "")
	req.Header.Set("Content-Type", "application/json")

	res, err := client.Do(req)
	helper.Must(err)

	resBytes, err := io.ReadAll(res.Body)
	helper.Must(err)

	_ = res.Body.Close()

	type Expectation struct {
		JSONBody map[string]interface{} `json:"json_body"`
		Headers  test.Header            `json:"headers"`
		Method   string                 `json:"method"`
		Query    url.Values             `json:"query"`
		Url      string                 `json:"url"`
	}

	var jsonResult Expectation
	err = json.Unmarshal(resBytes, &jsonResult)
	if err != nil {
		t.Errorf("unmarshal json: %v: got:\n%s", err, string(resBytes))
	}

	delete(jsonResult.Headers, "couper-request-id")

	exp := Expectation{
		Method: http.MethodGet,
		JSONBody: map[string]interface{}{
			"data": true,
		},
		Headers: map[string]string{
			"content-length": "14",
			"content-type":   "application/json",
		},
		Query: map[string][]string{
			"foo": {"bar"},
		},
		Url: "http://example.com:8080/req?foo=bar",
	}
	if !reflect.DeepEqual(jsonResult, exp) {
		t.Errorf("\nwant:\t%#v\ngot:\t%#v\npayload: %s", exp, jsonResult, string(resBytes))
	}
}

func TestHTTPServer_Endpoint_Response_JSONBody_Array_Evaluation(t *testing.T) {
	client := newClient()

	confPath := path.Join("testdata/integration/endpoint_eval/15_couper.hcl")
	shutdown, _ := newCouper(confPath, test.New(t))
	defer shutdown()

	helper := test.New(t)

	content := `[1, 2, {"data": true}]`

	req, err := http.NewRequest(http.MethodGet, "http://example.com:8080/req?foo=bar", strings.NewReader(content))
	helper.Must(err)
	req.Header.Set("User-Agent", "")
	req.Header.Set("Content-Type", "application/json")

	res, err := client.Do(req)
	helper.Must(err)

	resBytes, err := io.ReadAll(res.Body)
	helper.Must(err)

	_ = res.Body.Close()

	type Expectation struct {
		JSONBody interface{} `json:"json_body"`
		Headers  test.Header `json:"headers"`
		Method   string      `json:"method"`
		Query    url.Values  `json:"query"`
		Url      string      `json:"url"`
	}

	var jsonResult Expectation
	err = json.Unmarshal(resBytes, &jsonResult)
	if err != nil {
		t.Errorf("unmarshal json: %v: got:\n%s", err, string(resBytes))
	}

	delete(jsonResult.Headers, "couper-request-id")

	exp := Expectation{
		Method: http.MethodGet,
		JSONBody: []interface{}{
			1,
			2,
			map[string]interface{}{
				"data": true,
			},
		},
		Headers: map[string]string{
			"content-length": strconv.Itoa(len(content)),
			"content-type":   "application/json",
		},
		Query: map[string][]string{
			"foo": {"bar"},
		},
		Url: "http://example.com:8080/req?foo=bar",
	}

	if fmt.Sprint(jsonResult) != fmt.Sprint(exp) {
		t.Errorf("\nwant:\t%#v\ngot:\t%#v\npayload: %s", exp, jsonResult, string(resBytes))
	}
}

func TestHTTPServer_AcceptingForwardedUrl(t *testing.T) {
	client := newClient()

	confPath := path.Join("testdata/settings/05_couper.hcl")
	shutdown, hook := newCouper(confPath, test.New(t))
	defer shutdown()

	type expectation struct {
		Protocol string `json:"protocol"`
		Host     string `json:"host"`
		Port     int    `json:"port"`
		Origin   string `json:"origin"`
		Url      string `json:"url"`
	}

	type testCase struct {
		name             string
		header           http.Header
		exp              expectation
		wantAccessLogUrl string
	}

	for _, tc := range []testCase{
		{
			"no proto, host, or port",
			http.Header{},
			expectation{
				Protocol: "http",
				Host:     "localhost",
				Port:     8080,
				Origin:   "http://localhost:8080",
				Url:      "http://localhost:8080/path",
			},
			"http://localhost:8080/path",
		},
		{
			"port, no proto, no host",
			http.Header{
				"X-Forwarded-Port": []string{"8081"},
			},
			expectation{
				Protocol: "http",
				Host:     "localhost",
				Port:     8081,
				Origin:   "http://localhost:8081",
				Url:      "http://localhost:8081/path",
			},
			"http://localhost:8081/path",
		},
		{
			"proto, no host, no port",
			http.Header{
				"X-Forwarded-Proto": []string{"https"},
			},
			expectation{
				Protocol: "https",
				Host:     "localhost",
				Port:     443,
				Origin:   "https://localhost",
				Url:      "https://localhost/path",
			},
			"https://localhost/path",
		},
		{
			"proto, host, no port",
			http.Header{
				"X-Forwarded-Proto": []string{"https"},
				"X-Forwarded-Host":  []string{"www.example.com"},
			},
			expectation{
				Protocol: "https",
				Host:     "www.example.com",
				Port:     443,
				Origin:   "https://www.example.com",
				Url:      "https://www.example.com/path",
			},
			"https://www.example.com/path",
		},
		{
			"proto, host with port, no port",
			http.Header{
				"X-Forwarded-Proto": []string{"https"},
				"X-Forwarded-Host":  []string{"www.example.com:8443"},
			},
			expectation{
				Protocol: "https",
				Host:     "www.example.com",
				Port:     8443,
				Origin:   "https://www.example.com:8443",
				Url:      "https://www.example.com:8443/path",
			},
			"https://www.example.com:8443/path",
		},
		{
			"proto, port, no host",
			http.Header{
				"X-Forwarded-Proto": []string{"https"},
				"X-Forwarded-Port":  []string{"8443"},
			},
			expectation{
				Protocol: "https",
				Host:     "localhost",
				Port:     8443,
				Origin:   "https://localhost:8443",
				Url:      "https://localhost:8443/path",
			},
			"https://localhost:8443/path",
		},
		{
			"host, port, no proto",
			http.Header{
				"X-Forwarded-Host": []string{"www.example.com"},
				"X-Forwarded-Port": []string{"8081"},
			},
			expectation{
				Protocol: "http",
				Host:     "www.example.com",
				Port:     8081,
				Origin:   "http://www.example.com:8081",
				Url:      "http://www.example.com:8081/path",
			},
			"http://www.example.com:8081/path",
		},
		{
			"host with port, port, no proto",
			http.Header{
				"X-Forwarded-Host": []string{"www.example.com:8081"},
				"X-Forwarded-Port": []string{"8081"},
			},
			expectation{
				Protocol: "http",
				Host:     "www.example.com",
				Port:     8081,
				Origin:   "http://www.example.com:8081",
				Url:      "http://www.example.com:8081/path",
			},
			"http://www.example.com:8081/path",
		},
		{
			"host with port, different port, no proto",
			http.Header{
				"X-Forwarded-Host": []string{"www.example.com:8081"},
				"X-Forwarded-Port": []string{"8082"},
			},
			expectation{
				Protocol: "http",
				Host:     "www.example.com",
				Port:     8082,
				Origin:   "http://www.example.com:8082",
				Url:      "http://www.example.com:8082/path",
			},
			"http://www.example.com:8082/path",
		},
		{
			"host, no port, no proto",
			http.Header{
				"X-Forwarded-Host": []string{"www.example.com"},
			},
			expectation{
				Protocol: "http",
				Host:     "www.example.com",
				Port:     8080,
				Origin:   "http://www.example.com:8080",
				Url:      "http://www.example.com:8080/path",
			},
			"http://www.example.com:8080/path",
		},
		{
			"host with port, no proto, no port",
			http.Header{
				"X-Forwarded-Host": []string{"www.example.com:8081"},
			},
			expectation{
				Protocol: "http",
				Host:     "www.example.com",
				Port:     8081,
				Origin:   "http://www.example.com:8081",
				Url:      "http://www.example.com:8081/path",
			},
			"http://www.example.com:8081/path",
		},
		{
			"proto, host, port",
			http.Header{
				"X-Forwarded-Proto": []string{"https"},
				"X-Forwarded-Host":  []string{"www.example.com"},
				"X-Forwarded-Port":  []string{"8443"},
			},
			expectation{
				Protocol: "https",
				Host:     "www.example.com",
				Port:     8443,
				Origin:   "https://www.example.com:8443",
				Url:      "https://www.example.com:8443/path",
			},
			"https://www.example.com:8443/path",
		},
		{
			"proto, host with port, port",
			http.Header{
				"X-Forwarded-Proto": []string{"https"},
				"X-Forwarded-Host":  []string{"www.example.com:8443"},
				"X-Forwarded-Port":  []string{"8443"},
			},
			expectation{
				Protocol: "https",
				Host:     "www.example.com",
				Port:     8443,
				Origin:   "https://www.example.com:8443",
				Url:      "https://www.example.com:8443/path",
			},
			"https://www.example.com:8443/path",
		},
		{
			"proto, host with port, different port",
			http.Header{
				"X-Forwarded-Proto": []string{"https"},
				"X-Forwarded-Host":  []string{"www.example.com:8443"},
				"X-Forwarded-Port":  []string{"9443"},
			},
			expectation{
				Protocol: "https",
				Host:     "www.example.com",
				Port:     9443,
				Origin:   "https://www.example.com:9443",
				Url:      "https://www.example.com:9443/path",
			},
			"https://www.example.com:9443/path",
		},
	} {
		t.Run(tc.name, func(subT *testing.T) {
			helper := test.New(subT)
			hook.Reset()

			req, err := http.NewRequest(http.MethodGet, "http://localhost:8080/path", nil)
			helper.Must(err)
			for k, v := range tc.header {
				req.Header.Set(k, v[0])
			}

			res, err := client.Do(req)
			helper.Must(err)

			resBytes, err := io.ReadAll(res.Body)
			helper.Must(err)

			_ = res.Body.Close()

			var jsonResult expectation
			err = json.Unmarshal(resBytes, &jsonResult)
			if err != nil {
				subT.Errorf("unmarshal json: %v: got:\n%s", err, string(resBytes))
			}
			if !reflect.DeepEqual(jsonResult, tc.exp) {
				subT.Errorf("\nwant:\t%#v\ngot:\t%#v\npayload: %s", tc.exp, jsonResult, string(resBytes))
			}

			logUrl := getAccessLogUrl(hook)
			if logUrl != tc.wantAccessLogUrl {
				subT.Errorf("Expected URL: %q, actual: %q", tc.wantAccessLogUrl, logUrl)
			}
		})
	}
}

func TestHTTPServer_XFH_AcceptingForwardedUrl(t *testing.T) {
	client := newClient()

	confPath := path.Join("testdata/settings/06_couper.hcl")
	shutdown, hook := newCouper(confPath, test.New(t))
	defer shutdown()

	type expectation struct {
		Protocol string `json:"protocol"`
		Host     string `json:"host"`
		Port     int    `json:"port"`
		Origin   string `json:"origin"`
		Url      string `json:"url"`
	}

	type testCase struct {
		name             string
		header           http.Header
		exp              expectation
		wantAccessLogUrl string
	}

	for _, tc := range []testCase{
		{
			"no proto, host, or port",
			http.Header{},
			expectation{
				Protocol: "http",
				Host:     "localhost",
				Port:     8080,
				Origin:   "http://localhost:8080",
				Url:      "http://localhost:8080/path",
			},
			"http://localhost:8080/path",
		},
		{
			"port, no proto, no host",
			http.Header{
				"X-Forwarded-Port": []string{"8081"},
			},
			expectation{
				Protocol: "http",
				Host:     "localhost",
				Port:     8081,
				Origin:   "http://localhost:8081",
				Url:      "http://localhost:8081/path",
			},
			"http://localhost:8081/path",
		},
		{
			"proto, no host, no port",
			http.Header{
				"X-Forwarded-Proto": []string{"https"},
			},
			expectation{
				Protocol: "https",
				Host:     "localhost",
				Port:     443,
				Origin:   "https://localhost",
				Url:      "https://localhost/path",
			},
			"https://localhost/path",
		},
		{
			"proto, host, no port",
			http.Header{
				"X-Forwarded-Proto": []string{"https"},
				"X-Forwarded-Host":  []string{"www.example.com"},
			},
			expectation{
				Protocol: "https",
				Host:     "www.example.com",
				Port:     443,
				Origin:   "https://www.example.com",
				Url:      "https://www.example.com/path",
			},
			"https://www.example.com/path",
		},
		{
			"proto, host with port, no port",
			http.Header{
				"X-Forwarded-Proto": []string{"https"},
				"X-Forwarded-Host":  []string{"www.example.com:8443"},
			},
			expectation{
				Protocol: "https",
				Host:     "www.example.com",
				Port:     443,
				Origin:   "https://www.example.com",
				Url:      "https://www.example.com/path",
			},
			"https://www.example.com/path",
		},
		{
			"proto, port, no host",
			http.Header{
				"X-Forwarded-Proto": []string{"https"},
				"X-Forwarded-Port":  []string{"8443"},
			},
			expectation{
				Protocol: "https",
				Host:     "localhost",
				Port:     8443,
				Origin:   "https://localhost:8443",
				Url:      "https://localhost:8443/path",
			},
			"https://localhost:8443/path",
		},
		{
			"host, port, no proto",
			http.Header{
				"X-Forwarded-Host": []string{"www.example.com"},
				"X-Forwarded-Port": []string{"8081"},
			},
			expectation{
				Protocol: "http",
				Host:     "www.example.com",
				Port:     8081,
				Origin:   "http://www.example.com:8081",
				Url:      "http://www.example.com:8081/path",
			},
			"http://www.example.com:8081/path",
		},
		{
			"host with port, port, no proto",
			http.Header{
				"X-Forwarded-Host": []string{"www.example.com:8081"},
				"X-Forwarded-Port": []string{"8081"},
			},
			expectation{
				Protocol: "http",
				Host:     "www.example.com",
				Port:     8081,
				Origin:   "http://www.example.com:8081",
				Url:      "http://www.example.com:8081/path",
			},
			"http://www.example.com:8081/path",
		},
		{
			"host with port, different port, no proto",
			http.Header{
				"X-Forwarded-Host": []string{"www.example.com:8081"},
				"X-Forwarded-Port": []string{"8082"},
			},
			expectation{
				Protocol: "http",
				Host:     "www.example.com",
				Port:     8082,
				Origin:   "http://www.example.com:8082",
				Url:      "http://www.example.com:8082/path",
			},
			"http://www.example.com:8082/path",
		},
		{
			"host, no port, no proto",
			http.Header{
				"X-Forwarded-Host": []string{"www.example.com"},
			},
			expectation{
				Protocol: "http",
				Host:     "www.example.com",
				Port:     8080,
				Origin:   "http://www.example.com:8080",
				Url:      "http://www.example.com:8080/path",
			},
			"http://www.example.com:8080/path",
		},
		{
			"host with port, no proto, no port",
			http.Header{
				"X-Forwarded-Host": []string{"www.example.com:8081"},
			},
			expectation{
				Protocol: "http",
				Host:     "www.example.com",
				Port:     8080,
				Origin:   "http://www.example.com:8080",
				Url:      "http://www.example.com:8080/path",
			},
			"http://www.example.com:8080/path",
		},
		{
			"proto, host, port",
			http.Header{
				"X-Forwarded-Proto": []string{"https"},
				"X-Forwarded-Host":  []string{"www.example.com"},
				"X-Forwarded-Port":  []string{"8443"},
			},
			expectation{
				Protocol: "https",
				Host:     "www.example.com",
				Port:     8443,
				Origin:   "https://www.example.com:8443",
				Url:      "https://www.example.com:8443/path",
			},
			"https://www.example.com:8443/path",
		},
		{
			"proto, host with port, port",
			http.Header{
				"X-Forwarded-Proto": []string{"https"},
				"X-Forwarded-Host":  []string{"www.example.com:8443"},
				"X-Forwarded-Port":  []string{"8443"},
			},
			expectation{
				Protocol: "https",
				Host:     "www.example.com",
				Port:     8443,
				Origin:   "https://www.example.com:8443",
				Url:      "https://www.example.com:8443/path",
			},
			"https://www.example.com:8443/path",
		},
		{
			"proto, host with port, different port",
			http.Header{
				"X-Forwarded-Proto": []string{"https"},
				"X-Forwarded-Host":  []string{"www.example.com:8443"},
				"X-Forwarded-Port":  []string{"9443"},
			},
			expectation{
				Protocol: "https",
				Host:     "www.example.com",
				Port:     9443,
				Origin:   "https://www.example.com:9443",
				Url:      "https://www.example.com:9443/path",
			},
			"https://www.example.com:9443/path",
		},
	} {
		t.Run(tc.name, func(subT *testing.T) {
			helper := test.New(subT)
			hook.Reset()

			req, err := http.NewRequest(http.MethodGet, "http://localhost:8080/path", nil)
			helper.Must(err)
			for k, v := range tc.header {
				req.Header.Set(k, v[0])
			}

			res, err := client.Do(req)
			helper.Must(err)

			resBytes, err := io.ReadAll(res.Body)
			helper.Must(err)

			_ = res.Body.Close()

			var jsonResult expectation
			err = json.Unmarshal(resBytes, &jsonResult)
			if err != nil {
				subT.Errorf("unmarshal json: %v: got:\n%s", err, string(resBytes))
			}
			if !reflect.DeepEqual(jsonResult, tc.exp) {
				subT.Errorf("\nwant:\t%#v\ngot:\t%#v\npayload: %s", tc.exp, jsonResult, string(resBytes))
			}

			logUrl := getAccessLogUrl(hook)
			if logUrl != tc.wantAccessLogUrl {
				subT.Errorf("Expected URL: %q, actual: %q", tc.wantAccessLogUrl, logUrl)
			}
		})
	}
}

func TestHTTPServer_BackendProbes(t *testing.T) {
	helper := test.New(t)
	client := newClient()

	confPath := path.Join("testdata/integration/config/14_couper.hcl")
	shutdown, _ := newCouper(confPath, helper)
	defer shutdown()

	type testCase struct {
		name   string
		path   string
		expect string
	}

	time.Sleep(2 * time.Second)
	healthyJSON := `{"error":"","healthy":true,"state":"healthy"}`

	for _, tc := range []testCase{
		{
			"unknown backend",
			"/unknown",
			`null`,
		},
		{
			"healthy backend",
			"/healthy/default",
			healthyJSON,
		},
		{
			"healthy backend w/ expect_status",
			"/healthy/expect_status",
			healthyJSON,
		},
		{
			"healthy backend w/ expect_text",
			"/healthy/expect_text",
			healthyJSON,
		},
		{
			"healthy backend w/ path",
			"/healthy/path",
			healthyJSON,
		},
		{
			"healthy backend w/ headers",
			"/healthy/headers",
			healthyJSON,
		},
		{
			"healthy backend w/ fallback ua header",
			"/healthy/ua-header",
			healthyJSON,
		},
		{
			"healthy backend: check does not follow Location",
			"/healthy/no_follow_redirect",
			healthyJSON,
		},
		{
			"unhealthy backend: timeout",
			"/unhealthy/timeout",
			`{"error":"backend error: proxyconnect tcp: dial tcp 127.0.0.1:9999: connect: connection refused","healthy":false,"state":"unhealthy"}`,
		},
		{
			"unhealthy backend: unexpected status code",
			"/unhealthy/bad_status",
			`{"error":"unexpected statusCode: 404","healthy":false,"state":"unhealthy"}`,
		},
		{
			"unhealthy backend w/ expect_status: unexpected status code",
			"/unhealthy/bad_expect_status",
			`{"error":"unexpected statusCode: 200","healthy":false,"state":"unhealthy"}`,
		},
		{
			"unhealthy backend w/ expect_text: unexpected text",
			"/unhealthy/bad_expect_text",
			`{"error":"unexpected text","healthy":false,"state":"unhealthy"}`,
		},
		{
			"unhealthy backend: unexpected status code",
			"/unhealthy/bad_status",
			`{"error":"unexpected statusCode: 404","healthy":false,"state":"unhealthy"}`,
		},
		{
			"unhealthy backend w/ path: unexpected status code",
			"/unhealthy/bad_path",
			`{"error":"unexpected statusCode: 404","healthy":false,"state":"unhealthy"}`,
		},
		{
			"unhealthy backend w/ headers: unexpected text",
			"/unhealthy/headers",
			`{"error":"unexpected text","healthy":false,"state":"unhealthy"}`,
		},
		{
			"unhealthy backend: does not follow location",
			"/unhealthy/no_follow_redirect",
			`{"error":"unexpected statusCode: 302","healthy":false,"state":"unhealthy"}`,
		},
		{
			"failing backend: timeout but threshold not reached",
			"/failing",
			`{"error":"backend error: proxyconnect tcp: dial tcp 127.0.0.1:9999: connect: connection refused","healthy":true,"state":"failing"}`,
		},
	} {
		t.Run(tc.name, func(subT *testing.T) {
			h := test.New(subT)

			req, err := http.NewRequest(http.MethodGet, "http://localhost:8080"+tc.path, nil)
			h.Must(err)

			res, err := client.Do(req)
			h.Must(err)

			b, _ := io.ReadAll(res.Body)
			body := string(b)
			h.Must(res.Body.Close())

			if body != tc.expect {
				t.Errorf("%s: Unexpected states:\n\tWant: %s\n\tGot:  %s", tc.name, tc.expect, body)
			}
		})
	}
}

func TestHTTPServer_backend_requests_variables(t *testing.T) {
	client := newClient()

	ResourceOrigin := httptest.NewServer(http.HandlerFunc(func(rw http.ResponseWriter, req *http.Request) {
		rw.WriteHeader(http.StatusNoContent)
	}))
	defer ResourceOrigin.Close()

	confPath := path.Join("testdata/integration/endpoint_eval/18_couper.hcl")
	shutdown, hook := newCouperWithTemplate(confPath, test.New(t), map[string]interface{}{"rsOrigin": ResourceOrigin.URL})
	defer shutdown()

	type expectation struct {
		Method   string                 `json:"method"`
		Protocol string                 `json:"protocol"`
		Host     string                 `json:"host"`
		Port     int64                  `json:"port"`
		Path     string                 `json:"path"`
		Query    map[string][]string    `json:"query"`
		Origin   string                 `json:"origin"`
		Url      string                 `json:"url"`
		Body     string                 `json:"body"`
		JsonBody map[string]interface{} `json:"json_body"`
		FormBody map[string][]string    `json:"form_body"`
	}

	type testCase struct {
		name   string
		relUrl string
		header http.Header
		body   io.Reader
		exp    expectation
	}

	helper := test.New(t)
	resourceOrigin, perr := url.Parse(ResourceOrigin.URL)
	helper.Must(perr)

	port, _ := strconv.ParseInt(resourceOrigin.Port(), 10, 64)

	for _, tc := range []testCase{
		{
			"body",
			"/body",
			http.Header{},
			strings.NewReader(`abcd1234`),
			expectation{
				Method:   http.MethodPost,
				Protocol: resourceOrigin.Scheme,
				Host:     resourceOrigin.Hostname(),
				Port:     port,
				Path:     "/resource",
				Query:    map[string][]string{"foo": {"bar"}},
				Origin:   ResourceOrigin.URL,
				Url:      ResourceOrigin.URL + "/resource?foo=bar",
				Body:     "abcd1234",
				JsonBody: map[string]interface{}{},
				FormBody: map[string][]string{},
			},
		},
		{
			"json_body",
			"/json_body",
			http.Header{"Content-Type": []string{"application/json"}},
			strings.NewReader(`{"s":"abcd1234"}`),
			expectation{
				Method:   http.MethodPost,
				Protocol: resourceOrigin.Scheme,
				Host:     resourceOrigin.Hostname(),
				Port:     port,
				Path:     "/resource",
				Query:    map[string][]string{"foo": {"bar"}},
				Origin:   ResourceOrigin.URL,
				Url:      ResourceOrigin.URL + "/resource?foo=bar",
				Body:     `{"s":"abcd1234"}`,
				JsonBody: map[string]interface{}{"s": "abcd1234"},
				FormBody: map[string][]string{},
			},
		},
		{
			"form_body",
			"/form_body",
			http.Header{"Content-Type": []string{"application/x-www-form-urlencoded"}},
			strings.NewReader(`s=abcd1234`),
			expectation{
				Method:   http.MethodPost,
				Protocol: resourceOrigin.Scheme,
				Host:     resourceOrigin.Hostname(),
				Port:     port,
				Path:     "/resource",
				Query:    map[string][]string{"foo": {"bar"}},
				Origin:   ResourceOrigin.URL,
				Url:      ResourceOrigin.URL + "/resource?foo=bar",
				Body:     `s=abcd1234`,
				JsonBody: map[string]interface{}{},
				FormBody: map[string][]string{"s": {"abcd1234"}},
			},
		},
	} {
		t.Run(tc.name, func(subT *testing.T) {
			h := test.New(subT)
			hook.Reset()

			req, err := http.NewRequest(http.MethodPost, "http://localhost:8080"+tc.relUrl, tc.body)
			h.Must(err)

			for k, v := range tc.header {
				req.Header.Set(k, v[0])
			}

			res, err := client.Do(req)
			h.Must(err)

			resBytes, err := io.ReadAll(res.Body)
			h.Must(err)

			_ = res.Body.Close()

			var jsonResult expectation
			err = json.Unmarshal(resBytes, &jsonResult)
			if err != nil {
				subT.Errorf("%s: unmarshal json: %v: got:\n%s", tc.name, err, string(resBytes))
			}
			if !reflect.DeepEqual(jsonResult, tc.exp) {
				subT.Errorf("%s\nwant:\t%#v\ngot:\t%#v\npayload: %s", tc.name, tc.exp, jsonResult, string(resBytes))
			}
		})
	}
}

func TestHTTPServer_request_variables(t *testing.T) {
	client := newClient()

	confPath := path.Join("testdata/integration/endpoint_eval/19_couper.hcl")
	shutdown, hook := newCouper(confPath, test.New(t))
	defer shutdown()

	type expectation struct {
		Method   string                 `json:"method"`
		Protocol string                 `json:"protocol"`
		Host     string                 `json:"host"`
		Port     int64                  `json:"port"`
		Path     string                 `json:"path"`
		Query    map[string][]string    `json:"query"`
		Origin   string                 `json:"origin"`
		Url      string                 `json:"url"`
		Body     string                 `json:"body"`
		JsonBody map[string]interface{} `json:"json_body"`
		FormBody map[string][]string    `json:"form_body"`
	}

	type testCase struct {
		name   string
		relUrl string
		header http.Header
		body   io.Reader
		exp    expectation
	}

	for _, tc := range []testCase{
		{
			"body",
			"/body?foo=bar",
			http.Header{},
			strings.NewReader(`abcd1234`),
			expectation{
				Method:   "POST",
				Protocol: "http",
				Host:     "localhost",
				Port:     8080,
				Path:     "/body",
				Query:    map[string][]string{"foo": {"bar"}},
				Origin:   "http://localhost:8080",
				Url:      "http://localhost:8080/body?foo=bar",
				Body:     "abcd1234",
				JsonBody: map[string]interface{}{},
				FormBody: map[string][]string{},
			},
		},
		{
			"json_body",
			"/json_body?foo=bar",
			http.Header{"Content-Type": []string{"application/json"}},
			strings.NewReader(`{"s":"abcd1234"}`),
			expectation{
				Method:   "POST",
				Protocol: "http",
				Host:     "localhost",
				Port:     8080,
				Path:     "/json_body",
				Query:    map[string][]string{"foo": {"bar"}},
				Origin:   "http://localhost:8080",
				Url:      "http://localhost:8080/json_body?foo=bar",
				Body:     `{"s":"abcd1234"}`,
				JsonBody: map[string]interface{}{"s": "abcd1234"},
				FormBody: map[string][]string{},
			},
		},
		{
			"form_body",
			"/form_body?foo=bar",
			http.Header{"Content-Type": []string{"application/x-www-form-urlencoded"}},
			strings.NewReader(`s=abcd1234`),
			expectation{
				Method:   "POST",
				Protocol: "http",
				Host:     "localhost",
				Port:     8080,
				Path:     "/form_body",
				Query:    map[string][]string{"foo": {"bar"}},
				Origin:   "http://localhost:8080",
				Url:      "http://localhost:8080/form_body?foo=bar",
				Body:     `s=abcd1234`,
				JsonBody: map[string]interface{}{},
				FormBody: map[string][]string{"s": {"abcd1234"}},
			},
		},
	} {
		t.Run(tc.name, func(subT *testing.T) {
			helper := test.New(subT)
			hook.Reset()

			req, err := http.NewRequest(http.MethodPost, "http://localhost:8080"+tc.relUrl, tc.body)
			helper.Must(err)

			for k, v := range tc.header {
				req.Header.Set(k, v[0])
			}

			res, err := client.Do(req)
			helper.Must(err)

			resBytes, err := io.ReadAll(res.Body)
			helper.Must(err)

			_ = res.Body.Close()

			var jsonResult expectation
			err = json.Unmarshal(resBytes, &jsonResult)
			if err != nil {
				subT.Errorf("%s: unmarshal json: %v: got:\n%s", tc.name, err, string(resBytes))
			}
			if !reflect.DeepEqual(jsonResult, tc.exp) {
				subT.Errorf("%s\nwant:\t%#v\ngot:\t%#v\npayload: %s", tc.name, tc.exp, jsonResult, string(resBytes))
			}
		})
	}
}

func TestHTTPServer_Endpoint_Evaluation_Inheritance(t *testing.T) {
	client := newClient()

	for _, confFile := range []string{"02_couper.hcl", "03_couper.hcl"} {
		confPath := path.Join("testdata/integration/endpoint_eval", confFile)

		type expectation struct {
			Path           string
			ResponseStatus int
		}

		type testCase struct {
			reqPath string
			exp     expectation
		}

		for _, tc := range []testCase{
			{"/endpoint1", expectation{
				Path:           "/anything",
				ResponseStatus: http.StatusOK,
			}},
			{"/endpoint2", expectation{
				Path:           "/anything",
				ResponseStatus: http.StatusOK,
			}},
			{"/endpoint3", expectation{
				Path:           "/unset/by/endpoint",
				ResponseStatus: http.StatusNotFound,
			}},
			{"/endpoint4", expectation{
				Path:           "/anything",
				ResponseStatus: http.StatusOK,
			}},
		} {
			t.Run(confFile+"_"+tc.reqPath, func(subT *testing.T) {
				helper := test.New(subT)
				shutdown, _ := newCouper(confPath, helper)
				defer shutdown()

				req, err := http.NewRequest(http.MethodGet, "http://example.com:8080"+tc.reqPath, nil)
				helper.Must(err)

				res, err := client.Do(req)
				helper.Must(err)

				resBytes, err := io.ReadAll(res.Body)
				helper.Must(err)

				_ = res.Body.Close()

				var jsonResult expectation
				err = json.Unmarshal(resBytes, &jsonResult)
				if err != nil {
					subT.Errorf("unmarshal json: %v: got:\n%s", err, string(resBytes))
				}

				if !reflect.DeepEqual(jsonResult, tc.exp) {
					subT.Errorf("%q: %q:\nwant:\t%#v\ngot:\t%#v\npayload:\n%s", confFile, tc.reqPath, tc.exp, jsonResult, string(resBytes))
				}
			})
		}
	}
}

<<<<<<< HEAD
func TestHTTPServer_Endpoint_Evaluation_Inheritance_Backend_Block(t *testing.T) {
	t.Skip() // FIXME: Remove the test after backend-refactoring?

	helper := test.New(t)
	client := newClient()

	shutdown, _ := newCouper("testdata/integration/endpoint_eval/08_couper.hcl", test.New(t))
	defer shutdown()

	req, err := http.NewRequest(http.MethodGet, "http://example.com:8080/"+
		strings.Replace(testBackend.Addr(), "http://", "", 1), nil)
	helper.Must(err)

	res, err := client.Do(req)
	helper.Must(err)

	if res.StatusCode != http.StatusBadRequest {
		t.Error("Expected a bad request without required query param")
	}
}

=======
>>>>>>> 96283a00
func TestOpenAPIValidateConcurrentRequests(t *testing.T) {
	helper := test.New(t)
	client := newClient()

	shutdown, _ := newCouper("testdata/integration/validation/01_couper.hcl", helper)
	defer shutdown()

	req1, err := http.NewRequest(http.MethodGet, "http://example.com:8080/anything", nil)
	helper.Must(err)
	req2, err := http.NewRequest(http.MethodGet, "http://example.com:8080/pdf", nil)
	helper.Must(err)

	var res1, res2 *http.Response
	var err1, err2 error
	waitCh := make(chan struct{})
	wg := sync.WaitGroup{}
	wg.Add(2)
	go func() {
		defer wg.Done()
		<-waitCh // blocks
		res1, err1 = client.Do(req1)
	}()
	go func() {
		defer wg.Done()
		<-waitCh // blocks
		res2, err2 = client.Do(req2)
	}()

	close(waitCh) // triggers reqs
	wg.Wait()

	helper.Must(err1)
	helper.Must(err2)

	if res1.StatusCode != 200 {
		t.Errorf("Expected status %d for response1; got: %d", 200, res1.StatusCode)
	}
	if res2.StatusCode != 502 {
		t.Errorf("Expected status %d for response2; got: %d", 502, res2.StatusCode)
	}
}

func TestOpenAPIValidateRequestResponseBuffer(t *testing.T) {
	helper := test.New(t)

	content := `{ "prop": true }`
	origin := httptest.NewServer(http.HandlerFunc(func(rw http.ResponseWriter, req *http.Request) {
		b, err := io.ReadAll(req.Body)
		helper.Must(err)
		if string(b) != content {
			t.Errorf("origin: expected same content")
		}
		rw.Header().Set("Content-Type", "application/json")
		_, err = rw.Write([]byte(content))
		helper.Must(err)
	}))
	defer origin.Close()

	shutdown, _ := newCouper("testdata/integration/validation/02_couper.hcl", helper)
	defer shutdown()

	req, err := http.NewRequest(http.MethodPost, "http://localhost:8080/buffer", bytes.NewBufferString(content))
	helper.Must(err)

	req.Header.Set("Content-Type", "application/json")
	req.Header.Set("Origin", origin.URL)

	res, err := test.NewHTTPClient().Do(req)
	helper.Must(err)

	if res.StatusCode != http.StatusOK {
		t.Errorf("Expected StatusOK, got: %s", res.Status)
	}

	b, err := io.ReadAll(res.Body)
	helper.Must(err)

	helper.Must(res.Body.Close())

	if string(b) != content {
		t.Error("expected same body content")
	}
}

func TestConfigBodyContent(t *testing.T) {
	helper := test.New(t)
	client := newClient()

	expiredOrigin, selfSigned := test.NewExpiredBackend()
	defer expiredOrigin.Close()

	expiredCert, err := os.CreateTemp(os.TempDir(), "expired.pem")
	helper.Must(err)

	_, err = expiredCert.Write(selfSigned.CA)
	helper.Must(err)
	helper.Must(expiredCert.Close())

	defer os.RemoveAll(expiredCert.Name())

	shutdown, _ := newCouperWithTemplate("testdata/integration/config/01_couper.hcl", helper, map[string]interface{}{
		"expiredOrigin": expiredOrigin.Addr(),
		"caFile":        expiredCert.Name(),
	})
	defer shutdown()

	// default port changed in config
	req, err := http.NewRequest(http.MethodGet, "http://time.out:8090/", nil)
	helper.Must(err)

	// 2s timeout in config
	ctx, cancel := context.WithDeadline(req.Context(), time.Now().Add(time.Second*10))
	defer cancel()
	*req = *req.Clone(ctx)
	defer func() {
		if e := ctx.Err(); e != nil {
			t.Error("Expected used config timeout instead of deadline timer")
		}
	}()

	_, err = client.Do(req)
	helper.Must(err)

	// disabled cert check in config
	req, err = http.NewRequest(http.MethodGet, "http://time.out:8090/expired/", nil)
	helper.Must(err)

	res, err := client.Do(req)
	helper.Must(err)
	if res.StatusCode != http.StatusOK {
		t.Errorf("Expected status OK with disabled certificate validation, got: %q", res.Status)
	}
}

func TestConfigBodyContentBackends(t *testing.T) {
	client := newClient()

	shutdown, _ := newCouper("testdata/integration/config/02_couper.hcl", test.New(t))
	defer shutdown()

	type testCase struct {
		path   string
		header http.Header
		query  url.Values
	}

	for _, tc := range []testCase{
		{"/anything", http.Header{"Foo": []string{"4"}}, url.Values{"bar": []string{"3", "4"}}},
		{"/get", http.Header{"Foo": []string{"1", "3"}}, url.Values{"bar": []string{"1", "4"}}},
	} {
		t.Run(tc.path[1:], func(subT *testing.T) {
			helper := test.New(subT)
			req, err := http.NewRequest(http.MethodGet, "http://back.end:8080"+tc.path, nil)
			helper.Must(err)

			res, err := client.Do(req)
			helper.Must(err)

			if res.StatusCode != http.StatusOK {
				subT.Errorf("%q: expected Status OK, got: %d", tc.path, res.StatusCode)
			}

			b, err := io.ReadAll(res.Body)
			helper.Must(err)

			type payload struct {
				Query url.Values
			}
			var p payload
			helper.Must(json.Unmarshal(b, &p))

			for k, v := range tc.header {
				if !reflect.DeepEqual(res.Header[k], v) {
					subT.Errorf("Expected Header %q value: %v, got: %v", k, v, res.Header[k])
				}
			}

			for k, v := range tc.query {
				if !reflect.DeepEqual(p.Query[k], v) {
					subT.Errorf("Expected Query %q value: %v, got: %v", k, v, p.Query[k])
				}
			}
		})
	}
}

func TestConfigBodyContentAccessControl(t *testing.T) {
	client := newClient()

	shutdown, hook := newCouper("testdata/integration/config/03_couper.hcl", test.New(t))
	defer shutdown()

	type testCase struct {
		path       string
		header     http.Header
		status     int
		ct         string
		wantErrLog string
	}

	for _, tc := range []testCase{
		{"/v1", http.Header{"Auth": []string{"ba1"}}, http.StatusOK, "application/json", ""},
		{"/v2", http.Header{"Authorization": []string{"Basic OmFzZGY="}, "Auth": []string{"ba1", "ba2"}}, http.StatusOK, "application/json", ""}, // minimum ':'
		{"/v2", http.Header{}, http.StatusUnauthorized, "application/json", "access control error: ba1: credentials required"},
		{"/v3", http.Header{}, http.StatusOK, "application/json", ""},
		{"/status", http.Header{}, http.StatusOK, "application/json", ""},
		{"/superadmin", http.Header{"Authorization": []string{"Basic OmFzZGY="}, "Auth": []string{"ba1", "ba4"}}, http.StatusOK, "application/json", ""},
		{"/superadmin", http.Header{}, http.StatusUnauthorized, "application/json", "access control error: ba1: credentials required"},
		{"/ba5", http.Header{"Authorization": []string{"Basic VVNSOlBXRA=="}, "X-Ba-User": []string{"USR"}}, http.StatusOK, "application/json", ""},
		{"/v4", http.Header{}, http.StatusUnauthorized, "text/html", "access control error: ba1: credentials required"},
	} {
		t.Run(tc.path[1:], func(subT *testing.T) {
			helper := test.New(subT)
			hook.Reset()

			req, err := http.NewRequest(http.MethodGet, "http://back.end:8080"+tc.path, nil)
			helper.Must(err)

			if val := tc.header.Get("Authorization"); val != "" {
				req.Header.Set("Authorization", val)
			}

			res, err := client.Do(req)
			helper.Must(err)
			// t.Errorf(">>> %#v", res.Header)

			message := getAccessControlMessages(hook)
			if tc.wantErrLog == "" {
				if message != "" {
					subT.Errorf("Expected error log: %q, actual: %#v", tc.wantErrLog, message)
				}
			} else {
				if message != tc.wantErrLog {
					subT.Errorf("Expected error log message: %q, actual: %#v", tc.wantErrLog, message)
				}
			}

			if res.StatusCode != tc.status {
				subT.Fatalf("%q: expected Status %d, got: %d", tc.path, tc.status, res.StatusCode)
			}

			if ct := res.Header.Get("Content-Type"); ct != tc.ct {
				subT.Fatalf("%q: expected content-type: %q, got: %q", tc.path, tc.ct, ct)
			}

			if tc.ct == "text/html" {
				return
			}

			b, err := io.ReadAll(res.Body)
			helper.Must(err)

			type payload struct {
				Headers http.Header
			}
			var p payload
			helper.Must(json.Unmarshal(b, &p))

			for k, v := range tc.header {
				if _, ok := p.Headers[k]; !ok {
					subT.Errorf("Expected header %q, got nothing", k)
					break
				}
				if !reflect.DeepEqual(p.Headers[k], v) {
					subT.Errorf("Expected header %q value: %v, got: %v", k, v, p.Headers[k])
				}
			}
		})
	}
}

func TestAPICatchAll(t *testing.T) {
	client := newClient()

	shutdown, hook := newCouper("testdata/integration/config/03_couper.hcl", test.New(t))
	defer shutdown()

	type testCase struct {
		name       string
		path       string
		method     string
		header     http.Header
		status     int
		wantErrLog string
	}

	for _, tc := range []testCase{
		{"exists, authorized", "/v5/exists", http.MethodGet, http.Header{"Authorization": []string{"Basic OmFzZGY="}}, http.StatusOK, ""},
		{"exists, unauthorized", "/v5/exists", http.MethodGet, http.Header{}, http.StatusUnauthorized, "access control error: ba1: credentials required"},
		{"exists, CORS pre-flight", "/v5/exists", http.MethodOptions, http.Header{"Origin": []string{"https://www.example.com"}, "Access-Control-Request-Method": []string{"POST"}}, http.StatusNoContent, ""},
		{"not-exist, authorized", "/v5/not-exist", http.MethodGet, http.Header{"Authorization": []string{"Basic OmFzZGY="}}, http.StatusNotFound, "route not found error"},
		{"not-exist, unauthorized", "/v5/not-exist", http.MethodGet, http.Header{}, http.StatusUnauthorized, "access control error: ba1: credentials required"},
		{"not-exist, non-standard method, authorized", "/v5/not-exist", "BREW", http.Header{"Authorization": []string{"Basic OmFzZGY="}}, http.StatusMethodNotAllowed, "method not allowed error"},
		{"not-exist, non-standard method, unauthorized", "/v5/not-exist", "BREW", http.Header{}, http.StatusUnauthorized, "access control error: ba1: credentials required"},
		{"not-exist, CORS pre-flight", "/v5/not-exist", http.MethodOptions, http.Header{"Origin": []string{"https://www.example.com"}, "Access-Control-Request-Method": []string{"POST"}}, http.StatusNoContent, ""},
	} {
		t.Run(tc.name, func(subT *testing.T) {
			helper := test.New(subT)
			hook.Reset()

			req, err := http.NewRequest(tc.method, "http://back.end:8080"+tc.path, nil)
			helper.Must(err)

			req.Header = tc.header

			res, err := client.Do(req)
			helper.Must(err)

			message := getAccessControlMessages(hook)
			if tc.wantErrLog == "" {
				if message != "" {
					subT.Errorf("Expected error log: %q, actual: %#v", tc.wantErrLog, message)
				}
			} else {
				if message != tc.wantErrLog {
					subT.Errorf("Expected error log message: %q, actual: %#v", tc.wantErrLog, message)
				}
			}

			if res.StatusCode != tc.status {
				subT.Fatalf("%q: expected Status %d, got: %d", tc.path, tc.status, res.StatusCode)
			}
		})
	}
}

func Test_LoadAccessControl(t *testing.T) {
	// Tests the config load with ACs and "error_handler" blocks...
	backend := test.NewBackend()
	defer backend.Close()

	shutdown, _ := newCouperWithTemplate("testdata/integration/config/07_couper.hcl", test.New(t), map[string]interface{}{
		"asOrigin": backend.Addr(),
	})

	test.WaitForOpenPort(8080)
	shutdown()
}

func TestJWTAccessControl(t *testing.T) {
	client := newClient()

	shutdown, hook := newCouper("testdata/integration/config/03_couper.hcl", test.New(t))
	defer shutdown()

	type testCase struct {
		name       string
		path       string
		header     http.Header
		body       string
		status     int
		expScope   string
		wantErrLog string
	}

	tokenRequest, reqerr := http.NewRequest(http.MethodGet, "http://back.end:8080/jwt/create?type=ECDSAToken", nil)
	if reqerr != nil {
		t.Fatal(reqerr)
	}
	tokenResponse, resperr := client.Do(tokenRequest)
	if reqerr != nil {
		t.Fatal(resperr)
	}
	bytes, _ := io.ReadAll(tokenResponse.Body)
	localToken := string(bytes)

	// RSA tokens created with server/testdata/integration/files/pkcs8.key
	// ECDSA tokens created with server/testdata/integration/files/ecdsa.key
	rsaToken := "eyJhbGciOiJSUzI1NiIsImtpZCI6InJzMjU2IiwidHlwIjoiSldUIn0.eyJzdWIiOjEyMzQ1Njc4OTB9.AZ0gZVqPe9TjjjJO0GnlTvERBXhPyxW_gTn050rCoEkseFRlp4TYry7WTQ7J4HNrH3btfxaEQLtTv7KooVLXQyMDujQbKU6cyuYH6MZXaM0Co3Bhu0awoX-2GVk997-7kMZx2yvwIR5ypd1CERIbNs5QcQaI4sqx_8oGrjO5ZmOWRqSpi4Mb8gJEVVccxurPu65gPFq9esVWwTf4cMQ3GGzijatnGDbRWs_igVGf8IAfmiROSVd17fShQtfthOFd19TGUswVAleOftC7-DDeJgAK8Un5xOHGRjv3ypK_6ZLRonhswaGXxovE0kLq4ZSzumQY2hOFE6x_BbrR1WKtGw"
	hmacToken := "eyJhbGciOiJIUzI1NiIsInR5cCI6IkpXVCJ9.eyJzdWIiOiIxMjM0NTY3ODkwIiwibmFtZSI6IkpvaG4gRG9lIiwic2NvcGUiOiJmb28gYmFyIiwiaWF0IjoxNTE2MjM5MDIyfQ.7wz7Z7IajfEpwYayfshag6tQVS0e0zZJyjAhuFC0L-E"
	ecdsaToken := "eyJhbGciOiJFUzI1NiIsInR5cCI6IkpXVCIsImtpZCI6ImVzMjU2In0.eyJzdWIiOjEyMzQ1Njc4OTB9.jXsNtPUXxBi8Bz2i2Maj9lzbB1ebQDmz8TU6GSs6G0yzq9YguXm_HQuwsg4ZTbPER3bpXH_cxz9eEZHUBXfWzw"
	ecdsaToken2 := "eyJhbGciOiJFUzI1NiIsInR5cCI6IkpXVCIsImtpZCI6ImVzMjU2LWNydi14LXkifQ.eyJzdWIiOjEyMzQ1Njc4OTB9.4-uNC6KGkSY1YYAmGoR-naUu2-Rxo6HSzEkecb7Ua9FVkif0X2gC55DpPU06_HH-yfK-dFozLwzuV2AT6ouOIg"

	for _, tc := range []testCase{
		{"no token", "/jwt", http.Header{}, "", http.StatusUnauthorized, "", "access control error: JWTToken: token required"},
		{"expired token", "/jwt", http.Header{"Authorization": []string{"Bearer eyJhbGciOiJIUzI1NiIsInR5cCI6IkpXVCJ9.eyJzdWIiOiIxMjM0NTY3ODkwIiwibmFtZSI6IkpvaG4gRG9lIiwiaWF0IjoxNTE2MjM5MDIyLCJleHAiOjEyMzQ1Njc4OSwic2NvcGUiOlsiZm9vIiwiYmFyIl19.W2ziH_V33JkOA5ttQhzWN96RqxFydmx7GHY6G__U9HM"}}, "", http.StatusForbidden, "", "access control error: JWTToken: token is expired by "},
		{"valid token", "/jwt", http.Header{"Authorization": []string{"Bearer " + hmacToken}}, "", http.StatusOK, `["foo","bar"]`, ""},
		{"RSA JWT", "/jwt/rsa", http.Header{"Authorization": []string{"Bearer " + rsaToken}}, "", http.StatusOK, "", ""},
		{"RSA JWT PKCS1", "/jwt/rsa/pkcs1", http.Header{"Authorization": []string{"Bearer " + rsaToken}}, "", http.StatusOK, "", ""},
		{"RSA JWT PKCS8", "/jwt/rsa/pkcs8", http.Header{"Authorization": []string{"Bearer " + rsaToken}}, "", http.StatusOK, "", ""},
		{"RSA JWT bad algorithm", "/jwt/rsa/bad", http.Header{"Authorization": []string{"Bearer " + rsaToken}}, "", http.StatusForbidden, "", "access control error: RSATokenWrongAlgorithm: token is unverifiable: signing method RS256 is invalid"},
		{"local RSA JWKS without kid", "/jwks/rsa", http.Header{"Authorization": []string{"Bearer eyJhbGciOiJSUzI1NiIsInR5cCI6IkpXVCJ9.eyJzdWIiOjEyMzQ1Njc4OTB9.V9skZUql-mHqwOzVdzamqAOWSx8fjEA-6py0nfxLRSl7h1bQvqUCWMZUAkMJK6RuJ3y5YAr8ZBXZsh4rwABp_3hitQitMXnV6nr5qfzVDE9-mdS4--Bj46-JlkHacNcK24qlnn_EXGJlzCj6VFgjObSy6geaTY9iDVF6EzjZkxc1H75XRlNYAMu-0KCGfKdte0qASeBKrWnoFNEpnXZ_jhqRRNVkaSBj7_HPXD6oPqKBQf6Jh6fGgdz6q4KNL-t-Qa2_eKc8tkrYNdTdxco-ufmmLiUQ_MzRAqowHb2LdsFJP9rN2QT8MGjRXqGvkCd0EsLfqAeCPkTXs1kN8LGlvw"}}, "", http.StatusForbidden, "", `access control error: JWKS: token is unverifiable: Keyfunc returned an error`},
		{"local RSA JWKS with unsupported kid", "/jwks/rsa", http.Header{"Authorization": []string{"Bearer eyJraWQiOiJyczI1Ni11bnN1cHBvcnRlZCIsImFsZyI6IlJTMjU2IiwidHlwIjoiSldUIn0.eyJzdWIiOjEyMzQ1Njc4OTB9.wx1MkMgJhh6gnOvvrnnkRpEUDe-0KpKWw9ZIfDVHtGkuL46AktBgfbaW1ttB78wWrIW9OPfpLqKwkPizwfShoXKF9qN-6TlhPSWIUh0_kBHEj7H4u45YZXH1Ha-r9kGzly1PmLx7gzxUqRpqYnwo0TzZSEr_a8rpfWaC0ZJl3CKARormeF3tzW_ARHnGUqck4VjPfX50Ot6B5nool6qmsCQLLmDECIKBDzZicqdeWH7JPvRZx45R5ZHJRQpD3Z2iqVIF177Wj1C8q75Gxj2PXziIVKplmIUrKN-elYj3kBtJkDFneb384FPLuzsQZOR6HQmKXG2nA1WOfsblJSz3FA"}}, "", http.StatusForbidden, "", "access control error: JWKS: token is unverifiable: Keyfunc returned an error"},
		{"local RSA JWKS with non-parsable cert", "/jwks/rsa", http.Header{"Authorization": []string{"Bearer eyJraWQiOiJyczI1Ni13cm9uZy1jZXJ0IiwiYWxnIjoiUlMyNTYiLCJ0eXAiOiJKV1QifQ.eyJzdWIiOjEyMzQ1Njc4OTB9.n--6mjzfnPKbaYAquBK3v6gsbmvEofSprk3jwWGSKPdDt2VpVOe8ZNtGhJj_3f1h86-wg-gEQT5GhJmsI47X9MJ70j74dqhXUF6w4782OljstP955whuSM9hJAIvUw_WV1sqtkiESA-CZiNJIBydL5YzV2nO3gfEYdy9EdMJ2ykGLRBajRxhShxsfaZykFKvvWpy1LbUc-gfRZ4q8Hs9B7b_9RGdbpRwBtwiqPPzhjC5O86vk7ZoiG9Gq7pg52yEkLqdN4a5QkfP8nNeTTMAsqPQL1-1TAC7rIGekoUtoINRR-cewPpZ_E7JVxXvBVvPe3gX_2NzGtXkLg5QDt6RzQ"}}, "", http.StatusForbidden, "", "access control error: JWKS: token is unverifiable: Keyfunc returned an error"},
		{"local RSA JWKS", "/jwks/rsa", http.Header{"Authorization": []string{"Bearer " + rsaToken}}, "", http.StatusOK, "", ""},
		{"local RSA JWKS with scope", "/jwks/rsa/scope", http.Header{"Authorization": []string{"Bearer eyJhbGciOiJSUzI1NiIsImtpZCI6InJzMjU2IiwidHlwIjoiSldUIn0.eyJzdWIiOjEyMzQ1Njc4OTAsInNjb3BlIjpbImZvbyIsImJhciJdfQ.IFqIF_9ELXl3A-oy52G0Sg5f34ah3araOxFboskEw110nXdb_-UuxCnG0naFVFje7xvNrGbJgVAbBRX1v1I_to4BR8RzvIh2hi5IgBmqclIYsYbVWlEhsvjBhFR2b90Rz0APUdfgHp-nvgLB13jxm8f4TRr4ZDnvUQdZp3vI5PMj9optEmlZvexkNLDQLrBvoGCfVHodZyPQMLNVKp0TXWksPT-bw0E7Lq1GeYe2eU0GwHx8fugo2-v44dfCp0RXYYG6bI_Z-U3KZpvdj05n2_UDgTJFFm4c5i9UjILvlO73QJpMNi5eBjerm2alTisSCoiCtfgIgVsM8yHoomgarg"}}, "", http.StatusOK, `["foo","bar"]`, ""},
		{"remote RSA JWKS x5c", "/jwks/rsa/remote", http.Header{"Authorization": []string{"Bearer " + rsaToken}}, "", http.StatusOK, "", ""},
		{"remote RSA JWKS x5c w/ backend", "/jwks/rsa/backend", http.Header{"Authorization": []string{"Bearer " + rsaToken}}, "", http.StatusOK, "", ""},
		{"remote RSA JWKS x5c w/ backendref", "/jwks/rsa/backendref", http.Header{"Authorization": []string{"Bearer " + rsaToken}}, "", http.StatusOK, "", ""},
		{"remote RSA JWKS n, e", "/jwks/rsa/remote", http.Header{"Authorization": []string{"Bearer eyJraWQiOiJyczI1Ni1uZSIsImFsZyI6IlJTMjU2IiwidHlwIjoiSldUIn0.eyJzdWIiOjEyMzQ1Njc4OTB9.aGOhlWQIZvnwoEZGDBYhkkEduIVa59G57x88L3fiLc1MuWbYS84nHEZnlPDuVJ3_BxdXr6-nZ8gpk1C9vfamDzkbvzbdcJ2FzmvAONm1II3_u5OTc6ZtpREDx9ohlIvkcOcalOUhQLqU5r2uik2bGSVV3vFDbqxQeuNzh49i3VgdtwoaryNYSzbg_Ki8dHiaFrWH-r2WCU08utqpFmNdr8oNw4Y5AYJdUW2aItxDbwJ6YLBJN0_6EApbXsNqiaNXkLws3cxMvczGKODyGGVCPENa-VmTQ41HxsXB-_rMmcnMw3_MjyIueWcjeP8BNvLYt1bKFWdU0NcYCkXvEqE4-g"}}, "", http.StatusOK, "", ""},
		{"token_value query", "/jwt/token_value_query?token=" + hmacToken, http.Header{}, "", http.StatusOK, `["foo","bar"]`, ""},
		{"token_value body", "/jwt/token_value_body", http.Header{"Content-Type": {"application/json"}}, `{"token":"` + hmacToken + `"}`, http.StatusOK, `["foo","bar"]`, ""},
		{"ECDSA JWT", "/jwt/ecdsa", http.Header{"Authorization": []string{"Bearer " + ecdsaToken}}, "", http.StatusOK, "", ""},
		{"ECDSA local JWT", "/jwt/ecdsa", http.Header{"Authorization": []string{"Bearer " + localToken}}, "", http.StatusOK, "", ""},
		{"ECDSA JWT PKCS8", "/jwt/ecdsa8", http.Header{"Authorization": []string{"Bearer " + ecdsaToken}}, "", http.StatusOK, "", ""},
		{"ECDSA JWT bad algorithm", "/jwt/ecdsa/bad", http.Header{"Authorization": []string{"Bearer " + ecdsaToken}}, "", http.StatusForbidden, "", "access control error: ECDSATokenWrongAlgorithm: token is unverifiable: signing method ES256 is invalid"},
		{"ECDSA JWKS with certificate: kid=es256", "/jwks/ecdsa", http.Header{"Authorization": []string{"Bearer " + ecdsaToken}}, "", http.StatusOK, "", ""},
		{"ECDSA JWKS with crv/x/y: kid=es256-crv-x-y", "/jwks/ecdsa", http.Header{"Authorization": []string{"Bearer " + ecdsaToken2}}, "", http.StatusOK, "", ""},
	} {
		t.Run(tc.name, func(subT *testing.T) {
			helper := test.New(subT)
			hook.Reset()

			req, err := http.NewRequest(http.MethodGet, "http://back.end:8080"+tc.path, strings.NewReader(tc.body))
			helper.Must(err)

			req.Header = tc.header

			res, err := client.Do(req)
			helper.Must(err)

			message := getAccessControlMessages(hook)
			if res.StatusCode != tc.status {
				subT.Errorf("expected Status %d, got: %d (%s)", tc.status, res.StatusCode, message)
				return
			}

			if tc.wantErrLog == "" {
				if message != "" {
					subT.Errorf("Expected error log: %q, actual: %#v", tc.wantErrLog, message)
				}
			} else {
				if !strings.HasPrefix(message, tc.wantErrLog) {
					subT.Errorf("Expected error log message: '%s', actual: '%s'", tc.wantErrLog, message)
				}
			}

			if res.StatusCode != http.StatusOK {
				return
			}

			expSub := "1234567890"
			if sub := res.Header.Get("X-Jwt-Sub"); sub != expSub {
				subT.Errorf("expected sub: %q, actual: %q", expSub, sub)
				return
			}

			if scopes := res.Header.Get("X-Scopes"); scopes != tc.expScope {
				subT.Errorf("expected scope: %q, actual: %q", tc.expScope, scopes)
				return
			}
		})
	}
}

func TestJWTAccessControlSourceConfig(t *testing.T) {
	helper := test.New(t)
	couperConfig, err := configload.LoadFiles("testdata/integration/config/05_couper.hcl", "")
	helper.Must(err)

	log, _ := logrustest.NewNullLogger()
	ctx := context.TODO()

	expectedMsg := "configuration error: invalid-source: token source is invalid"

	err = command.NewRun(ctx).Execute([]string{couperConfig.Filename}, couperConfig, log.WithContext(ctx))
	logErr, _ := err.(errors.GoError)
	if logErr == nil {
		t.Error("logErr should not be nil")
	} else if logErr.LogError() != expectedMsg {
		t.Errorf("\nwant:\t%s\ngot:\t%v", expectedMsg, logErr.LogError())
	}
}

func TestJWTAccessControl_round(t *testing.T) {
	pid := "asdf"
	client := newClient()

	shutdown, hook := newCouper("testdata/integration/config/08_couper.hcl", test.New(t))
	defer shutdown()

	type testCase struct {
		name      string
		path      string
		expGroups []interface{}
	}

	for _, tc := range []testCase{
		{"separate jwt_signing_profile/jwt", "/separate", []interface{}{"g1", "g2"}},
		{"self-signed jwt", "/self-signed", []interface{}{}},
	} {
		t.Run(tc.path, func(subT *testing.T) {
			helper := test.New(subT)
			hook.Reset()

			req, err := http.NewRequest(http.MethodGet, fmt.Sprintf("http://back.end:8080%s/%s/create-jwt", tc.path, pid), nil)
			helper.Must(err)

			res, err := client.Do(req)
			helper.Must(err)

			if res.StatusCode != http.StatusOK {
				subT.Fatalf("%q: token request: unexpected status: %d", tc.name, res.StatusCode)
			}

			token := res.Header.Get("X-Jwt")

			req, err = http.NewRequest(http.MethodGet, fmt.Sprintf("http://back.end:8080%s/%s/jwt", tc.path, pid), nil)
			helper.Must(err)
			req.Header.Set("Authorization", "Bearer "+token)

			res, err = client.Do(req)
			helper.Must(err)

			if res.StatusCode != http.StatusOK {
				subT.Fatalf("%q: resource request: unexpected status: %d", tc.name, res.StatusCode)
			}

			decoder := json.NewDecoder(res.Body)
			var claims map[string]interface{}
			err = decoder.Decode(&claims)
			helper.Must(err)

			if _, ok := claims["exp"]; !ok {
				subT.Fatalf("%q: missing exp claim: %#v", tc.name, claims)
			}
			issclaim, ok := claims["iss"]
			if !ok {
				subT.Fatalf("%q: missing iss claim: %#v", tc.name, claims)
			}
			if issclaim != "the_issuer" {
				subT.Fatalf("%q: unexpected iss claim: %q", tc.name, issclaim)
			}
			pidclaim, ok := claims["pid"]
			if !ok {
				subT.Fatalf("%q: missing pid claim: %#v", tc.name, claims)
			}
			if pidclaim != pid {
				subT.Fatalf("%q: unexpected pid claim: %q", tc.name, pidclaim)
			}
			groupsclaim, ok := claims["groups"]
			if !ok {
				subT.Fatalf("%q: missing groups claim: %#v", tc.name, claims)
			}
			groupsclaimArray, ok := groupsclaim.([]interface{})
			if !ok {
				subT.Fatalf("%q: groups must be array: %#v", tc.name, groupsclaim)
			}
			if !cmp.Equal(tc.expGroups, groupsclaimArray) {
				subT.Errorf(cmp.Diff(tc.expGroups, groupsclaimArray))
			}
		})
	}
}

func TestJWT_CacheControl_private(t *testing.T) {
	token := "eyJhbGciOiJIUzI1NiIsInR5cCI6IkpXVCJ9.e30.qSLnmYgnkcOjxlOjFhUHQpCfTQ5elzKY3Mq6gRVT4iI"
	client := newClient()

	shutdown, hook := newCouper("testdata/integration/config/10_couper.hcl", test.New(t))
	defer shutdown()

	var noCC []string

	type testCase struct {
		name      string
		path      string
		setToken  bool
		expStatus int
		expCC     []string
	}

	for _, tc := range []testCase{
		{"no token; no cc from ep", "/cc-private/no-cc", false, 401, []string{"private"}},
		{"no token; cc public from ep", "/cc-private/cc-public", false, 401, []string{"private"}},
		{"no token; no cc from ep; disable", "/no-cc-private/no-cc", false, 401, noCC},
		{"no token; cc public from ep; disable", "/no-cc-private/cc-public", false, 401, noCC},
		{"token; no cc from ep", "/cc-private/no-cc", true, 204, []string{"private"}},
		{"token; cc public from ep", "/cc-private/cc-public", true, 204, []string{"private", "public"}},
		{"token; no public cc from ep; disable", "/no-cc-private/no-cc", true, 204, noCC},
		{"token; cc public from ep; disable", "/no-cc-private/cc-public", true, 204, []string{"public"}},
	} {
		t.Run(tc.name, func(subT *testing.T) {
			helper := test.New(subT)
			hook.Reset()

			req, err := http.NewRequest(http.MethodGet, "http://back.end:8080"+tc.path, nil)
			helper.Must(err)
			if tc.setToken {
				req.Header.Set("Authorization", "Bearer "+token)
			}

			res, err := client.Do(req)
			helper.Must(err)

			if res.StatusCode != tc.expStatus {
				subT.Errorf("expected Status %d, got: %d", tc.expStatus, res.StatusCode)
				return
			}

			cc := res.Header.Values("Cache-Control")
			sort.Strings(cc)

			if !cmp.Equal(tc.expCC, cc) {
				subT.Errorf("%s", cmp.Diff(tc.expCC, cc))
			}
		})
	}
}

func getAccessControlMessages(hook *logrustest.Hook) string {
	for _, entry := range hook.AllEntries() {
		if entry.Message != "" {
			return entry.Message
		}
	}

	return ""
}

func Test_Scope(t *testing.T) {
	h := test.New(t)
	client := newClient()

	shutdown, hook := newCouper("testdata/integration/config/09_couper.hcl", test.New(t))
	defer shutdown()

	tok := jwt.NewWithClaims(jwt.SigningMethodHS256, jwt.MapClaims{
		"scp": "a",
		"rl":  "r1",
	})
	token, tokenErr := tok.SignedString([]byte("asdf"))
	h.Must(tokenErr)

	type testCase struct {
		name        string
		operation   string
		path        string
		authorize   bool
		status      int
		wantGranted string
		wantErrLog  string
		wantErrType string
	}

	for _, tc := range []testCase{
		{"by scope: unauthorized", http.MethodGet, "/scope/foo", false, http.StatusUnauthorized, ``, "access control error: scoped_jwt: token required", "jwt_token_missing"},
		{"by scope: sufficient scope", http.MethodGet, "/scope/foo", true, http.StatusNoContent, `["a"]`, "", ""},
		{"by scope: additional scope required: insufficient scope", http.MethodPost, "/scope/foo", true, http.StatusForbidden, ``, `access control error: required scope "foo" not granted`, "beta_insufficient_scope"},
		{"by scope: operation not permitted", http.MethodDelete, "/scope/foo", true, http.StatusForbidden, ``, "access control error: operation DELETE not permitted", "beta_operation_denied"},
		{"by scope: additional scope required by *: insufficient scope", http.MethodGet, "/scope/bar", true, http.StatusForbidden, ``, `access control error: required scope "more" not granted`, "beta_insufficient_scope"},
		{"by scope: no additional scope required: sufficient scope", http.MethodDelete, "/scope/bar", true, http.StatusNoContent, `["a"]`, "", ""},
		{"by role: unauthorized", http.MethodGet, "/role/foo", false, http.StatusUnauthorized, ``, "access control error: roled_jwt: token required", "jwt_token_missing"},
		{"by role: sufficient scope", http.MethodGet, "/role/foo", true, http.StatusNoContent, `["a","b"]`, "", ""},
		{"by role: additional scope required: insufficient scope", http.MethodPost, "/role/foo", true, http.StatusForbidden, ``, `access control error: required scope "foo" not granted`, "beta_insufficient_scope"},
		{"by role: operation not permitted", http.MethodDelete, "/role/foo", true, http.StatusForbidden, ``, "access control error: operation DELETE not permitted", "beta_operation_denied"},
		{"by role: additional scope required by *: insufficient scope", http.MethodGet, "/role/bar", true, http.StatusForbidden, ``, `access control error: required scope "more" not granted`, "beta_insufficient_scope"},
		{"by role: no additional scope required: sufficient scope", http.MethodDelete, "/role/bar", true, http.StatusNoContent, `["a","b"]`, "", ""},
		{"by scope/role, mapped from scope", http.MethodGet, "/scope_and_role/foo", true, http.StatusNoContent, `["a","b","c","d","e"]`, "", ""},
		{"by scope/role, mapped scope mapped from role", http.MethodGet, "/scope_and_role/bar", true, http.StatusNoContent, `["a","b","c","d","e"]`, "", ""},
	} {
		t.Run(fmt.Sprintf("%s_%s_%s", tc.name, tc.operation, tc.path), func(subT *testing.T) {
			helper := test.New(subT)
			hook.Reset()

			req, err := http.NewRequest(tc.operation, "http://back.end:8080"+tc.path, nil)
			helper.Must(err)

			if tc.authorize {
				req.Header.Set("Authorization", "Bearer "+token)
			}

			res, err := client.Do(req)
			helper.Must(err)

			if res.StatusCode != tc.status {
				subT.Fatalf("expected Status %d, got: %d", tc.status, res.StatusCode)
			}

			granted := res.Header.Get("x-granted-scope")
			if granted != tc.wantGranted {
				subT.Errorf("Expected granted scope:\nWant:\t%q\nGot:\t%q", tc.wantGranted, granted)
			}

			message := getAccessControlMessages(hook)
			if !strings.HasPrefix(message, tc.wantErrLog) {
				subT.Errorf("Expected error log:\nWant:\t%q\nGot:\t%q", tc.wantErrLog, message)
			}

			errorType := getAccessLogErrorType(hook)
			if errorType != tc.wantErrType {
				subT.Errorf("Expected error type: %q, actual: %q", tc.wantErrType, errorType)
			}
		})
	}
}

func getAccessLogUrl(hook *logrustest.Hook) string {
	for _, entry := range hook.AllEntries() {
		if entry.Data["type"] == "couper_access" && entry.Data["url"] != "" {
			if u, ok := entry.Data["url"].(string); ok {
				return u
			}
		}
	}

	return ""
}

func getAccessLogErrorType(hook *logrustest.Hook) string {
	for _, entry := range hook.AllEntries() {
		if entry.Data["type"] == "couper_access" && entry.Data["error_type"] != "" {
			if errorType, ok := entry.Data["error_type"].(string); ok {
				return errorType
			}
		}
	}

	return ""
}

func TestWrapperHiJack_WebsocketUpgrade(t *testing.T) {
	helper := test.New(t)
	shutdown, _ := newCouper("testdata/integration/api/04_couper.hcl", test.New(t))
	defer shutdown()

	req, err := http.NewRequest(http.MethodGet, "http://connect.ws:8080/upgrade", nil)
	helper.Must(err)
	req.Close = false

	req.Header.Set("Connection", "upgrade")
	req.Header.Set("Upgrade", "websocket")

	conn, err := net.Dial("tcp", "127.0.0.1:8080")
	helper.Must(err)
	defer conn.Close()

	helper.Must(req.Write(conn))

	helper.Must(conn.SetDeadline(time.Time{}))

	textConn := textproto.NewConn(conn)
	_, _, _ = textConn.ReadResponse(http.StatusSwitchingProtocols) // ignore short resp error
	header, err := textConn.ReadMIMEHeader()
	helper.Must(err)

	expectedHeader := textproto.MIMEHeader{
		"Abc":               []string{"123"},
		"Connection":        []string{"Upgrade"},
		"Couper-Request-Id": header.Values("Couper-Request-Id"), // dynamic
		"Server":            []string{"couper.io"},
		"Upgrade":           []string{"websocket"},
	}

	if !reflect.DeepEqual(expectedHeader, header) {
		t.Errorf("Want: %v, got: %v", expectedHeader, header)
	}

	n, err := conn.Write([]byte("ping"))
	helper.Must(err)

	if n != 4 {
		t.Errorf("Expected 4 written bytes for 'ping', got: %d", n)
	}

	p := make([]byte, 4)
	_, err = conn.Read(p)
	helper.Must(err)

	if !bytes.Equal(p, []byte("pong")) {
		t.Errorf("Expected pong answer, got: %q", string(p))
	}
}

func TestWrapperHiJack_WebsocketUpgradeModifier(t *testing.T) {
	helper := test.New(t)
	shutdown, _ := newCouper("testdata/integration/api/13_couper.hcl", test.New(t))
	defer shutdown()

	req, err := http.NewRequest(http.MethodGet, "http://connect.ws:8080/upgrade/ws", bytes.NewBufferString("ws-client-body"))
	helper.Must(err)
	req.Close = false

	req.Header.Set("Connection", "upgrade")
	req.Header.Set("Upgrade", "websocket")

	conn, err := net.Dial("tcp", "127.0.0.1:8080")
	helper.Must(err)
	defer conn.Close()

	helper.Must(req.Write(conn))

	helper.Must(conn.SetDeadline(time.Time{}))

	textConn := textproto.NewConn(conn)
	_, _, _ = textConn.ReadResponse(http.StatusSwitchingProtocols) // ignore short resp error
	header, err := textConn.ReadMIMEHeader()
	helper.Must(err)

	expectedHeader := textproto.MIMEHeader{
		"Abc":               {"123"},
		"Connection":        {"Upgrade"},
		"Couper-Request-Id": header.Values("Couper-Request-Id"), // dynamic
		"Echo":              {"ECHO"},
		"Server":            {"couper.io"},
		"Upgrade":           {"websocket"},
		"X-Body":            {"ws-client-body"},
		"X-Upgrade-Body":    {"ws-client-body"},
	}

	if !reflect.DeepEqual(expectedHeader, header) {
		t.Errorf(cmp.Diff(expectedHeader, header))
	}

	n, err := conn.Write([]byte("ping"))
	helper.Must(err)

	if n != 4 {
		t.Errorf("Expected 4 written bytes for 'ping', got: %d", n)
	}

	p := make([]byte, 4)
	_, err = conn.Read(p)
	helper.Must(err)

	if !bytes.Equal(p, []byte("pong")) {
		t.Errorf("Expected pong answer, got: %q", string(p))
	}
}

func TestWrapperHiJack_WebsocketUpgradeBodyBuffer(t *testing.T) {
	helper := test.New(t)
	shutdown, _ := newCouper("testdata/integration/api/13_couper.hcl", test.New(t))
	defer shutdown()

	req, err := http.NewRequest(http.MethodGet, "http://connect.ws:8080/upgrade/small", bytes.NewBufferString("client-body"))
	helper.Must(err)
	req.Close = false

	conn, err := net.Dial("tcp", "127.0.0.1:8080")
	helper.Must(err)
	defer conn.Close()

	helper.Must(req.Write(conn))

	helper.Must(conn.SetDeadline(time.Time{}))

	res, err := http.ReadResponse(bufio.NewReader(conn), req)
	helper.Must(err)

	if res.StatusCode != http.StatusOK {
		t.Errorf("Expected StatusOK, got: %s", res.Status)
	}

	expectedHeader := http.Header{
		"Content-Length":    res.Header.Values("Content-Length"), // dynamic, could change for other tests, unrelated here
		"Content-Type":      {"text/plain; charset=utf-8"},
		"Couper-Request-Id": res.Header.Values("Couper-Request-Id"), // dynamic
		"Date":              res.Header.Values("Date"),              // dynamic
		"Server":            {"couper.io"},
		"X-Body":            {"client-body"},
		"X-Resp-Body":       {"1234567890"},
	}

	if !reflect.DeepEqual(expectedHeader, res.Header) {
		t.Errorf(cmp.Diff(expectedHeader, res.Header))
	}
}

func TestWrapperHiJack_WebsocketUpgradeTimeout(t *testing.T) {
	helper := test.New(t)
	shutdown, _ := newCouper("testdata/integration/api/14_couper.hcl", test.New(t))
	defer shutdown()

	req, err := http.NewRequest(http.MethodGet, "http://connect.ws:8080/upgrade", nil)
	helper.Must(err)
	req.Close = false

	req.Header.Set("Connection", "upgrade")
	req.Header.Set("Upgrade", "websocket")

	conn, err := net.Dial("tcp", "127.0.0.1:8080")
	helper.Must(err)
	defer conn.Close()

	helper.Must(req.Write(conn))

	helper.Must(conn.SetDeadline(time.Time{}))

	p := make([]byte, 77)
	_, err = conn.Read(p)
	helper.Must(err)

	if !bytes.HasPrefix(p, []byte("HTTP/1.1 504 Gateway Timeout\r\n")) {
		t.Errorf("Expected 504 status and related headers, got:\n%q", string(p))
	}
}

func TestAccessControl_Files_SPA(t *testing.T) {
	shutdown, _ := newCouper("testdata/file_serving/conf_ac.hcl", test.New(t))
	defer shutdown()

	client := newClient()

	type testCase struct {
		path      string
		password  string
		expStatus int
	}

	for _, tc := range []testCase{
		{"/favicon.ico", "", http.StatusUnauthorized},
		{"/robots.txt", "", http.StatusUnauthorized},
		{"/app", "", http.StatusUnauthorized},
		{"/app/1", "", http.StatusUnauthorized},
		{"/favicon.ico", "hans", http.StatusNotFound},
		{"/robots.txt", "hans", http.StatusOK},
		{"/app", "hans", http.StatusOK},
		{"/app/1", "hans", http.StatusOK},
	} {
		t.Run(tc.path[1:], func(subT *testing.T) {
			helper := test.New(subT)

			req, err := http.NewRequest(http.MethodGet, "http://protect.me:8080"+tc.path, nil)
			helper.Must(err)

			if tc.password != "" {
				req.SetBasicAuth("", tc.password)
			}

			res, err := client.Do(req)
			helper.Must(err)

			if res.StatusCode != tc.expStatus {
				subT.Errorf("Expected status: %d, got: %d", tc.expStatus, res.StatusCode)
			}
		})
	}
}

func TestHTTPServer_MultiAPI(t *testing.T) {
	client := newClient()

	type expectation struct {
		Path string
	}

	type testCase struct {
		path string
		exp  expectation
	}

	shutdown, _ := newCouper("testdata/integration/api/05_couper.hcl", test.New(t))
	defer shutdown()

	for _, tc := range []testCase{
		{"/v1/xxx", expectation{
			Path: "/v1/xxx",
		}},
		{"/v2/yyy", expectation{
			Path: "/v2/yyy",
		}},
		{"/v3/zzz", expectation{
			Path: "/v3/zzz",
		}},
	} {
		t.Run(tc.path, func(subT *testing.T) {
			helper := test.New(subT)

			req, err := http.NewRequest(http.MethodGet, "http://example.com:8080"+tc.path, nil)
			helper.Must(err)

			res, err := client.Do(req)
			helper.Must(err)

			resBytes, err := io.ReadAll(res.Body)
			helper.Must(err)

			_ = res.Body.Close()

			var jsonResult expectation
			err = json.Unmarshal(resBytes, &jsonResult)
			if err != nil {
				subT.Errorf("unmarshal json: %v: got:\n%s", err, string(resBytes))
			}

			if !reflect.DeepEqual(jsonResult, tc.exp) {
				subT.Errorf("\nwant: \n%#v\ngot: \n%#v\npayload:\n%s", tc.exp, jsonResult, string(resBytes))
			}
		})
	}
}

func TestFunctions(t *testing.T) {
	client := newClient()

	shutdown, _ := newCouper("testdata/integration/functions/01_couper.hcl", test.New(t))
	defer shutdown()

	type testCase struct {
		name   string
		path   string
		header map[string]string
		status int
	}

	for _, tc := range []testCase{
		{"merge", "/v1/merge", map[string]string{"X-Merged-1": "{\"foo\":[1,2]}", "X-Merged-2": "{\"bar\":[3,4]}", "X-Merged-3": "[\"a\",\"b\"]"}, http.StatusOK},
		{"coalesce", "/v1/coalesce?q=a", map[string]string{"X-Coalesce-1": "/v1/coalesce", "X-Coalesce-2": "default", "X-Coalesce-3": "default", "X-Coalesce-4": "default"}, http.StatusOK},
		{"default", "/v1/default?q=a", map[string]string{
			"X-Default-1":  "/v1/default",
			"X-Default-2":  "default",
			"X-Default-3":  "default",
			"X-Default-4":  "default",
			"X-Default-5":  "prefix-default",
			"X-Default-6":  "default",
			"X-Default-7":  "default",
			"X-Default-8":  "default-8",
			"X-Default-9":  "",
			"X-Default-10": "",
			"X-Default-11": "0",
			"X-Default-12": "",
		}, http.StatusOK},
		{"contains", "/v1/contains", map[string]string{
			"X-Contains-1":  "yes",
			"X-Contains-2":  "no",
			"X-Contains-3":  "yes",
			"X-Contains-4":  "no",
			"X-Contains-5":  "yes",
			"X-Contains-6":  "no",
			"X-Contains-7":  "yes",
			"X-Contains-8":  "no",
			"X-Contains-9":  "yes",
			"X-Contains-10": "no",
			"X-Contains-11": "yes",
		}, http.StatusOK},
		{"length", "/v1/length", map[string]string{
			"X-Length-1": "2",
			"X-Length-2": "0",
			"X-Length-3": "5",
			"X-Length-4": "2",
		}, http.StatusOK},
		{"join", "/v1/join", map[string]string{
			"X-Join-1": "0-1-a-b-3-c-1.234-true-false",
			"X-Join-2": "||",
			"X-Join-3": "0-1-2-3-4",
		}, http.StatusOK},
		{"keys", "/v1/keys", map[string]string{
			"X-Keys-1": `["a","b","c"]`,
			"X-Keys-2": `[]`,
			"X-Keys-3": `["couper-request-id","user-agent"]`,
		}, http.StatusOK},
		{"set_intersection", "/v1/set_intersection", map[string]string{
			"X-Set_Intersection-1":  `[1,3]`,
			"X-Set_Intersection-2":  `[1,3]`,
			"X-Set_Intersection-3":  `[1,3]`,
			"X-Set_Intersection-4":  `[1,3]`,
			"X-Set_Intersection-5":  `[3]`,
			"X-Set_Intersection-6":  `[3]`,
			"X-Set_Intersection-7":  `[]`,
			"X-Set_Intersection-8":  `[]`,
			"X-Set_Intersection-9":  `[]`,
			"X-Set_Intersection-10": `[]`,
			"X-Set_Intersection-11": `[2.2]`,
			"X-Set_Intersection-12": `["b","d"]`,
			"X-Set_Intersection-13": `[true]`,
			"X-Set_Intersection-14": `[{"a":1}]`,
			"X-Set_Intersection-15": `[[1,2]]`,
		}, http.StatusOK},
		{"lookup", "/v1/lookup", map[string]string{
			"X-Lookup-1": "1",
			"X-Lookup-2": "default",
			"X-Lookup-3": "Go-http-client/1.1",
			"X-Lookup-4": "default",
		}, http.StatusOK},
	} {
		t.Run(tc.path[1:], func(subT *testing.T) {
			helper := test.New(subT)

			req, err := http.NewRequest(http.MethodGet, "http://example.com:8080"+tc.path, nil)
			helper.Must(err)

			res, err := client.Do(req)
			helper.Must(err)

			if res.StatusCode != tc.status {
				subT.Fatalf("%q: expected Status %d, got: %d", tc.name, tc.status, res.StatusCode)
			}

			for k, v := range tc.header {
				if v1 := res.Header.Get(k); v1 != v {
					subT.Fatalf("%q: unexpected header value for %q: got: %q, want: %q", tc.name, k, v1, v)
				}
			}
		})
	}
}

func TestFunction_to_number(t *testing.T) {
	client := newClient()

	shutdown, _ := newCouper("testdata/integration/functions/01_couper.hcl", test.New(t))
	defer shutdown()

	helper := test.New(t)

	req, err := http.NewRequest(http.MethodGet, "http://example.com:8080/v1/to_number", nil)
	helper.Must(err)

	res, err := client.Do(req)
	helper.Must(err)

	if res.StatusCode != http.StatusOK {
		t.Fatalf("expected Status %d, got: %d", http.StatusOK, res.StatusCode)
	}

	resBytes, err := io.ReadAll(res.Body)
	helper.Must(err)
	helper.Must(res.Body.Close())

	exp := `{"float-2_34":2.34,"float-_3":0.3,"from-env":3.14159,"int":34,"int-3_":3,"int-3_0":3,"null":null}`
	if string(resBytes) != exp {
		t.Fatalf("Unexpected result\nwant: %s\n got:  %s", exp, string(resBytes))
	}
}

func TestFunction_to_number_errors(t *testing.T) {
	client := newClient()

	shutdown, logHook := newCouper("testdata/integration/functions/01_couper.hcl", test.New(t))
	defer shutdown()

	wd, werr := os.Getwd()
	if werr != nil {
		t.Fatal(werr)
	}

	type testCase struct {
		name   string
		path   string
		expMsg string
	}

	for _, tc := range []testCase{
		{"string", "/v1/to_number/string", `expression evaluation error: ` + wd + `/01_couper.hcl:62,23-28: Invalid function argument; Invalid value for "v" parameter: cannot convert "two" to number; given string must be a decimal representation of a number.`},
		{"bool", "/v1/to_number/bool", `expression evaluation error: ` + wd + `/01_couper.hcl:70,23-27: Invalid function argument; Invalid value for "v" parameter: cannot convert bool to number.`},
		{"tuple", "/v1/to_number/tuple", `expression evaluation error: ` + wd + `/01_couper.hcl:78,23-24: Invalid function argument; Invalid value for "v" parameter: cannot convert tuple to number.`},
		{"object", "/v1/to_number/object", `expression evaluation error: ` + wd + `/01_couper.hcl:86,23-24: Invalid function argument; Invalid value for "v" parameter: cannot convert object to number.`},
	} {
		t.Run(tc.path[1:], func(subT *testing.T) {
			helper := test.New(subT)

			req, err := http.NewRequest(http.MethodGet, "http://example.com:8080"+tc.path, nil)
			helper.Must(err)

			res, err := client.Do(req)
			helper.Must(err)

			if res.StatusCode != http.StatusInternalServerError {
				subT.Fatalf("%q: expected Status %d, got: %d", tc.name, http.StatusInternalServerError, res.StatusCode)
			}
			msg := logHook.LastEntry().Message
			if msg != tc.expMsg {
				subT.Fatalf("%q: expected log message\nwant: %q\ngot:  %q", tc.name, tc.expMsg, msg)
			}
		})
	}
}

func TestFunction_length_errors(t *testing.T) {
	client := newClient()

	shutdown, logHook := newCouper("testdata/integration/functions/01_couper.hcl", test.New(t))
	defer shutdown()

	wd, werr := os.Getwd()
	if werr != nil {
		t.Fatal(werr)
	}

	type testCase struct {
		name   string
		path   string
		expMsg string
	}

	for _, tc := range []testCase{
		{"object", "/v1/length/object", `expression evaluation error: ` + wd + `/01_couper.hcl:123,19-26: Error in function call; Call to function "length" failed: collection must be a list, a map or a tuple.`},
		{"string", "/v1/length/string", `expression evaluation error: ` + wd + `/01_couper.hcl:131,19-26: Error in function call; Call to function "length" failed: collection must be a list, a map or a tuple.`},
		{"null", "/v1/length/null", `expression evaluation error: ` + wd + `/01_couper.hcl:139,26-30: Invalid function argument; Invalid value for "collection" parameter: argument must not be null.`},
	} {
		t.Run(tc.path[1:], func(subT *testing.T) {
			helper := test.New(subT)

			req, err := http.NewRequest(http.MethodGet, "http://example.com:8080"+tc.path, nil)
			helper.Must(err)

			res, err := client.Do(req)
			helper.Must(err)

			if res.StatusCode != http.StatusInternalServerError {
				subT.Fatalf("%q: expected Status %d, got: %d", tc.name, http.StatusInternalServerError, res.StatusCode)
			}
			msg := logHook.LastEntry().Message
			if msg != tc.expMsg {
				subT.Fatalf("%q: expected log message\nwant: %q\ngot:  %q", tc.name, tc.expMsg, msg)
			}
		})
	}
}

func TestFunction_lookup_errors(t *testing.T) {
	client := newClient()

	shutdown, logHook := newCouper("testdata/integration/functions/01_couper.hcl", test.New(t))
	defer shutdown()

	wd, werr := os.Getwd()
	if werr != nil {
		t.Fatal(werr)
	}

	type testCase struct {
		name   string
		path   string
		expMsg string
	}

	for _, tc := range []testCase{
		{"null inputMap", "/v1/lookup/inputMap-null", `expression evaluation error: ` + wd + `/01_couper.hcl:200,26-30: Invalid function argument; Invalid value for "inputMap" parameter: argument must not be null.`},
	} {
		t.Run(tc.path[1:], func(subT *testing.T) {
			helper := test.New(subT)

			req, err := http.NewRequest(http.MethodGet, "http://example.com:8080"+tc.path, nil)
			helper.Must(err)

			res, err := client.Do(req)
			helper.Must(err)

			if res.StatusCode != http.StatusInternalServerError {
				subT.Fatalf("%q: expected Status %d, got: %d", tc.name, http.StatusInternalServerError, res.StatusCode)
			}
			msg := logHook.LastEntry().Message
			if msg != tc.expMsg {
				subT.Fatalf("%q: expected log message\nwant: %q\ngot:  %q", tc.name, tc.expMsg, msg)
			}
		})
	}
}

func TestEndpoint_Response(t *testing.T) {
	client := newClient()
	var redirSeen bool
	client.CheckRedirect = func(req *http.Request, via []*http.Request) error {
		redirSeen = true
		return fmt.Errorf("do not follow")
	}

	shutdown, logHook := newCouper("testdata/integration/endpoint_eval/17_couper.hcl", test.New(t))
	defer shutdown()

	type testCase struct {
		path          string
		expStatusCode int
	}

	for _, tc := range []testCase{
		{"/200", http.StatusOK},
		{"/200/this-is-my-resp-body", http.StatusOK},
		{"/204", http.StatusNoContent},
		{"/301", http.StatusMovedPermanently},
	} {
		t.Run(tc.path[1:], func(subT *testing.T) {
			helper := test.New(subT)

			req, err := http.NewRequest(http.MethodGet, "http://localhost:8080"+tc.path, nil)
			helper.Must(err)

			res, err := client.Do(req)
			if tc.expStatusCode == http.StatusMovedPermanently {
				if !redirSeen {
					subT.Errorf("expected a redirect response")
				}

				resp := logHook.LastEntry().Data["response"]
				fields := resp.(logging.Fields)
				headers := fields["headers"].(map[string]string)
				if headers["location"] != "https://couper.io/" {
					subT.Errorf("expected location header log")
				}
			} else {
				helper.Must(err)
			}

			resBytes, err := io.ReadAll(res.Body)
			helper.Must(err)
			helper.Must(res.Body.Close())

			if res.StatusCode != tc.expStatusCode {
				subT.Fatalf("%q: expected Status %d, got: %d", tc.path, tc.expStatusCode, res.StatusCode)
			}

			if logHook.LastEntry().Data["status"] != tc.expStatusCode {
				subT.Logf("%v", logHook.LastEntry())
				subT.Errorf("Expected statusCode log: %d", tc.expStatusCode)
			}

			if len(resBytes) > 0 {
				b, exist := logHook.LastEntry().Data["response"].(logging.Fields)["bytes"]
				if !exist || b != len(resBytes) {
					subT.Errorf("Want bytes log: %d\ngot:\t%v", len(resBytes), logHook.LastEntry())
				}
			}
		})
	}
}

func TestCORS_Configuration(t *testing.T) {
	client := newClient()

	shutdown, _ := newCouper("testdata/integration/config/06_couper.hcl", test.New(t))
	defer shutdown()

	requestMethod := "GET"
	requestHeaders := "Authorization"

	type testCase struct {
		path              string
		origin            string
		expAllowed        bool
		expAllowedMethods string
		expAllowedHeaders string
		expVaryPF         string
		expVary           string
		expVaryCred       string
	}

	for _, tc := range []testCase{
		{"/06_couper.hcl", "a.com", true, requestMethod, requestHeaders, "Origin,Access-Control-Request-Method,Access-Control-Request-Headers", "Origin,Accept-Encoding", "Origin,Accept-Encoding"},
		{"/spa/", "b.com", true, requestMethod, requestHeaders, "Origin,Access-Control-Request-Method,Access-Control-Request-Headers", "Origin,Accept-Encoding", "Origin,Accept-Encoding"},
		{"/api/", "c.com", true, requestMethod, requestHeaders, "Origin,Access-Control-Request-Method,Access-Control-Request-Headers", "Origin,Accept-Encoding", "Origin"},
		{"/06_couper.hcl", "no.com", false, "", "", "Origin", "Origin,Accept-Encoding", "Origin,Accept-Encoding"},
		{"/spa/", "", false, "", "", "Origin", "Origin,Accept-Encoding", "Origin,Accept-Encoding"},
		{"/api/", "no.com", false, "", "", "Origin", "Origin,Accept-Encoding", "Origin"},
	} {
		t.Run(tc.path[1:], func(subT *testing.T) {
			helper := test.New(subT)

			// preflight request
			req, err := http.NewRequest(http.MethodOptions, "http://localhost:8080"+tc.path, nil)
			helper.Must(err)

			req.Header.Set("Access-Control-Request-Method", requestMethod)
			req.Header.Set("Access-Control-Request-Headers", requestHeaders)
			req.Header.Set("Origin", tc.origin)

			res, err := client.Do(req)
			helper.Must(err)

			helper.Must(res.Body.Close())

			if res.StatusCode != http.StatusNoContent {
				subT.Fatalf("%q: expected Status %d, got: %d", tc.path, http.StatusNoContent, res.StatusCode)
			}

			acao, acaoExists := res.Header["Access-Control-Allow-Origin"]
			acam, acamExists := res.Header["Access-Control-Allow-Methods"]
			acah, acahExists := res.Header["Access-Control-Allow-Headers"]
			acac, acacExists := res.Header["Access-Control-Allow-Credentials"]
			if tc.expAllowed {
				if !acaoExists || acao[0] != tc.origin {
					subT.Errorf("Expected allowed origin, got: %v", acao)
				}
				if !acamExists || acam[0] != tc.expAllowedMethods {
					subT.Errorf("Expected allowed methods, got: %v", acam)
				}
				if !acahExists || acah[0] != tc.expAllowedHeaders {
					subT.Errorf("Expected allowed headers, got: %v", acah)
				}
				if !acacExists || acac[0] != "true" {
					subT.Errorf("Expected allowed credentials, got: %v", acac)
				}
			} else {
				if acaoExists {
					subT.Errorf("Expected not allowed origin, got: %v", acao)
				}
				if acamExists {
					subT.Errorf("Expected not allowed methods, got: %v", acam)
				}
				if acahExists {
					subT.Errorf("Expected not allowed headers, got: %v", acah)
				}
				if acacExists {
					subT.Errorf("Expected not allowed credentials, got: %v", acac)
				}
			}
			vary, varyExists := res.Header["Vary"]
			if !varyExists || strings.Join(vary, ",") != tc.expVaryPF {
				subT.Errorf("Expected vary %q, got: %q", tc.expVaryPF, strings.Join(vary, ","))
			}

			// actual request lacking credentials -> rejected by basic_auth AC
			req, err = http.NewRequest(requestMethod, "http://localhost:8080"+tc.path, nil)
			helper.Must(err)

			req.Header.Set("Origin", tc.origin)

			res, err = client.Do(req)
			helper.Must(err)

			helper.Must(res.Body.Close())

			if res.StatusCode != http.StatusUnauthorized {
				subT.Fatalf("%q: expected Status %d, got: %d", tc.path, http.StatusUnauthorized, res.StatusCode)
			}

			acao, acaoExists = res.Header["Access-Control-Allow-Origin"]
			acac, acacExists = res.Header["Access-Control-Allow-Credentials"]
			if tc.expAllowed {
				if !acaoExists || acao[0] != tc.origin {
					subT.Errorf("Expected allowed origin, got: %v", acao)
				}
				if !acacExists || acac[0] != "true" {
					subT.Errorf("Expected allowed credentials, got: %v", acac)
				}
			} else {
				if acaoExists {
					subT.Errorf("Expected not allowed origin, got: %v", acao)
				}
				if acacExists {
					subT.Errorf("Expected not allowed credentials, got: %v", acac)
				}
			}
			vary, varyExists = res.Header["Vary"]
			if !varyExists || strings.Join(vary, ",") != tc.expVary {
				subT.Errorf("Expected vary %q, got: %q", tc.expVary, strings.Join(vary, ","))
			}

			// actual request with credentials
			req, err = http.NewRequest(requestMethod, "http://localhost:8080"+tc.path, nil)
			helper.Must(err)

			req.Header.Set("Origin", tc.origin)
			req.Header.Set("Authorization", "Basic Zm9vOmFzZGY=")

			res, err = client.Do(req)
			helper.Must(err)

			helper.Must(res.Body.Close())

			if res.StatusCode != http.StatusOK {
				subT.Fatalf("%q: expected Status %d, got: %d", tc.path, http.StatusOK, res.StatusCode)
			}

			acao, acaoExists = res.Header["Access-Control-Allow-Origin"]
			acac, acacExists = res.Header["Access-Control-Allow-Credentials"]
			if tc.expAllowed {
				if !acaoExists || acao[0] != tc.origin {
					subT.Errorf("Expected allowed origin, got: %v", acao)
				}
				if !acacExists || acac[0] != "true" {
					subT.Errorf("Expected allowed credentials, got: %v", acac)
				}
			} else {
				if acaoExists {
					subT.Errorf("Expected not allowed origin, got: %v", acao)
				}
				if acacExists {
					subT.Errorf("Expected not allowed credentials, got: %v", acac)
				}
			}
			vary, varyExists = res.Header["Vary"]
			if !varyExists || strings.Join(vary, ",") != tc.expVaryCred {
				subT.Errorf("Expected vary %q, got: %q", tc.expVaryCred, strings.Join(vary, ","))
			}
		})
	}
}

func TestLog_Level(t *testing.T) {
	shutdown, hook := newCouper("testdata/integration/logs/03_couper.hcl", test.New(t))
	defer shutdown()

	client := newClient()

	helper := test.New(t)

	req, err := http.NewRequest(http.MethodGet, "http://my.upstream:8080/", nil)
	helper.Must(err)

	hook.Reset()

	res, err := client.Do(req)
	helper.Must(err)

	if res.StatusCode != http.StatusInternalServerError {
		t.Errorf("Expected status: %d, got: %d", http.StatusInternalServerError, res.StatusCode)
	}

	for _, entry := range hook.AllEntries() {
		if entry.Level != logrus.InfoLevel {
			t.Errorf("Expected info level, got: %v", entry.Level)
		}
	}
}

func TestOAuthPKCEFunctions(t *testing.T) {
	client := newClient()

	shutdown, _ := newCouper("testdata/integration/functions/02_couper.hcl", test.New(t))
	defer shutdown()

	helper := test.New(t)

	req, err := http.NewRequest(http.MethodGet, "http://example.com:8080/pkce", nil)
	helper.Must(err)

	res, err := client.Do(req)
	helper.Must(err)

	if res.StatusCode != 200 {
		t.Fatalf("expected Status %d, got: %d", 200, res.StatusCode)
	}

	v1 := res.Header.Get("x-v-1")
	v2 := res.Header.Get("x-v-2")
	hv := res.Header.Get("x-hv")
	if v2 != v1 {
		t.Errorf("multiple calls to oauth2_verifier() must return the same value:\n\t%s\n\t%s", v1, v2)
	}
	s256 := oauth2.Base64urlSha256(v1)
	if hv != s256 {
		t.Errorf("call to internal_oauth_hashed_verifier() returns wrong value:\nactual:\t\t%s\nexpected:\t%s", hv, s256)
	}
	au, err := url.Parse(res.Header.Get("x-au-pkce"))
	helper.Must(err)
	auq := au.Query()
	if auq.Get("response_type") != "code" {
		t.Errorf("oauth2_authorization_url(): wrong response_type query param:\nactual:\t\t%s\nexpected:\t%s", auq.Get("response_type"), "code")
	}
	if auq.Get("redirect_uri") != "http://localhost:8085/oidc/callback" {
		t.Errorf("oauth2_authorization_url(): wrong redirect_uri query param:\nactual:\t\t%s\nexpected:\t%s", auq.Get("redirect_uri"), "http://localhost:8085/oidc/callback")
	}
	if auq.Get("scope") != "openid profile email" {
		t.Errorf("oauth2_authorization_url(): wrong scope query param:\nactual:\t\t%s\nexpected:\t%s", auq.Get("scope"), "openid profile email")
	}
	if auq.Get("code_challenge_method") != "S256" {
		t.Errorf("oauth2_authorization_url(): wrong code_challenge_method:\nactual:\t\t%s\nexpected:\t%s", auq.Get("code_challenge_method"), "S256")
	}
	if auq.Get("code_challenge") != hv {
		t.Errorf("oauth2_authorization_url(): wrong code_challenge:\nactual:\t\t%s\nexpected:\t%s", auq.Get("code_challenge"), hv)
	}
	if auq.Get("state") != "" {
		t.Errorf("oauth2_authorization_url(): wrong state:\nactual:\t\t%s\nexpected:\t%s", auq.Get("state"), "")
	}
	if auq.Get("nonce") != "" {
		t.Errorf("oauth2_authorization_url(): wrong nonce:\nactual:\t\t%s\nexpected:\t%s", auq.Get("nonce"), "")
	}
	if auq.Get("client_id") != "foo" {
		t.Errorf("oauth2_authorization_url(): wrong client_id:\nactual:\t\t%s\nexpected:\t%s", auq.Get("client_id"), "foo")
	}
	au, err = url.Parse(res.Header.Get("x-au-pkce-rel"))
	helper.Must(err)
	auq = au.Query()
	if auq.Get("redirect_uri") != "http://example.com:8080/oidc/callback" {
		t.Errorf("oauth2_authorization_url(): wrong redirect_uri query param:\nactual:\t\t%s\nexpected:\t%s", auq.Get("redirect_uri"), "http://example.com:8080/oidc/callback")
	}

	req, err = http.NewRequest(http.MethodGet, "http://example.com:8080/pkce", nil)
	helper.Must(err)

	res, err = client.Do(req)
	helper.Must(err)

	cv1_n := res.Header.Get("x-v-1")
	if cv1_n == v1 {
		t.Errorf("calls to oauth2_verifier() on different requests must not return the same value:\n\t%s\n\t%s", v1, cv1_n)
	}
}

func TestOAuthStateFunctions(t *testing.T) {
	client := newClient()

	shutdown, _ := newCouper("testdata/integration/functions/02_couper.hcl", test.New(t))
	defer shutdown()

	helper := test.New(t)

	req, err := http.NewRequest(http.MethodGet, "http://example.com:8080/csrf", nil)
	helper.Must(err)

	res, err := client.Do(req)
	helper.Must(err)

	if res.StatusCode != 200 {
		t.Fatalf("expected Status %d, got: %d", 200, res.StatusCode)
	}

	hv := res.Header.Get("x-hv")
	au, err := url.Parse(res.Header.Get("x-au-state"))
	helper.Must(err)
	auq := au.Query()
	if auq.Get("response_type") != "code" {
		t.Errorf("oauth2_authorization_url(): wrong response_type query param:\nactual:\t\t%s\nexpected:\t%s", auq.Get("response_type"), "code")
	}
	if auq.Get("redirect_uri") != "http://localhost:8085/oidc/callback" {
		t.Errorf("oauth2_authorization_url(): wrong redirect_uri query param:\nactual:\t\t%s\nexpected:\t%s", auq.Get("redirect_uri"), "http://localhost:8085/oidc/callback")
	}
	if auq.Get("scope") != "openid profile" {
		t.Errorf("oauth2_authorization_url(): wrong scope query param:\nactual:\t\t%s\nexpected:\t%s", auq.Get("scope"), "openid profile")
	}
	if auq.Get("code_challenge_method") != "" {
		t.Errorf("oauth2_authorization_url(): wrong code_challenge_method:\nactual:\t\t%s\nexpected:\t%s", auq.Get("code_challenge_method"), "")
	}
	if auq.Get("code_challenge") != "" {
		t.Errorf("oauth2_authorization_url(): wrong code_challenge:\nactual:\t\t%s\nexpected:\t%s", auq.Get("code_challenge"), "")
	}
	if auq.Get("state") != hv {
		t.Errorf("oauth2_authorization_url(): wrong state:\nactual:\t\t%s\nexpected:\t%s", auq.Get("state"), hv)
	}
	if auq.Get("nonce") != "" {
		t.Errorf("oauth2_authorization_url(): wrong nonce:\nactual:\t\t%s\nexpected:\t%s", auq.Get("nonce"), "")
	}
	if auq.Get("client_id") != "foo" {
		t.Errorf("oauth2_authorization_url(): wrong client_id:\nactual:\t\t%s\nexpected:\t%s", auq.Get("client_id"), "foo")
	}
}

func TestOIDCPKCEFunctions(t *testing.T) {
	client := newClient()
	helper := test.New(t)

	oauthOrigin := httptest.NewServer(http.HandlerFunc(func(rw http.ResponseWriter, req *http.Request) {
		if req.URL.Path == "/.well-known/openid-configuration" {
			rw.Header().Set("Content-Type", "Application/json")
			body := []byte(`{
			"issuer": "https://authorization.server",
			"authorization_endpoint": "https://authorization.server/oauth2/authorize",
			"token_endpoint": "http://` + req.Host + `/token",
			"jwks_uri": "http://` + req.Host + `/jwks",
			"userinfo_endpoint": "http://` + req.Host + `/userinfo"
			}`)
			_, werr := rw.Write(body)
			helper.Must(werr)
			return
		} else if req.URL.Path == "/jwks" {
			rw.Header().Set("Content-Type", "Application/json")
			_, werr := rw.Write([]byte(`{}`))
			helper.Must(werr)
			return
		}
		rw.WriteHeader(http.StatusBadRequest)
	}))
	defer oauthOrigin.Close()

	shutdown, _ := newCouperWithTemplate("testdata/integration/functions/03_couper.hcl", test.New(t), map[string]interface{}{"asOrigin": oauthOrigin.URL})
	defer shutdown()

	req, err := http.NewRequest(http.MethodGet, "http://example.com:8080/pkce", nil)
	helper.Must(err)

	res, err := client.Do(req)
	helper.Must(err)

	if res.StatusCode != 200 {
		t.Fatalf("expected Status %d, got: %d", 200, res.StatusCode)
	}

	hv := res.Header.Get("x-hv")
	au, err := url.Parse(res.Header.Get("x-au-pkce"))
	helper.Must(err)
	auq := au.Query()
	if auq.Get("response_type") != "code" {
		t.Errorf("oauth2_authorization_url(): wrong response_type query param:\nactual:\t\t%s\nexpected:\t%s", auq.Get("response_type"), "code")
	}
	if auq.Get("redirect_uri") != "http://localhost:8085/oidc/callback" {
		t.Errorf("oauth2_authorization_url(): wrong redirect_uri query param:\nactual:\t\t%s\nexpected:\t%s", auq.Get("redirect_uri"), "http://localhost:8085/oidc/callback")
	}
	if auq.Get("scope") != "openid profile email" {
		t.Errorf("oauth2_authorization_url(): wrong scope query param:\nactual:\t\t%s\nexpected:\t%s", auq.Get("scope"), "openid profile email")
	}
	if auq.Get("code_challenge_method") != "S256" {
		t.Errorf("oauth2_authorization_url(): wrong code_challenge_method:\nactual:\t\t%s\nexpected:\t%s", auq.Get("code_challenge_method"), "S256")
	}
	if auq.Get("code_challenge") != hv {
		t.Errorf("oauth2_authorization_url(): wrong code_challenge:\nactual:\t\t%s\nexpected:\t%s", auq.Get("code_challenge"), hv)
	}
	if auq.Get("state") != "" {
		t.Errorf("oauth2_authorization_url(): wrong state:\nactual:\t\t%s\nexpected:\t%s", auq.Get("state"), "")
	}
	if auq.Get("nonce") != "" {
		t.Errorf("oauth2_authorization_url(): wrong nonce:\nactual:\t\t%s\nexpected:\t%s", auq.Get("nonce"), "")
	}
	if auq.Get("client_id") != "foo" {
		t.Errorf("oauth2_authorization_url(): wrong client_id:\nactual:\t\t%s\nexpected:\t%s", auq.Get("client_id"), "foo")
	}
	au, err = url.Parse(res.Header.Get("x-au-pkce-rel"))
	helper.Must(err)
	auq = au.Query()
	if auq.Get("redirect_uri") != "http://example.com:8080/oidc/callback" {
		t.Errorf("oauth2_authorization_url(): wrong redirect_uri query param:\nactual:\t\t%s\nexpected:\t%s", auq.Get("redirect_uri"), "http://example.com:8080/oidc/callback")
	}
}

func TestOIDCNonceFunctions(t *testing.T) {
	client := newClient()
	helper := test.New(t)

	oauthOrigin := httptest.NewServer(http.HandlerFunc(func(rw http.ResponseWriter, req *http.Request) {
		if req.URL.Path == "/.well-known/openid-configuration" {
			body := []byte(`{
			"issuer": "https://authorization.server",
			"authorization_endpoint": "https://authorization.server/oauth2/authorize",
			"token_endpoint": "http://` + req.Host + `/token",
			"jwks_uri": "http://` + req.Host + `/jwks",
			"userinfo_endpoint": "http://` + req.Host + `/userinfo"
			}`)
			_, werr := rw.Write(body)
			helper.Must(werr)

			return
		} else if req.URL.Path == "/jwks" {
			rw.Header().Set("Content-Type", "Application/json")
			_, werr := rw.Write([]byte(`{}`))
			helper.Must(werr)
			return
		}
		rw.WriteHeader(http.StatusBadRequest)
	}))
	defer oauthOrigin.Close()

	shutdown, _ := newCouperWithTemplate("testdata/integration/functions/03_couper.hcl", test.New(t), map[string]interface{}{"asOrigin": oauthOrigin.URL})
	defer shutdown()

	req, err := http.NewRequest(http.MethodGet, "http://example.com:8080/csrf", nil)
	helper.Must(err)

	res, err := client.Do(req)
	helper.Must(err)

	if res.StatusCode != 200 {
		t.Fatalf("expected Status %d, got: %d", 200, res.StatusCode)
	}

	hv := res.Header.Get("x-hv")
	au, err := url.Parse(res.Header.Get("x-au-nonce"))
	helper.Must(err)
	auq := au.Query()
	if auq.Get("response_type") != "code" {
		t.Errorf("oauth2_authorization_url(): wrong response_type query param:\nactual:\t\t%s\nexpected:\t%s", auq.Get("response_type"), "code")
	}
	if auq.Get("redirect_uri") != "http://localhost:8085/oidc/callback" {
		t.Errorf("oauth2_authorization_url(): wrong redirect_uri query param:\nactual:\t\t%s\nexpected:\t%s", auq.Get("redirect_uri"), "http://localhost:8085/oidc/callback")
	}
	if auq.Get("scope") != "openid profile" {
		t.Errorf("oauth2_authorization_url(): wrong scope query param:\nactual:\t\t%s\nexpected:\t%s", auq.Get("scope"), "openid profile")
	}
	if auq.Get("code_challenge_method") != "" {
		t.Errorf("oauth2_authorization_url(): wrong code_challenge_method:\nactual:\t\t%s\nexpected:\t%s", auq.Get("code_challenge_method"), "")
	}
	if auq.Get("code_challenge") != "" {
		t.Errorf("oauth2_authorization_url(): wrong code_challenge:\nactual:\t\t%s\nexpected:\t%s", auq.Get("code_challenge"), "")
	}
	if auq.Get("state") != "" {
		t.Errorf("oauth2_authorization_url(): wrong state:\nactual:\t\t%s\nexpected:\t%s", auq.Get("state"), "")
	}
	if auq.Get("nonce") != hv {
		t.Errorf("oauth2_authorization_url(): wrong nonce:\nactual:\t\t%s\nexpected:\t%s", auq.Get("nonce"), hv)
	}
	if auq.Get("client_id") != "foo" {
		t.Errorf("oauth2_authorization_url(): wrong client_id:\nactual:\t\t%s\nexpected:\t%s", auq.Get("client_id"), "foo")
	}
}

func TestOIDCDefaultPKCEFunctions(t *testing.T) {
	client := newClient()
	helper := test.New(t)

	oauthOrigin := httptest.NewServer(http.HandlerFunc(func(rw http.ResponseWriter, req *http.Request) {
		if req.URL.Path == "/.well-known/openid-configuration" {
			body := []byte(`{
			"issuer": "https://authorization.server",
			"authorization_endpoint": "https://authorization.server/oauth2/authorize",
			"token_endpoint": "http://` + req.Host + `/token",
			"jwks_uri": "http://` + req.Host + `/jwks",
			"userinfo_endpoint": "http://` + req.Host + `/userinfo",
			"code_challenge_methods_supported": ["S256"]
			}`)
			_, werr := rw.Write(body)
			helper.Must(werr)
			return
		} else if req.URL.Path == "/jwks" {
			rw.Header().Set("Content-Type", "Application/json")
			_, werr := rw.Write([]byte(`{}`))
			helper.Must(werr)
			return
		}

		rw.WriteHeader(http.StatusBadRequest)
	}))
	defer oauthOrigin.Close()

	shutdown, _ := newCouperWithTemplate("testdata/integration/functions/03_couper.hcl", test.New(t), map[string]interface{}{"asOrigin": oauthOrigin.URL})
	defer shutdown()

	req, err := http.NewRequest(http.MethodGet, "http://example.com:8080/default", nil)
	helper.Must(err)

	res, err := client.Do(req)
	helper.Must(err)

	if res.StatusCode != 200 {
		t.Fatalf("expected Status %d, got: %d", 200, res.StatusCode)
	}

	hv := res.Header.Get("x-hv")
	au, err := url.Parse(res.Header.Get("x-au-default"))
	helper.Must(err)
	auq := au.Query()
	if auq.Get("response_type") != "code" {
		t.Errorf("oauth2_authorization_url(): wrong response_type query param:\nactual:\t\t%s\nexpected:\t%s", auq.Get("response_type"), "code")
	}
	if auq.Get("redirect_uri") != "http://localhost:8085/oidc/callback" {
		t.Errorf("oauth2_authorization_url(): wrong redirect_uri query param:\nactual:\t\t%s\nexpected:\t%s", auq.Get("redirect_uri"), "http://localhost:8085/oidc/callback")
	}
	if auq.Get("scope") != "openid profile email address" {
		t.Errorf("oauth2_authorization_url(): wrong scope query param:\nactual:\t\t%s\nexpected:\t%s", auq.Get("scope"), "openid profile email")
	}
	if auq.Get("code_challenge_method") != "S256" {
		t.Errorf("oauth2_authorization_url(): wrong code_challenge_method:\nactual:\t\t%s\nexpected:\t%s", auq.Get("code_challenge_method"), "S256")
	}
	if auq.Get("code_challenge") != hv {
		t.Errorf("oauth2_authorization_url(): wrong code_challenge:\nactual:\t\t%s\nexpected:\t%s", auq.Get("code_challenge"), hv)
	}
	if auq.Get("state") != "" {
		t.Errorf("oauth2_authorization_url(): wrong state:\nactual:\t\t%s\nexpected:\t%s", auq.Get("state"), "")
	}
	if auq.Get("nonce") != "" {
		t.Errorf("oauth2_authorization_url(): wrong nonce:\nactual:\t\t%s\nexpected:\t%s", auq.Get("nonce"), "")
	}
	if auq.Get("client_id") != "foo" {
		t.Errorf("oauth2_authorization_url(): wrong client_id:\nactual:\t\t%s\nexpected:\t%s", auq.Get("client_id"), "foo")
	}
}

func TestOIDCDefaultNonceFunctions(t *testing.T) {
	client := newClient()
	helper := test.New(t)

	oauthOrigin := httptest.NewServer(http.HandlerFunc(func(rw http.ResponseWriter, req *http.Request) {
		if req.URL.Path == "/.well-known/openid-configuration" {
			body := []byte(`{
			"issuer": "https://authorization.server",
			"authorization_endpoint": "https://authorization.server/oauth2/authorize",
			"token_endpoint": "http://` + req.Host + `/token",
			"jwks_uri": "http://` + req.Host + `/jwks",
			"userinfo_endpoint": "http://` + req.Host + `/userinfo"
			}`)
			_, werr := rw.Write(body)
			helper.Must(werr)
			return
		} else if req.URL.Path == "/jwks" {
			rw.Header().Set("Content-Type", "Application/json")
			_, werr := rw.Write([]byte(`{}`))
			helper.Must(werr)
			return
		}
		rw.WriteHeader(http.StatusBadRequest)
	}))
	defer oauthOrigin.Close()

	shutdown, _ := newCouperWithTemplate("testdata/integration/functions/03_couper.hcl", test.New(t), map[string]interface{}{"asOrigin": oauthOrigin.URL})
	defer shutdown()

	req, err := http.NewRequest(http.MethodGet, "http://example.com:8080/default", nil)
	helper.Must(err)

	res, err := client.Do(req)
	helper.Must(err)

	if res.StatusCode != 200 {
		t.Fatalf("expected Status %d, got: %d", 200, res.StatusCode)
	}

	hv := res.Header.Get("x-hv")
	au, err := url.Parse(res.Header.Get("x-au-default"))
	helper.Must(err)
	auq := au.Query()
	if auq.Get("response_type") != "code" {
		t.Errorf("oauth2_authorization_url(): wrong response_type query param:\nactual:\t\t%s\nexpected:\t%s", auq.Get("response_type"), "code")
	}
	if auq.Get("redirect_uri") != "http://localhost:8085/oidc/callback" {
		t.Errorf("oauth2_authorization_url(): wrong redirect_uri query param:\nactual:\t\t%s\nexpected:\t%s", auq.Get("redirect_uri"), "http://localhost:8085/oidc/callback")
	}
	if auq.Get("scope") != "openid profile email address" {
		t.Errorf("oauth2_authorization_url(): wrong scope query param:\nactual:\t\t%s\nexpected:\t%s", auq.Get("scope"), "openid profile")
	}
	if auq.Get("code_challenge_method") != "" {
		t.Errorf("oauth2_authorization_url(): wrong code_challenge_method:\nactual:\t\t%s\nexpected:\t%s", auq.Get("code_challenge_method"), "")
	}
	if auq.Get("code_challenge") != "" {
		t.Errorf("oauth2_authorization_url(): wrong code_challenge:\nactual:\t\t%s\nexpected:\t%s", auq.Get("code_challenge"), "")
	}
	if auq.Get("state") != "" {
		t.Errorf("oauth2_authorization_url(): wrong state:\nactual:\t\t%s\nexpected:\t%s", auq.Get("state"), "")
	}
	if auq.Get("nonce") != hv {
		t.Errorf("oauth2_authorization_url(): wrong nonce:\nactual:\t\t%s\nexpected:\t%s", auq.Get("nonce"), hv)
	}
	if auq.Get("client_id") != "foo" {
		t.Errorf("oauth2_authorization_url(): wrong client_id:\nactual:\t\t%s\nexpected:\t%s", auq.Get("client_id"), "foo")
	}
}

func TestAllowedMethods(t *testing.T) {
	client := newClient()

	confPath := "testdata/integration/config/11_couper.hcl"
	shutdown, logHook := newCouper(confPath, test.New(t))
	defer shutdown()

	token := "eyJhbGciOiJIUzI1NiIsInR5cCI6IkpXVCJ9.eyJzdWIiOiIxMjM0NTY3ODkwIiwibmFtZSI6IkpvaG4gRG9lIiwiaWF0IjoxNTE2MjM5MDIyLCJzY29wZSI6ImZvbyJ9.7zkwmXTmzFTKHC0Qnpw7uQCcacogWUvi_JU56uWJlkw"

	type testCase struct {
		name           string
		method         string
		path           string
		requestHeaders http.Header
		status         int
		couperError    string
	}

	for _, tc := range []testCase{
		{"path not found, authorized", http.MethodGet, "/api1/not-found", http.Header{"Authorization": []string{"Bearer " + token}}, http.StatusNotFound, "route not found error"},

		{"unrestricted, authorized, GET", http.MethodGet, "/api1/unrestricted", http.Header{"Authorization": []string{"Bearer " + token}}, http.StatusOK, ""},
		{"unrestricted, authorized, HEAD", http.MethodHead, "/api1/unrestricted", http.Header{"Authorization": []string{"Bearer " + token}}, http.StatusOK, ""},
		{"unrestricted, authorized, POST", http.MethodPost, "/api1/unrestricted", http.Header{"Authorization": []string{"Bearer " + token}}, http.StatusOK, ""},
		{"unrestricted, authorized, PUT", http.MethodPut, "/api1/unrestricted", http.Header{"Authorization": []string{"Bearer " + token}}, http.StatusOK, ""},
		{"unrestricted, authorized, PATCH", http.MethodPatch, "/api1/unrestricted", http.Header{"Authorization": []string{"Bearer " + token}}, http.StatusOK, ""},
		{"unrestricted, authorized, DELETE", http.MethodDelete, "/api1/unrestricted", http.Header{"Authorization": []string{"Bearer " + token}}, http.StatusForbidden, "access control error"},
		{"unrestricted, authorized, OPTIONS", http.MethodOptions, "/api1/unrestricted", http.Header{"Authorization": []string{"Bearer " + token}}, http.StatusForbidden, "access control error"},
		{"unrestricted, authorized, CONNECT", http.MethodConnect, "/api1/unrestricted", http.Header{"Authorization": []string{"Bearer " + token}}, http.StatusMethodNotAllowed, "method not allowed error"},
		{"unrestricted, authorized, TRACE", http.MethodTrace, "/api1/unrestricted", http.Header{"Authorization": []string{"Bearer " + token}}, http.StatusMethodNotAllowed, "method not allowed error"},
		{"unrestricted, authorized, BREW", "BREW", "/api1/unrestricted", http.Header{"Authorization": []string{"Bearer " + token}}, http.StatusMethodNotAllowed, "method not allowed error"},
		{"unrestricted, unauthorized, GET", http.MethodGet, "/api1/unrestricted", http.Header{}, http.StatusUnauthorized, "access control error"},
		{"unrestricted, unauthorized, BREW", "BREW", "/api1/unrestricted", http.Header{}, http.StatusUnauthorized, "access control error"},
		{"unrestricted, CORS preflight", http.MethodOptions, "/api1/unrestricted", http.Header{"Origin": []string{"https://www.example.com"}, "Access-Control-Request-Method": []string{"POST"}, "Access-Control-Request-Headers": []string{"Authorization"}}, http.StatusNoContent, ""},

		{"restricted, authorized, GET", http.MethodGet, "/api1/restricted", http.Header{"Authorization": []string{"Bearer " + token}}, http.StatusOK, ""},
		{"restricted, authorized, HEAD", http.MethodHead, "/api1/restricted", http.Header{"Authorization": []string{"Bearer " + token}}, http.StatusMethodNotAllowed, "method not allowed error"},
		{"restricted, authorized, POST", http.MethodPost, "/api1/restricted", http.Header{"Authorization": []string{"Bearer " + token}}, http.StatusOK, ""},
		{"restricted, authorized, PUT", http.MethodPut, "/api1/restricted", http.Header{"Authorization": []string{"Bearer " + token}}, http.StatusMethodNotAllowed, "method not allowed error"},
		{"restricted, authorized, PATCH", http.MethodPatch, "/api1/restricted", http.Header{"Authorization": []string{"Bearer " + token}}, http.StatusMethodNotAllowed, "method not allowed error"},
		{"restricted, authorized, DELETE", http.MethodDelete, "/api1/restricted", http.Header{"Authorization": []string{"Bearer " + token}}, http.StatusForbidden, "access control error"},
		{"restricted, authorized, OPTIONS", http.MethodOptions, "/api1/restricted", http.Header{"Authorization": []string{"Bearer " + token}}, http.StatusMethodNotAllowed, "method not allowed error"},
		{"restricted, authorized, CONNECT", http.MethodConnect, "/api1/restricted", http.Header{"Authorization": []string{"Bearer " + token}}, http.StatusMethodNotAllowed, "method not allowed error"},
		{"restricted, authorized, TRACE", http.MethodTrace, "/api1/restricted", http.Header{"Authorization": []string{"Bearer " + token}}, http.StatusMethodNotAllowed, "method not allowed error"},
		{"restricted, authorized, BREW", "BREW", "/api1/restricted", http.Header{"Authorization": []string{"Bearer " + token}}, http.StatusForbidden, "access control error"}, // BREW not supported by scope AC
		{"restricted, CORS preflight", http.MethodOptions, "/api1/restricted", http.Header{"Origin": []string{"https://www.example.com"}, "Access-Control-Request-Method": []string{"POST"}, "Access-Control-Request-Headers": []string{"Authorization"}}, http.StatusNoContent, ""},

		{"wildcard, GET", http.MethodGet, "/api1/wildcard", http.Header{}, http.StatusOK, ""},
		{"wildcard, HEAD", http.MethodHead, "/api1/wildcard", http.Header{}, http.StatusOK, ""},
		{"wildcard, POST", http.MethodPost, "/api1/wildcard", http.Header{}, http.StatusOK, ""},
		{"wildcard, PUT", http.MethodPut, "/api1/wildcard", http.Header{}, http.StatusOK, ""},
		{"wildcard, PATCH", http.MethodPatch, "/api1/wildcard", http.Header{}, http.StatusOK, ""},
		{"wildcard, DELETE", http.MethodDelete, "/api1/wildcard", http.Header{}, http.StatusOK, ""},
		{"wildcard, OPTIONS", http.MethodOptions, "/api1/wildcard", http.Header{}, http.StatusOK, ""},
		{"wildcard, CONNECT", http.MethodConnect, "/api1/wildcard", http.Header{}, http.StatusMethodNotAllowed, "method not allowed error"},
		{"wildcard, TRACE", http.MethodTrace, "/api1/wildcard", http.Header{}, http.StatusMethodNotAllowed, "method not allowed error"},
		{"wildcard, BREW", "BREW", "/api1/wildcard", http.Header{}, http.StatusMethodNotAllowed, "method not allowed error"},

		{"wildcard and more, GET", http.MethodGet, "/api1/wildcardAndMore", http.Header{}, http.StatusOK, ""},
		{"wildcard and more, HEAD", http.MethodHead, "/api1/wildcardAndMore", http.Header{}, http.StatusOK, ""},
		{"wildcard and more, POST", http.MethodPost, "/api1/wildcardAndMore", http.Header{}, http.StatusOK, ""},
		{"wildcard and more, PUT", http.MethodPut, "/api1/wildcardAndMore", http.Header{}, http.StatusOK, ""},
		{"wildcard and more, PATCH", http.MethodPatch, "/api1/wildcardAndMore", http.Header{}, http.StatusOK, ""},
		{"wildcard and more, DELETE", http.MethodDelete, "/api1/wildcardAndMore", http.Header{}, http.StatusOK, ""},
		{"wildcard and more, OPTIONS", http.MethodOptions, "/api1/wildcardAndMore", http.Header{}, http.StatusOK, ""},
		{"wildcard and more, CONNECT", http.MethodConnect, "/api1/wildcardAndMore", http.Header{}, http.StatusMethodNotAllowed, "method not allowed error"},
		{"wildcard and more, TRACE", http.MethodTrace, "/api1/wildcardAndMore", http.Header{}, http.StatusMethodNotAllowed, "method not allowed error"},
		{"wildcard and more, BREW", "BREW", "/api1/wildcardAndMore", http.Header{}, http.StatusOK, ""},

		{"blocked, GET", http.MethodGet, "/api1/blocked", http.Header{}, http.StatusMethodNotAllowed, "method not allowed error"},
		{"blocked, HEAD", http.MethodHead, "/api1/blocked", http.Header{}, http.StatusMethodNotAllowed, "method not allowed error"},
		{"blocked, POST", http.MethodPost, "/api1/blocked", http.Header{}, http.StatusMethodNotAllowed, "method not allowed error"},
		{"blocked, PUT", http.MethodPut, "/api1/blocked", http.Header{}, http.StatusMethodNotAllowed, "method not allowed error"},
		{"blocked, PATCH", http.MethodPatch, "/api1/blocked", http.Header{}, http.StatusMethodNotAllowed, "method not allowed error"},
		{"blocked, DELETE", http.MethodDelete, "/api1/blocked", http.Header{}, http.StatusMethodNotAllowed, "method not allowed error"},
		{"blocked, OPTIONS", http.MethodOptions, "/api1/blocked", http.Header{}, http.StatusMethodNotAllowed, "method not allowed error"},
		{"blocked, CONNECT", http.MethodConnect, "/api1/blocked", http.Header{}, http.StatusMethodNotAllowed, "method not allowed error"},
		{"blocked, TRACE", http.MethodTrace, "/api1/blocked", http.Header{}, http.StatusMethodNotAllowed, "method not allowed error"},
		{"blocked, BREW", "BREW", "/api1/blocked", http.Header{}, http.StatusMethodNotAllowed, "method not allowed error"},

		{"restricted methods override, GET", http.MethodGet, "/api2/restricted", http.Header{}, http.StatusOK, ""},
		{"restricted methods override, HEAD", http.MethodHead, "/api2/restricted", http.Header{}, http.StatusMethodNotAllowed, "method not allowed error"},
		{"restricted methods override, POST", http.MethodPost, "/api2/restricted", http.Header{}, http.StatusOK, ""},
		{"restricted methods override, PUT", http.MethodPut, "/api2/restricted", http.Header{}, http.StatusMethodNotAllowed, "method not allowed error"},
		{"restricted methods override, PATCH", http.MethodPatch, "/api2/restricted", http.Header{}, http.StatusMethodNotAllowed, "method not allowed error"},
		{"restricted methods override, DELETE", http.MethodDelete, "/api2/restricted", http.Header{}, http.StatusOK, ""},
		{"restricted methods override, OPTIONS", http.MethodOptions, "/api2/restricted", http.Header{}, http.StatusMethodNotAllowed, "method not allowed error"},
		{"restricted methods override, CONNECT", http.MethodConnect, "/api2/restricted", http.Header{}, http.StatusMethodNotAllowed, "method not allowed error"},
		{"restricted methods override, TRACE", http.MethodTrace, "/api2/restricted", http.Header{}, http.StatusMethodNotAllowed, "method not allowed error"},
		{"restricted methods override, BREW", "BREW", "/api2/restricted", http.Header{}, http.StatusOK, ""},

		{"restricted by api only, GET", http.MethodGet, "/api2/restrictedByApiOnly", http.Header{}, http.StatusMethodNotAllowed, "method not allowed error"},
		{"restricted by api only, HEAD", http.MethodHead, "/api2/restrictedByApiOnly", http.Header{}, http.StatusMethodNotAllowed, "method not allowed error"},
		{"restricted by api only, POST", http.MethodPost, "/api2/restrictedByApiOnly", http.Header{}, http.StatusMethodNotAllowed, "method not allowed error"},
		{"restricted by api only, PUT", http.MethodPut, "/api2/restrictedByApiOnly", http.Header{}, http.StatusOK, ""},
		{"restricted by api only, PATCH", http.MethodPatch, "/api2/restrictedByApiOnly", http.Header{}, http.StatusMethodNotAllowed, "method not allowed error"},
		{"restricted by api only, DELETE", http.MethodDelete, "/api2/restrictedByApiOnly", http.Header{}, http.StatusMethodNotAllowed, "method not allowed error"},
		{"restricted by api only, OPTIONS", http.MethodOptions, "/api2/restrictedByApiOnly", http.Header{}, http.StatusMethodNotAllowed, "method not allowed error"},
		{"restricted by api only, CONNECT", http.MethodConnect, "/api2/restrictedByApiOnly", http.Header{}, http.StatusMethodNotAllowed, "method not allowed error"},
		{"restricted by api only, TRACE", http.MethodTrace, "/api2/restrictedByApiOnly", http.Header{}, http.StatusMethodNotAllowed, "method not allowed error"},
		{"restricted by api only, BREW", "BREW", "/api2/restrictedByApiOnly", http.Header{}, http.StatusMethodNotAllowed, "method not allowed error"},

		{"files, GET", http.MethodGet, "/index.html", http.Header{}, http.StatusOK, ""},
		{"files, HEAD", http.MethodHead, "/index.html", http.Header{}, http.StatusOK, ""},
		{"files, POST", http.MethodPost, "/index.html", http.Header{}, http.StatusMethodNotAllowed, "method not allowed error"},
		{"files, PUT", http.MethodPut, "/index.html", http.Header{}, http.StatusMethodNotAllowed, "method not allowed error"},
		{"files, PATCH", http.MethodPatch, "/index.html", http.Header{}, http.StatusMethodNotAllowed, "method not allowed error"},
		{"files, DELETE", http.MethodDelete, "/index.html", http.Header{}, http.StatusMethodNotAllowed, "method not allowed error"},
		{"files, OPTIONS", http.MethodOptions, "/index.html", http.Header{}, http.StatusMethodNotAllowed, "method not allowed error"},
		{"files, CONNECT", http.MethodConnect, "/index.html", http.Header{}, http.StatusMethodNotAllowed, "method not allowed error"},
		{"files, TRACE", http.MethodTrace, "/index.html", http.Header{}, http.StatusMethodNotAllowed, "method not allowed error"},
		{"files, BREW", "BREW", "/index.html", http.Header{}, http.StatusMethodNotAllowed, "method not allowed error"},
		{"files, CORS preflight", http.MethodOptions, "/index.html", http.Header{"Origin": []string{"https://www.example.com"}, "Access-Control-Request-Method": []string{"POST"}, "Access-Control-Request-Headers": []string{"Authorization"}}, http.StatusNoContent, ""},

		{"spa, GET", http.MethodGet, "/app/foo", http.Header{}, http.StatusOK, ""},
		{"spa, HEAD", http.MethodHead, "/app/foo", http.Header{}, http.StatusOK, ""},
		{"spa, POST", http.MethodPost, "/app/foo", http.Header{}, http.StatusMethodNotAllowed, "method not allowed error"},
		{"spa, PUT", http.MethodPut, "/app/foo", http.Header{}, http.StatusMethodNotAllowed, "method not allowed error"},
		{"spa, PATCH", http.MethodPatch, "/app/foo", http.Header{}, http.StatusMethodNotAllowed, "method not allowed error"},
		{"spa, DELETE", http.MethodDelete, "/app/foo", http.Header{}, http.StatusMethodNotAllowed, "method not allowed error"},
		{"spa, OPTIONS", http.MethodOptions, "/app/foo", http.Header{}, http.StatusMethodNotAllowed, "method not allowed error"},
		{"spa, CONNECT", http.MethodConnect, "/app/foo", http.Header{}, http.StatusMethodNotAllowed, "method not allowed error"},
		{"spa, TRACE", http.MethodTrace, "/app/foo", http.Header{}, http.StatusMethodNotAllowed, "method not allowed error"},
		{"spa, BREW", "BREW", "/app/foo", http.Header{}, http.StatusMethodNotAllowed, "method not allowed error"},
		{"spa, CORS preflight", http.MethodOptions, "/app/foo", http.Header{"Origin": []string{"https://www.example.com"}, "Access-Control-Request-Method": []string{"POST"}, "Access-Control-Request-Headers": []string{"Authorization"}}, http.StatusNoContent, ""},
	} {
		t.Run(tc.name, func(subT *testing.T) {
			helper := test.New(subT)
			logHook.Reset()
			req, err := http.NewRequest(tc.method, "http://example.com:8080"+tc.path, nil)
			helper.Must(err)
			req.Header = tc.requestHeaders

			res, err := client.Do(req)
			helper.Must(err)

			if tc.status != res.StatusCode {
				subT.Errorf("Unexpected status code given; want: %d; got: %d", tc.status, res.StatusCode)
			}

			couperError := res.Header.Get("Couper-Error")
			if tc.couperError != couperError {
				subT.Errorf("Unexpected couper-error given; want: %q; got: %q", tc.couperError, couperError)
			}
		})
	}
}

func TestAllowedMethodsCORS_Preflight(t *testing.T) {
	client := newClient()

	confPath := "testdata/integration/config/11_couper.hcl"
	shutdown, logHook := newCouper(confPath, test.New(t))
	defer shutdown()

	type testCase struct {
		name          string
		path          string
		requestMethod string
		status        int
		allowMethods  []string
		couperError   string
	}

	for _, tc := range []testCase{
		{"unrestricted, CORS preflight, POST allowed", "/api1/unrestricted", http.MethodPost, http.StatusNoContent, []string{"POST"}, ""},
		{"restricted, CORS preflight, POST allowed", "/api1/restricted", http.MethodPost, http.StatusNoContent, []string{"POST"}, ""}, // CORS preflight ok even if OPTIONS is otherwise not allowed
		{"restricted, CORS preflight, PUT not allowed", "/api1/restricted", http.MethodPut, http.StatusNoContent, nil, ""},
	} {
		t.Run(tc.name, func(subT *testing.T) {
			helper := test.New(subT)
			logHook.Reset()
			req, err := http.NewRequest(http.MethodOptions, "http://example.com:8080"+tc.path, nil)
			helper.Must(err)
			req.Header.Set("Origin", "https://www.example.com")
			req.Header.Set("Access-Control-Request-Method", tc.requestMethod)

			res, err := client.Do(req)
			helper.Must(err)

			if tc.status != res.StatusCode {
				subT.Errorf("Unexpected status code given; want: %d; got: %d", tc.status, res.StatusCode)
			}

			allowMethods := res.Header.Values("Access-Control-Allow-Methods")
			if !cmp.Equal(tc.allowMethods, allowMethods) {
				subT.Errorf(cmp.Diff(tc.allowMethods, allowMethods))
			}

			couperError := res.Header.Get("Couper-Error")
			if tc.couperError != couperError {
				subT.Errorf("Unexpected couper-error given; want: %q; got: %q", tc.couperError, couperError)
			}
		})
	}
}

func TestEndpoint_ResponseNilEvaluation(t *testing.T) {
	client := newClient()

	shutdown, hook := newCouper("testdata/integration/endpoint_eval/20_couper.hcl", test.New(t))
	defer shutdown()

	type testCase struct {
		path      string
		expVal    bool
		expCtyVal string
	}

	for _, tc := range []testCase{
		{"/1stchild", true, ""},
		{"/2ndchild/no", false, ""},
		{"/child-chain/no", false, ""},
		{"/list-idx", true, ""},
		{"/list-idx-splat", true, ""},
		{"/list-idx/no", false, ""},
		{"/list-idx-chain/no", false, ""},
		{"/list-idx-key-chain/no", false, ""},
		{"/root/no", false, ""},
		{"/tpl", true, ""},
		{"/for", true, ""},
		{"/conditional/false", true, ""},
		{"/conditional/true", false, ""},
		{"/conditional/nested", true, ""},
		{"/conditional/nested/true", true, ""},
		{"/conditional/nested/false", true, ""},
		{"/functions/arg-items", true, `{"foo":"bar","obj":{"key":"val"}}`},
		{"/functions/tuple-expr", true, `{"array":["a","b"]}`},
		{"/rte1", true, "2"},
		{"/rte2", true, "2"},
		{"/ie1", true, "2"},
		{"/ie2", true, "2"},
		{"/uoe1", true, "-2"},
		{"/uoe2", true, "true"},
		{"/bad/dereference/string?foo=bar", false, ""},
		{"/bad/dereference/array?foo=bar", false, ""},
	} {
		t.Run(tc.path[1:], func(subT *testing.T) {
			helper := test.New(subT)

			req, err := http.NewRequest(http.MethodGet, "http://localhost:8080"+tc.path, nil)
			helper.Must(err)

			hook.Reset()
			defer func() {
				if subT.Failed() {
					time.Sleep(time.Millisecond * 100)
					for _, entry := range hook.AllEntries() {
						s, _ := entry.String()
						println(s)
					}
				}
			}()

			res, err := client.Do(req)
			helper.Must(err)

			if res.StatusCode != http.StatusOK {
				subT.Errorf("Expected Status OK, got: %d", res.StatusCode)
				return
			}

			defer func() {
				if subT.Failed() {
					for k := range res.Header {
						subT.Logf("%s: %s", k, res.Header.Get(k))
					}
				}
			}()

			val, ok := res.Header[http.CanonicalHeaderKey("X-Value")]
			if !tc.expVal && ok {
				subT.Errorf("%q: expected no value, got: %q", tc.path, val)
			} else if tc.expVal && !ok {
				subT.Errorf("%q: expected X-Value header, got: nothing", tc.path)
			}

			if res.Header.Get("Z-Value") != "y" {
				subT.Errorf("additional header Z-Value should always been written")
			}

			if tc.expCtyVal != "" && tc.expCtyVal != val[0] {
				subT.Errorf("Want: %s, got: %v", tc.expCtyVal, val[0])
			}

		})
	}
}

func TestEndpoint_ConditionalEvaluationError(t *testing.T) {
	client := newClient()

	shutdown, hook := newCouper("testdata/integration/endpoint_eval/20_couper.hcl", test.New(t))
	defer shutdown()

	type testCase struct {
		path       string
		expMessage string
	}

	for _, tc := range []testCase{
		{"/conditional/null", "20_couper.hcl:281,16-20: Null condition; The condition value is null. Conditions must either be true or false."},
		{"/conditional/string", "20_couper.hcl:287,16-21: Incorrect condition type; The condition expression must be of type bool."},
		{"/conditional/number", "20_couper.hcl:293,16-17: Incorrect condition type; The condition expression must be of type bool."},
		{"/conditional/tuple", "20_couper.hcl:299,16-18: Incorrect condition type; The condition expression must be of type bool."},
		{"/conditional/object", "20_couper.hcl:305,16-18: Incorrect condition type; The condition expression must be of type bool."},
		{"/conditional/string/expr", "20_couper.hcl:311,16-30: Incorrect condition type; The condition expression must be of type bool."},
		{"/conditional/number/expr", "20_couper.hcl:317,16-26: Incorrect condition type; The condition expression must be of type bool."},
	} {
		t.Run(tc.path[1:], func(subT *testing.T) {
			helper := test.New(subT)

			req, err := http.NewRequest(http.MethodGet, "http://localhost:8080"+tc.path, nil)
			helper.Must(err)

			hook.Reset()
			defer func() {
				if subT.Failed() {
					time.Sleep(time.Millisecond * 100)
					for _, entry := range hook.AllEntries() {
						s, _ := entry.String()
						println(s)
					}
				}
			}()

			res, err := client.Do(req)
			helper.Must(err)

			if res.StatusCode != http.StatusInternalServerError {
				subT.Errorf("Expected Status InternalServerError, got: %d", res.StatusCode)
				return
			}

			time.Sleep(time.Millisecond * 100)
			entry := hook.LastEntry()
			if entry != nil && entry.Level == logrus.ErrorLevel {
				if !strings.HasPrefix(entry.Message, "expression evaluation error: ") {
					subT.Errorf("wrong error message,\nexp: %s\ngot: %s", tc.expMessage, entry.Message)
				}
				if !strings.HasSuffix(entry.Message, tc.expMessage) {
					subT.Errorf("wrong error message,\nexp: %s\ngot: %s", tc.expMessage, entry.Message)
				}
			}
		})
	}
}

func TestEndpoint_ForLoop(t *testing.T) {
	client := newClient()

	shutdown, hook := newCouper("testdata/integration/endpoint_eval/21_couper.hcl", test.New(t))
	defer shutdown()

	type testCase struct {
		path      string
		header    http.Header
		expResult string
	}

	for _, tc := range []testCase{
		{"/for0", http.Header{}, `["a","b"]`},
		{"/for1", http.Header{}, `[0,1]`},
		{"/for2", http.Header{}, `{"a":0,"b":1}`},
		{"/for3", http.Header{}, `{"a":[0,1],"b":[2]}`},
		{"/for4", http.Header{}, `["a","b"]`},
		{"/for5", http.Header{"x-1": []string{"val1"}, "x-2": []string{"val2"}, "y": []string{`["x-1","x-2"]`}, "z": []string{"pfx"}}, `{"pfx-x-1":"val1","pfx-x-2":"val2"}`},
	} {
		t.Run(tc.path[1:], func(subT *testing.T) {
			helper := test.New(subT)

			req, err := http.NewRequest(http.MethodGet, "http://localhost:8080"+tc.path, nil)
			req.Header = tc.header
			helper.Must(err)

			hook.Reset()

			res, err := client.Do(req)
			helper.Must(err)

			resBytes, err := io.ReadAll(res.Body)
			helper.Must(err)

			helper.Must(res.Body.Close())

			if res.StatusCode != http.StatusOK {
				subT.Errorf("Expected Status OK, got: %d", res.StatusCode)
				return
			}

			result := string(resBytes)
			if result != tc.expResult {
				subT.Errorf("Want: %s, got: %v", tc.expResult, result)
			}
		})
	}
}<|MERGE_RESOLUTION|>--- conflicted
+++ resolved
@@ -168,7 +168,6 @@
 
 	for _, entry := range hook.AllEntries() {
 		if entry.Level < logrus.WarnLevel {
-<<<<<<< HEAD
 			// ignore health-check startup errors
 			if req, ok := entry.Data["request"]; ok {
 				if reqFields, ok := req.(logging.Fields); ok {
@@ -178,8 +177,6 @@
 					}
 				}
 			}
-=======
->>>>>>> 96283a00
 			defer os.Exit(1) // ok in loop, next line is the end
 			helper.Must(fmt.Errorf("error: %#v: %s", entry.Data, entry.Message))
 		}
@@ -3071,30 +3068,6 @@
 	}
 }
 
-<<<<<<< HEAD
-func TestHTTPServer_Endpoint_Evaluation_Inheritance_Backend_Block(t *testing.T) {
-	t.Skip() // FIXME: Remove the test after backend-refactoring?
-
-	helper := test.New(t)
-	client := newClient()
-
-	shutdown, _ := newCouper("testdata/integration/endpoint_eval/08_couper.hcl", test.New(t))
-	defer shutdown()
-
-	req, err := http.NewRequest(http.MethodGet, "http://example.com:8080/"+
-		strings.Replace(testBackend.Addr(), "http://", "", 1), nil)
-	helper.Must(err)
-
-	res, err := client.Do(req)
-	helper.Must(err)
-
-	if res.StatusCode != http.StatusBadRequest {
-		t.Error("Expected a bad request without required query param")
-	}
-}
-
-=======
->>>>>>> 96283a00
 func TestOpenAPIValidateConcurrentRequests(t *testing.T) {
 	helper := test.New(t)
 	client := newClient()
