package server_test

import (
	"bytes"
	"context"
	"encoding/json"
	"errors"
	"fmt"
	"io"
	"net/http"
	"net/http/httptest"
	"net/url"
	"path/filepath"
	"reflect"
	"strconv"
	"strings"
	"testing"
	"time"

	"github.com/google/go-cmp/cmp"
	"github.com/hashicorp/hcl/v2"
	"github.com/sirupsen/logrus"

	"github.com/coupergateway/couper/config/configload"
	"github.com/coupergateway/couper/internal/test"
	"github.com/coupergateway/couper/logging"
)

const testdataPath = "testdata/endpoints"

func TestBackend_BackendVariable_RequestResponse(t *testing.T) {
	client := newClient()
	helper := test.New(t)

	shutdown, hook := newCouper("testdata/integration/backends/02_couper.hcl", helper)
	defer shutdown()

	req, err := http.NewRequest(http.MethodGet, "http://example.com:8080/request", nil)
	helper.Must(err)

	hook.Reset()
	res, err := client.Do(req)
	helper.Must(err)

	if res.Header.Get("X-From-Request-Header") != "bar" ||
		res.Header.Get("X-From-Request-Json-Body") != "1" ||
		res.Header.Get("X-From-Requests-Header") != "bar" ||
		res.Header.Get("X-From-Requests-Json-Body") != "1" ||
		res.Header.Get("X-From-Response-Json-Body") != "/anything" ||
		res.Header.Get("X-From-Responses-Json-Body") != "/anything" ||
		res.Header.Get("X-From-Response-Header") != "application/json" ||
		res.Header.Get("X-From-Responses-Header") != "application/json" {
		t.Errorf("Unexpected header given: %#v", res.Header)
	}

	for _, entry := range hook.AllEntries() {
		if entry.Data["type"] != "couper_backend" {
			continue
		}

		responseLogs, _ := entry.Data["response"].(logging.Fields)
		data, _ := entry.Data["custom"].(logrus.Fields)

		if data == nil {
			t.Error("missing custom logs")
			continue
		}

		if entry.Data["backend"] == "anonymous_76_16" {
			expected := logrus.Fields{
				"x-from-request-body":       "grant_type=client_credentials",
				"x-from-request-form-body":  "client_credentials",
				"x-from-request-header":     "Basic cXBlYjpiZW4=",
				"x-from-response-header":    "60s",
				"x-from-response-body":      `{"access_token":"the_access_token","expires_in":60}`,
				"x-from-response-json-body": "the_access_token",
			}
			expectedHeaders := map[string]string{
				"content-type": "application/json",
				"location":     "Basic cXBlYjpiZW4=|client_credentials|60s|the_access_token",
			}

			if diff := cmp.Diff(data, expected); diff != "" {
				t.Error(diff)
			}

			if diff := cmp.Diff(responseLogs["headers"], expectedHeaders); diff != "" {
				t.Error(diff)
			}
		} else if entry.Data["backend"] == "anonymous_44_23" {
			expected := logrus.Fields{
				"x-from-request-json-body":   float64(1),
				"x-from-request-header":      "bar",
				"x-from-requests-json-body":  float64(1),
				"x-from-requests-header":     "bar",
				"x-from-response-header":     "application/json",
				"x-from-response-json-body":  "/anything",
				"x-from-responses-header":    "application/json",
				"x-from-responses-json-body": "/anything",
			}
			if diff := cmp.Diff(data, expected); diff != "" {
				t.Error(diff)
			}
		} else {
			t.Error("wrong backend log")
		}
	}
}

func TestBackend_BackendVariable_RequestResponse2(t *testing.T) {
	client := newClient()
	helper := test.New(t)

	shutdown, hook := newCouper("testdata/integration/backends/02_couper.hcl", helper)
	defer shutdown()

	req, err := http.NewRequest(http.MethodGet, "http://example.com:8080/request2", nil)
	helper.Must(err)

	hook.Reset()
	res, err := client.Do(req)
	helper.Must(err)

	if res.Header.Get("X-From-Requests-Json-Body") != "2" ||
		res.Header.Get("X-From-Requests-Body") != `{"b":2}` {
		t.Errorf("Unexpected header given: %#v", res.Header)
	}

	for _, entry := range hook.AllEntries() {
		if entry.Data["type"] != "couper_backend" {
			continue
		}

		data, _ := entry.Data["custom"].(logrus.Fields)

		if data == nil {
			t.Error("missing custom logs")
			continue
		}

		if entry.Data["backend"] == "anonymous_101_17" {
			expected := logrus.Fields{
				"x-from-requests-json-body": float64(2),
				"x-from-requests-body":      `{"b":2}`,
			}

			if diff := cmp.Diff(data, expected); diff != "" {
				t.Error(diff)
			}
		} else {
			t.Error("wrong backend log")
		}
	}
}

func TestBackend_BackendVariable(t *testing.T) {
	client := newClient()
	helper := test.New(t)

	shutdown, hook := newCouper("testdata/integration/backends/02_couper.hcl", helper)
	defer shutdown()

	req, err := http.NewRequest(http.MethodGet, "http://example.com:8080/", nil)
	helper.Must(err)

	req.Header.Set("Cookie", "Cookie")
	req.Header.Set("User-Agent", "Couper")

	hook.Reset()
	res, err := client.Do(req)
	helper.Must(err)

	var check int

	for _, entry := range hook.AllEntries() {
		if entry.Data["type"] != "couper_backend" {
			continue
		}

		name := entry.Data["request"].(logging.Fields)["name"]
		data, exist := entry.Data["custom"].(logrus.Fields)
		if !exist {
			t.Error("missing custom log field")
			continue
		}
		// The Cookie request header is not proxied, so *-req is not set in log.

		if name == "default" {
			check++

			if len(data) != 2 || data["default-res"] != "application/json" || data["default-ua"] != "Couper" {
				t.Errorf("unexpected data given: %#v", data)
			}
		} else if name == "request" {
			check++

			if len(data) != 2 || data["request-res"] != "text/plain; charset=utf-8" || data["request-ua"] != "" {
				t.Errorf("unexpected data given: %#v", data)
			}
		} else if name == "r1" {
			check++

			if len(data) != 2 || data["definitions-res"] != "text/plain; charset=utf-8" || data["definitions-ua"] != "" {
				t.Errorf("unexpected data given: %#v", data)
			}
		} else if name == "r2" {
			check++

			if len(data) != 2 || data["definitions-res"] != "application/json" || data["definitions-ua"] != "" {
				t.Errorf("unexpected data given: %#v", data)
			}
		}
	}

	if check != 4 {
		t.Error("missing 4 backend logs")
	}

	if got := res.Header.Get("Test-Header"); got != "application/json" {
		t.Errorf("Unexpected header given: %#v", got)
	}
}

func TestEndpoints_Protected404(t *testing.T) {
	client := newClient()

	type expectation struct {
		ResponseStatus int
	}

	type testCase struct {
		auth string
		path string
		exp  expectation
	}

	shutdown, _ := newCouper("testdata/endpoints/07_couper.hcl", test.New(t))
	defer shutdown()

	for _, tc := range []testCase{
		{"", "/v1/anything", expectation{}},
		{"secret", "/v1/anything", expectation{http.StatusOK}},
		{"", "/v1/xxx", expectation{}},
		{"secret", "/v1/xxx", expectation{http.StatusNotFound}},
	} {
		t.Run(tc.auth+"-"+tc.path, func(subT *testing.T) {
			helper := test.New(subT)

			req, err := http.NewRequest(http.MethodGet, "http://example.com:8080"+tc.path, nil)
			helper.Must(err)

			if tc.auth != "" {
				req.SetBasicAuth("", tc.auth)
			}

			res, err := client.Do(req)
			helper.Must(err)

			resBytes, err := io.ReadAll(res.Body)
			helper.Must(err)

			_ = res.Body.Close()

			var jsonResult expectation
			err = json.Unmarshal(resBytes, &jsonResult)
			if err != nil {
				subT.Errorf("unmarshal json: %v: got:\n%s", err, string(resBytes))
			}

			if !reflect.DeepEqual(jsonResult, tc.exp) {
				subT.Errorf("\nwant: \n%#v\ngot: \n%#v\npayload:\n%s", tc.exp, jsonResult, string(resBytes))
			}
		})
	}
}

func TestEndpoints_ProxyReqRes(t *testing.T) {
	client := newClient()
	helper := test.New(t)

	shutdown, logHook := newCouper(filepath.Join(testdataPath, "01_couper.hcl"), helper)
	defer shutdown()

	req, err := http.NewRequest(http.MethodGet, "http://example.com:8080/v1", nil)
	helper.Must(err)

	logHook.Reset()

	res, err := client.Do(req)
	helper.Must(err)

	entries := logHook.Entries
	if l := len(entries); l != 5 {
		t.Fatalf("Expected 5 log entries, given %d", l)
	}

	if res.StatusCode != http.StatusOK {
		t.Errorf("Expected status 200, given %d", res.StatusCode)
	}

	resBytes, err := io.ReadAll(res.Body)
	helper.Must(err)
	helper.Must(res.Body.Close())

	if string(resBytes) != "800" {
		t.Errorf("Expected body bytes: 800, given %s", resBytes)
	}
}

func TestEndpoints_BerespBody(t *testing.T) {
	client := newClient()
	helper := test.New(t)

	shutdown, logHook := newCouper(filepath.Join(testdataPath, "08_couper.hcl"), helper)
	defer shutdown()

	defer func() {
		if !t.Failed() {
			return
		}
		for _, e := range logHook.AllEntries() {
			println(e.String())
		}
	}()

	for _, path := range []string{"/pdf", "/pdf-proxy"} {
		t.Run(path[1:], func(st *testing.T) {
			sh := test.New(st)

			req, err := http.NewRequest(http.MethodGet, "http://example.com:8080/pdf", nil)
			sh.Must(err)

			res, err := client.Do(req)
			sh.Must(err)

			if res.StatusCode != http.StatusOK {
				st.Fatalf("Expected status 200, given %d", res.StatusCode)
			}

			resBytes, err := io.ReadAll(res.Body)
			sh.Must(err)
			res.Body.Close()

<<<<<<< HEAD
	if val := res.Header.Get("x-body"); val != "%PDF-1.6" {
		t.Errorf("x-body header: expected: %q, got: %q", "%PDF-1.6", val)
=======
			if !bytes.HasPrefix(resBytes, []byte("%PDF-1.6")) {
				st.Errorf("Expected PDF file, given %s", resBytes)
			}
		})
>>>>>>> 9b9b5ee9
	}
}

func TestEndpoints_ReqBody(t *testing.T) {
	client := newClient()
	helper := test.New(t)

	shutdown, logHook := newCouper(filepath.Join(testdataPath, "08_couper.hcl"), helper)
	defer shutdown()

	defer func() {
		if !t.Failed() {
			return
		}
		for _, e := range logHook.AllEntries() {
			println(e.String())
		}
	}()

	payload := "content"
	req, err := http.NewRequest(http.MethodPost, "http://example.com:8080/post", bytes.NewBufferString(payload))
	helper.Must(err)

	res, err := client.Do(req)
	helper.Must(err)

	if res.StatusCode != http.StatusOK {
		t.Fatalf("Expected status 200, given %d", res.StatusCode)
	}

	resBytes, err := io.ReadAll(res.Body)
	helper.Must(err)
	res.Body.Close()

	type result struct {
		Body    string
		Headers http.Header
	}

	r := &result{}
	helper.Must(json.Unmarshal(resBytes, r))

	if r.Body != payload {
		t.Errorf("Want: content, got: %v", r.Body)
	}

	if r.Headers.Get("Content-Length") != strconv.Itoa(len(payload)) {
		t.Errorf("Expected content-length: %d", len(payload))
	}
}

func TestEndpoints_ProxyReqResCancel(t *testing.T) {
	client := newClient()
	helper := test.New(t)

	shutdown, logHook := newCouper(filepath.Join(testdataPath, "01_couper.hcl"), helper)
	defer shutdown()

	req, err := http.NewRequest(http.MethodGet, "http://example.com:8080/v1?delay=5s", nil)
	helper.Must(err)

	ctx, cancel := context.WithCancel(req.Context())
	*req = *req.WithContext(ctx)

	logHook.Reset()

	go func() {
		time.Sleep(time.Second / 2)
		cancel()
	}()

	_, err = client.Do(req)
	if err == nil {
		t.Error("expected a cancel error")
	} else {
		if cancelErr := errors.Unwrap(err); cancelErr != context.Canceled {
			t.Error("expected a cancel error")
		}
	}
}

func TestEndpoints_RequestLimit(t *testing.T) {
	client := newClient()
	helper := test.New(t)

	shutdown, _ := newCouper(filepath.Join(testdataPath, "06_couper.hcl"), helper)
	defer shutdown()

	body := strings.NewReader(`{"foo" = "bar"}`)

	req, err := http.NewRequest(http.MethodGet, "http://example.com:8080/", body)
	helper.Must(err)

	req.SetBasicAuth("", "qwertz")

	res, err := client.Do(req)
	helper.Must(err)

	if res.StatusCode != http.StatusRequestEntityTooLarge {
		t.Errorf("Expected status 413, given %d", res.StatusCode)
	}
}

func TestEndpoints_Res(t *testing.T) {
	client := newClient()
	helper := test.New(t)

	shutdown, logHook := newCouper(filepath.Join(testdataPath, "02_couper.hcl"), helper)
	defer shutdown()

	req, err := http.NewRequest(http.MethodGet, "http://example.com:8080/v1", nil)
	helper.Must(err)

	logHook.Reset()

	res, err := client.Do(req)
	helper.Must(err)

	entries := logHook.Entries
	if l := len(entries); l != 1 {
		t.Fatalf("Expected 1 log entries, given %d", l)
	}

	if res.StatusCode != http.StatusOK {
		t.Errorf("Expected status 200, given %d", res.StatusCode)
	}

	resBytes, err := io.ReadAll(res.Body)
	helper.Must(err)
	res.Body.Close()

	if string(resBytes) != "string" {
		t.Errorf("Expected body 'string', given %s", resBytes)
	}
}

func TestEndpoints_UpstreamBasicAuthAndXFF(t *testing.T) {
	client := newClient()
	helper := test.New(t)

	shutdown, _ := newCouper(filepath.Join(testdataPath, "03_couper.hcl"), helper)
	defer shutdown()

	req, err := http.NewRequest(http.MethodGet, "http://example.com:8080/anything", nil)
	helper.Must(err)

	req.Header.Set("X-User", "user")
	req.Header.Set("X-Forwarded-For", "1.2.3.4")

	res, err := client.Do(req)
	helper.Must(err)

	if res.StatusCode != http.StatusOK {
		t.Fatalf("Expected status 200, given %d", res.StatusCode)
	}

	resBytes, err := io.ReadAll(res.Body)
	helper.Must(err)
	res.Body.Close()

	type expectation struct {
		Headers http.Header
	}

	var jsonResult expectation
	err = json.Unmarshal(resBytes, &jsonResult)
	helper.Must(err)

	// The "dXNlcjpwYXNz" is base64encode("user:pass") from the HCL file.
	if v := jsonResult.Headers.Get("Authorization"); v != "Basic dXNlcjpwYXNz" {
		t.Errorf("Expected a valid 'Authorization' header, given '%s'", v)
	}

	if v := jsonResult.Headers.Get("X-Forwarded-For"); v != "1.2.3.4" {
		t.Errorf("Unexpected XFF header given '%s'", v)
	}
}

func TestEndpoints_Muxing(t *testing.T) {
	client := newClient()
	helper := test.New(t)

	shutdown, _ := newCouper(filepath.Join(testdataPath, "05_couper.hcl"), helper)
	defer shutdown()

	req, err := http.NewRequest(http.MethodGet, "http://example.com:8080/v1", nil)
	helper.Must(err)

	res, err := client.Do(req)
	helper.Must(err)

	resBytes, err := io.ReadAll(res.Body)
	helper.Must(err)
	res.Body.Close()

	if string(resBytes) != "s1" {
		t.Errorf("Expected body 's1', given %s", resBytes)
	}
}

func TestEndpoints_DoNotExecuteResponseOnErrors(t *testing.T) {
	client := newClient()
	helper := test.New(t)

	shutdown, _ := newCouper(filepath.Join(testdataPath, "09_couper.hcl"), helper)
	defer shutdown()

	req, err := http.NewRequest(http.MethodGet, "http://example.com:8080/", nil)
	helper.Must(err)

	res, err := client.Do(req)
	helper.Must(err)

	resBytes, err := io.ReadAll(res.Body)
	helper.Must(err)
	res.Body.Close()

	if !bytes.Contains(resBytes, []byte("<html>backend error</html>")) {
		t.Errorf("Expected body '<html>backend error</html>', given '%s'", resBytes)
	}

	// header from error handling is set
	if v := res.Header.Get("couper-error"); v != "backend error" {
		t.Errorf("want couper-error 'configuration error', got %q", v)
	}

	// happy path headers not set
	if res.Header.Get("x-backend") != "" {
		t.Errorf("backend.set_response_headers should not have been run")
	}

	if res.Header.Get("x-endpoint") != "" {
		t.Errorf("endpoint.set_response_headers should not have been run")
	}
}

func TestHTTPServer_NoGzipForSmallContent(t *testing.T) {
	client := newClient()

	confPath := filepath.Join("testdata/endpoints/10_couper.hcl")
	shutdown, _ := newCouper(confPath, test.New(t))
	defer shutdown()

	type testCase struct {
		path   string
		expLen string
		expCE  string
	}

	for _, tc := range []testCase{
		{"/0", "0", ""},
		{"/10", "10", ""},
		{"/59", "59", ""},
		{"/60", "47", "gzip"},
		{"/x", "1731", "gzip"},
	} {
		t.Run(tc.path, func(subT *testing.T) {
			helper := test.New(subT)

			req, err := http.NewRequest(http.MethodGet, "http://example.org:9898"+tc.path, nil)
			helper.Must(err)

			req.Header.Set("Accept-Encoding", "gzip")

			res, err := client.Do(req)
			helper.Must(err)

			if val := res.Header.Get("Content-Encoding"); val != tc.expCE {
				subT.Errorf("%s: Expected Content-Encoding '%s', got: '%s'", tc.path, tc.expCE, val)
			}
			if val := res.Header.Get("Content-Length"); val != tc.expLen {
				subT.Errorf("%s: Expected Content-Length '%s', got: '%s'", tc.path, tc.expLen, val)
			}
		})
	}
}

func TestEndpoint_Sequence(t *testing.T) {
	client := test.NewHTTPClient()
	helper := test.New(t)

	shutdown, hook := newCouper(filepath.Join(testdataPath, "11_couper.hcl"), helper)
	defer shutdown()

	origin := httptest.NewServer(http.HandlerFunc(func(rw http.ResponseWriter, req *http.Request) {
		rw.Header().Set("Y-Value", "my-value")
		if req.Header.Get("Accept") == "application/json" {
			rw.Header().Set("Content-Type", "application/json")
			_, _ = fmt.Fprintf(rw, `{"value":"%s"}`, req.Header.Get("X-Value"))
		} else {
			rw.WriteHeader(http.StatusNoContent)
		}
	}))
	defer origin.Close()

	type log map[string]string

	type testcase struct {
		name           string
		path           string
		expectedHeader test.Header
		expectedBody   string
		expectedDep    log
		expNumBEReq    int
	}

	for _, tc := range []testcase{
		{"simple request sequence", "/simple", test.Header{"x": "my-value"}, `{"value":"my-value"}`, log{"default": "resolve"}, 2},
		{"simple request/proxy sequence", "/simple-proxy", test.Header{"x": "my-value", "y": `{"value":"my-proxy-value"}`}, "", log{"default": "resolve"}, 2},
		{"simple proxy/request sequence", "/simple-proxy-named", test.Header{"x": "my-value"}, "", log{"default": "resolve"}, 2},
		{"complex request/proxy sequence", "/complex-proxy", test.Header{"x": "my-value"}, "", log{"default": "resolve", "resolve": "resolve_first"}, 3},
		{"complex request/proxy sequences", "/parallel-complex-proxy", test.Header{"x": "my-value", "y": "my-value", "z": "my-value"}, "", log{"default": "resolve", "resolve": "resolve_first"}, 6},
		{"complex nested request/proxy sequences", "/parallel-complex-nested", test.Header{
			"a": "my-value",
			"b": "my-value",
			"x": "my-value",
			"y": "my-value",
		}, "", log{
			"default":       "resolve",
			"resolve":       "resolve_first",
			"resolve_gamma": "resolve_gamma_first",
			"last":          "resolve,resolve_gamma",
		}, 6},
		{"multiple request uses", "/multiple-request-uses", test.Header{}, "", log{"r2": "r1", "default": "r2,r1"}, 3},
		{"multiple proxy uses", "/multiple-proxy-uses", test.Header{}, "", log{"r2": "p1", "default": "r2,p1"}, 3},
		{"multiple sequence uses", "/multiple-sequence-uses", test.Header{}, "", log{"r2": "r1", "r4": "r2", "r3": "r2", "default": "r4,r3"}, 5},
		{"multiple parallel uses", "/multiple-parallel-uses", test.Header{}, "", log{"r4": "r2,r1", "r3": "r2,r1", "default": "r4,r3"}, 5},
	} {
		t.Run(tc.name, func(st *testing.T) {
			hook.Reset()

			h := test.New(st)

			req, err := http.NewRequest(http.MethodGet, "http://domain.local:8080"+tc.path, nil)
			h.Must(err)

			req.Header.Set("Origin", origin.URL)

			res, err := client.Do(req)
			h.Must(err)

			if res.StatusCode != http.StatusOK {
				st.Fatal("expected status ok")
			}

			for k, v := range tc.expectedHeader {
				if hv := res.Header.Get(k); hv != v {
					st.Errorf("%q: want %q, got %q", k, v, hv)
					break
				}
			}

			if tc.expectedBody != "" {
				result, err := io.ReadAll(res.Body)
				h.Must(err)

				if tc.expectedBody != string(result) {
					st.Errorf("unexpected body:\n%s", cmp.Diff(tc.expectedBody, string(result)))
				}
			}

			nbr := 0
			entries := hook.AllEntries()
			for _, e := range entries {
				if e.Data["type"] != "couper_backend" {
					continue
				}
				nbr++

				requestName, _ := e.Data["request"].(logging.Fields)["name"].(string)

				// test result for expected named ones
				if _, exist := tc.expectedDep[requestName]; !exist {
					continue
				}

				dependsOn, ok := e.Data["depends_on"]
				if !ok {
					st.Fatal("Expected 'depends_on' log field")
				}

				if dependsOn != tc.expectedDep[requestName] {
					st.Errorf("Expected 'depends_on' log for %q with field value: %q, got: %q", requestName, tc.expectedDep[requestName], dependsOn)
				}
			}
			if nbr != tc.expNumBEReq {
				st.Errorf("Expected number of backend requests: %d, got: %d", tc.expNumBEReq, nbr)
			}

			if !st.Failed() {
				return
			}
			for _, e := range entries {
				st.Logf("%#v", e.Data)
			}
		})
	}

}

func TestEndpoint_Sequence_ClientCancel(t *testing.T) {
	client := test.NewHTTPClient()
	helper := test.New(t)

	shutdown, hook := newCouper(filepath.Join(testdataPath, "12_couper.hcl"), helper)
	defer shutdown()

	ctx, cancel := context.WithCancel(context.Background())

	origin := httptest.NewServer(http.HandlerFunc(func(rw http.ResponseWriter, req *http.Request) {
		cancel()
		time.Sleep(time.Second / 2)
		rw.WriteHeader(http.StatusNoContent)
	}))
	defer origin.Close()

	req, err := http.NewRequest(http.MethodGet, "http://domain.local:8080/", nil)
	helper.Must(err)

	req.Header.Set("Origin", origin.URL)

	_, err = client.Do(req.WithContext(ctx))
	if err != nil && errors.Unwrap(err) != context.Canceled {
		helper.Must(err)
	}

	time.Sleep(time.Second * 2)

	logs := hook.AllEntries()

	if len(logs) == 0 {
		t.Fatal("missing logs")
	}

	var ctxCanceledSeen, statusOKseen bool
	for _, entry := range logs {
		if entry.Data["type"] != "couper_backend" {
			continue
		}

		path := entry.Data["request"].(logging.Fields)["path"]

		switch path {
		case "/":
			isCancelErr := strings.Contains(entry.Message, context.Canceled.Error())
			hasStatusZero := entry.Data["status"] == 0
			ctxCanceledSeen = isCancelErr && hasStatusZero && entry.Level == logrus.ErrorLevel
		case "/reflect":
			request := entry.Data["request"].(logging.Fields)
			if request["name"] != "resolve_first" {
				continue
			}
			isCancelErr := strings.Contains(entry.Message, context.Canceled.Error())
			hasStatusOK := entry.Data["status"] == http.StatusOK
			statusOKseen = !isCancelErr && hasStatusOK && entry.Level == logrus.InfoLevel
		}
	}

	if !ctxCanceledSeen || !statusOKseen {
		t.Errorf("Expected one successful and one failed backend request")
	}
}

func TestEndpoint_Sequence_BackendTimeout(t *testing.T) {
	client := test.NewHTTPClient()
	helper := test.New(t)

	shutdown, hook := newCouper(filepath.Join(testdataPath, "13_couper.hcl"), helper)
	defer shutdown()

	origin := httptest.NewServer(http.HandlerFunc(func(rw http.ResponseWriter, req *http.Request) {
		time.Sleep(time.Second)
		rw.WriteHeader(http.StatusNoContent)
	}))
	defer origin.Close()

	hook.Reset()

	req, err := http.NewRequest(http.MethodGet, "http://domain.local:8080/", nil)
	helper.Must(err)

	req.Header.Set("Origin", origin.URL)

	res, err := client.Do(req)
	if err != nil {
		helper.Must(err)
	}

	if res.StatusCode != http.StatusBadGateway {
		t.Fatalf("Expected status 502, got: %d", res.StatusCode)
	}

	time.Sleep(time.Second / 4)

	logs := hook.AllEntries()

	var ctxDeadlineSeen, statusOKseen bool
	for _, entry := range logs {
		if entry.Data["type"] != "couper_backend" {
			continue
		}

		path := entry.Data["request"].(logging.Fields)["path"]

		switch path {
		case "/":
			isDeadlineErr := entry.Message == "backend error: anonymous_3_23: deadline exceeded"
			hasStatusZero := entry.Data["status"] == 0
			ctxDeadlineSeen = isDeadlineErr && hasStatusZero && entry.Level == logrus.ErrorLevel
		case "/reflect":
			hasStatusOK := entry.Data["status"] == http.StatusOK
			statusOKseen = hasStatusOK && entry.Level == logrus.InfoLevel
		}
	}

	if !ctxDeadlineSeen || !statusOKseen {
		t.Errorf("Expected one successful and one failed backend request")
	}
}

func TestEndpoint_Sequence_NestedDefaultRequest(t *testing.T) {
	client := test.NewHTTPClient()
	helper := test.New(t)

	shutdown, _ := newCouper(filepath.Join(testdataPath, "19_couper.hcl"), helper)
	defer shutdown()

	req, err := http.NewRequest(http.MethodGet, "http://domain.local:8080/", nil)
	helper.Must(err)

	res, err := client.Do(req)
	helper.Must(err)

	if res.StatusCode != http.StatusOK {
		t.Errorf("Expected StatusOK, got: %d", res.StatusCode)
	}

	b, err := io.ReadAll(res.Body)
	helper.Must(err)

	exp := `{"data":[{"features":1},{"features":2}]}`
	if !bytes.Equal([]byte(exp), b) {
		t.Errorf("expected %v, got %v", exp, string(b))
	}
}

func TestEndpointCyclicSequence(t *testing.T) {
	for _, testcase := range []struct{ file, exp string }{
		{file: "15_couper.hcl", exp: "circular sequence reference: a,b,a"},
		{file: "16_couper.hcl", exp: "circular sequence reference: a,aa,aaa,a"},
		{file: "20_couper.hcl", exp: ""},
	} {
		t.Run(testcase.file, func(st *testing.T) {
			// since we will switch the working dir, reset afterwards
			defer cleanup(func() {}, test.New(t))

			path := filepath.Join(testdataPath, testcase.file)
			_, err := configload.LoadFile(path, "")

			diags, ok := err.(*hcl.Diagnostic)
			if !ok && testcase.exp != "" {
				st.Errorf("Expected a cyclic hcl diagnostics error, got: %v", reflect.TypeOf(err))
				st.Fatal(err, path)
			} else if ok && testcase.exp == "" {
				st.Errorf("Expected no cyclic hcl diagnostics error, got: %v", reflect.TypeOf(err))
				st.Fatal(err, path)
			}

			if testcase.exp != "" && diags.Detail != testcase.exp {
				st.Errorf("\nWant:\t%s\nGot:\t%s", testcase.exp, diags.Detail)
			}
		})
	}
}

func TestEndpointErrorHandler(t *testing.T) {
	client := test.NewHTTPClient()
	helper := test.New(t)

	shutdown, hook := newCouper(filepath.Join(testdataPath, "14_couper.hcl"), helper)
	defer shutdown()
	defer func() {
		if !t.Failed() {
			return
		}
		for _, e := range hook.AllEntries() {
			t.Logf("%#v", e.Data)
		}
	}()

	type testcase struct {
		name              string
		path              string
		expectedHeader    test.Header
		expectedStatus    int
		expectedErrorType string
	}

	for _, tc := range []testcase{
		{"error_handler not triggered", "/ok", test.Header{"x": "application/json"}, http.StatusOK, ""},
		{"error_handler triggered with beresp body", "/not-ok", test.Header{"x": "200", "y": "item1"}, http.StatusTeapot, "unexpected_status"},
		{"error_handler triggered with beresp body handled by endpoint", "/not-ok-endpoint", test.Header{"x": "200", "y": "item1"}, http.StatusTeapot, "unexpected_status"},
		{"error_handler triggered with beresp body - sequence", "/not-ok-sequence", test.Header{"x": "application/json"}, http.StatusTeapot, "unexpected_status"},

		{"unexpected status; handlers for unexpected_status, sequence, endpoint", "/1.1", test.Header{"handled-by": "unexpected_status"}, http.StatusOK, "unexpected_status"},
		{"unexpected status; handlers for sequence, endpoint", "/1.2", test.Header{"handled-by": "endpoint"}, http.StatusOK, "unexpected_status"},
		{"unexpected status; handler for sequence", "/1.3", test.Header{"handled-by": "sequence"}, http.StatusOK, "unexpected_status"},
		{"unexpected status; handler for endpoint", "/1.4", test.Header{"handled-by": "endpoint"}, http.StatusOK, "unexpected_status"},
		{"unexpected status; no handlers", "/1.5", test.Header{"couper-error": "endpoint error"}, http.StatusBadGateway, "unexpected_status"},

		{"backend timeout; handlers for backend_timeout, backend, sequence, endpoint", "/2.1", test.Header{"handled-by": "backend_timeout"}, http.StatusOK, "backend_timeout"},
		{"backend timeout; handlers for backend, sequence, endpoint", "/2.2", test.Header{"handled-by": "backend"}, http.StatusOK, "backend_timeout"},
		{"backend timeout; handlers for sequence, endpoint", "/2.3", test.Header{"handled-by": "sequence"}, http.StatusOK, "backend_timeout"},
		{"backend timeout; handler for endpoint", "/2.4", test.Header{"handled-by": "endpoint"}, http.StatusOK, "backend_timeout"},
		{"backend timeout; no handler", "/2.5", test.Header{"couper-error": "endpoint error"}, http.StatusBadGateway, "backend_timeout"},

		{"backend openapi validation; handlers for backend_openapi_validation, backend, sequence, endpoint", "/3.1", test.Header{"handled-by": "backend_openapi_validation"}, http.StatusOK, "backend_openapi_validation"},
		{"backend openapi validation; handlers for backend, sequence, endpoint", "/3.2", test.Header{"handled-by": "backend"}, http.StatusOK, "backend_openapi_validation"},
		{"backend openapi validation; handlers for sequence, endpoint", "/3.3", test.Header{"handled-by": "sequence"}, http.StatusOK, "backend_openapi_validation"},
		{"backend openapi validation; handler for endpoint", "/3.4", test.Header{"handled-by": "endpoint"}, http.StatusOK, "backend_openapi_validation"},
		{"backend openapi validation; no handler", "/3.5", test.Header{"couper-error": "endpoint error"}, http.StatusBadGateway, "backend_openapi_validation"},
	} {
		t.Run(tc.name, func(st *testing.T) {
			hook.Reset()
			h := test.New(st)

			req, err := http.NewRequest(http.MethodGet, "http://domain.local:8080"+tc.path, nil)
			h.Must(err)

			res, err := client.Do(req)
			h.Must(err)

			if res.StatusCode != tc.expectedStatus {
				st.Fatalf("want: %d, got: %d", tc.expectedStatus, res.StatusCode)
			}

			for k, v := range tc.expectedHeader {
				if hv := res.Header.Get(k); hv != v {
					st.Errorf("%q: want %q, got %q", k, v, hv)
					break
				}
			}
			if tc.expectedErrorType != "" {
				for _, e := range hook.AllEntries() {
					if e.Data["type"] != "couper_access" {
						continue
					}
					if e.Data["error_type"] != tc.expectedErrorType {
						st.Errorf("want: %q, got: %q", tc.expectedErrorType, e.Data["error_type"])
					}
				}
			}
		})
	}
}

func TestEndpointSequenceBreak(t *testing.T) {
	client := test.NewHTTPClient()
	helper := test.New(t)

	shutdown, hook := newCouper(filepath.Join(testdataPath, "14_couper.hcl"), helper)
	defer shutdown()
	defer func() {
		if !t.Failed() {
			return
		}
		for _, e := range hook.AllEntries() {
			t.Logf("%#v", e.Data)
		}
	}()

	type testcase struct {
		name              string
		path              string
		expectedErrorType string
		expBERNames       []string
	}

	for _, tc := range []testcase{
		{"sequence break unexpected_status", "/sequence-break-unexpected_status", "unexpected_status", []string{"resolve"}},
		{"sequence break backend_timeout", "/sequence-break-backend_timeout", "backend_timeout", []string{"resolve"}},
		{"break only one sequence", "/break-only-one-sequence", "unexpected_status", []string{"resolve2", "resolve1", "refl"}},
	} {
		t.Run(tc.name, func(st *testing.T) {
			hook.Reset()
			h := test.New(st)

			req, err := http.NewRequest(http.MethodGet, "http://domain.local:8080"+tc.path, nil)
			h.Must(err)

			res, err := client.Do(req)
			h.Must(err)

			if res.StatusCode != http.StatusBadGateway {
				st.Fatalf("want: %d, got: %d", http.StatusBadGateway, res.StatusCode)
			}

			time.Sleep(time.Millisecond * 200)

			berNames := make(map[string]struct{})
			for _, e := range hook.AllEntries() {
				if e.Data["type"] == "couper_backend" {
					request := e.Data["request"].(logging.Fields)
					berNames[fmt.Sprintf("%s", request["name"])] = struct{}{}
				} else if e.Data["type"] == "couper_access" {
					if e.Data["error_type"] != tc.expectedErrorType {
						st.Errorf("want: %q, got: %q", tc.expectedErrorType, e.Data["error_type"])
					}
				}
			}
			if len(berNames) != len(tc.expBERNames) {
				st.Errorf("number of BE request names want: %d, got: %d", len(tc.expBERNames), len(berNames))
			} else {
				for _, n := range tc.expBERNames {
					if _, ok := berNames[n]; !ok {
						st.Errorf("missing BE request %q", n)
					}
				}
			}
		})
	}
}

func TestEndpointACBufferOptions(t *testing.T) {
	client := test.NewHTTPClient()
	helper := test.New(t)

	shutdown, hook := newCouper(filepath.Join(testdataPath, "17_couper.hcl"), helper)
	defer shutdown()

	invalidToken := "eyJhbGciOiJIUzI1NiIsInR5cCI6IkpXVCJ9.eyJzdWIiOiIxMjM0NTY3ODkwIiwibmFtZSI6IkpvaG4gRG9lIiwiaWF0IjoxNTE2MjM5MDIyfQ.p_L2kBaXuGvD2AhW5WEheAKLErYXPDR-LKj_dZ5G_XI"
	validToken := "eyJhbGciOiJIUzI1NiIsInR5cCI6IkpXVCJ9.eyJzdWIiOiIxMjM0NTY3ODkwIiwibmFtZSI6IkpvaG4gRG9lIiwiaWF0IjoxNTE2MjM5MDIyfQ.6M2CwQMZ-PkeSyREi5scviq0EilhUUSgax6W9TmxmS8"

	urlencoded := func(token string) string {
		return url.Values{"token": []string{token}}.Encode()
	}
	jsonFn := func(token string) string {
		return fmt.Sprintf("{%q: %q}", "token", token)
	}
	plain := func(token string) string {
		return token
	}

	type testcase struct {
		name              string
		path              string
		token             string
		bodyFunc          func(string) string
		contentType       string
		expectedStatus    int
		expectedErrorType string
	}

	for _, tc := range []testcase{
		{"with ac (token in-form_body) and wrong token", "/in-form_body", invalidToken, urlencoded, "application/x-www-form-urlencoded", http.StatusUnauthorized, "jwt_token_invalid"},
		{"with ac (token in-form_body) and without token", "/in-form_body", "", urlencoded, "application/x-www-form-urlencoded", http.StatusUnauthorized, "jwt_token_missing"},
		{"with ac (token in-form_body) and valid token", "/in-form_body", validToken, urlencoded, "application/x-www-form-urlencoded", http.StatusOK, ""},
		{"with ac (token in-json_body) and wrong token", "/in-json_body", invalidToken, jsonFn, "application/json", http.StatusUnauthorized, "jwt_token_invalid"},
		{"with ac (token in-json_body) and without token", "/in-json_body", "", jsonFn, "application/json", http.StatusUnauthorized, "jwt_token_missing"},
		{"with ac (token in-json_body) and valid token", "/in-json_body", validToken, jsonFn, "application/json", http.StatusOK, ""},
		{"with ac (token in-body) and wrong token", "/in-body", invalidToken, plain, "text/plain", http.StatusUnauthorized, "jwt_token_invalid"},
		{"with ac (token in-body) and without token", "/in-body", "", plain, "text/plain", http.StatusUnauthorized, "jwt_token_missing"},
		{"with ac (token in-body) and valid token", "/in-body", validToken, plain, "text/plain", http.StatusOK, ""},
		{"without ac", "/without-ac", "", nil, "text/plain", http.StatusOK, ""},
	} {
		t.Run(tc.name, func(st *testing.T) {
			hook.Reset()
			h := test.New(st)

			body := ""
			if tc.bodyFunc != nil {
				body = tc.bodyFunc(tc.token)
			}
			req, err := http.NewRequest(http.MethodPost, "http://domain.local:8080"+tc.path, strings.NewReader(body))
			h.Must(err)

			req.Header.Set("Content-Type", tc.contentType)
			res, err := client.Do(req)
			h.Must(err)

			_, _ = io.Copy(io.Discard, res.Body)
			h.Must(res.Body.Close())

			if res.StatusCode != tc.expectedStatus {
				st.Errorf("want: %d, got: %d", tc.expectedStatus, res.StatusCode)
			}

			if tc.expectedErrorType != "" {
				for _, e := range hook.AllEntries() {
					if e.Data["type"] != "couper_access" {
						continue
					}
					if e.Data["error_type"] != tc.expectedErrorType {
						st.Errorf("want: %q, got: %v", tc.expectedErrorType, e.Data["error_type"])
					}
				}
			}
		})
	}
}

func TestEndpoint_ReusableProxies(t *testing.T) {
	client := test.NewHTTPClient()
	helper := test.New(t)

	shutdown, hook := newCouper(filepath.Join(testdataPath, "18_couper.hcl"), helper)
	defer shutdown()

	type testCase struct {
		path      string
		name      string
		expStatus int
	}

	for _, tc := range []testCase{
		{"/abcdef", "abcdef", 204},
		{"/reuse", "abcdef", 204},
		{"/default", "default", 200},
		{"/api-abcdef", "abcdef", 204},
		{"/api-reuse", "abcdef", 204},
		{"/api-default", "default", 200},
	} {
		t.Run(tc.path, func(st *testing.T) {
			h := test.New(st)

			req, err := http.NewRequest(http.MethodGet, "http://example.com:8080"+tc.path, nil)
			h.Must(err)

			hook.Reset()

			res, err := client.Do(req)
			h.Must(err)

			if res.StatusCode != tc.expStatus {
				st.Errorf("want: %d, got: %d", tc.expStatus, res.StatusCode)
			}

			for _, e := range hook.AllEntries() {
				if e.Data["type"] != "couper_backend" {
					continue
				}

				if name := e.Data["request"].(logging.Fields)["name"]; name != tc.name {
					st.Errorf("want: %s, got: %s", tc.name, name)
				}
			}
		})
	}
}

func TestEndpointWildcardProxyPathWildcard(t *testing.T) {
	client := newClient()

	shutdown, hook := newCouper("testdata/endpoints/21_couper.hcl", test.New(t))
	defer shutdown()

	for _, testcase := range []struct {
		path, expectedPath string
		statusCode         int
	}{
		{"/", "/", http.StatusNotFound},
		{"/anything", "/anything", http.StatusOK},
		{"/a/b", "/a/b", http.StatusNotFound},
		{"/p/", "/pb/", http.StatusNotFound},
		{"/p/a/c", "/pb/a/c", http.StatusNotFound},
	} {
		t.Run(testcase.path[1:], func(st *testing.T) {
			helper := test.New(st)
			req, err := http.NewRequest(http.MethodGet, "http://localhost:8080"+testcase.path, nil)
			helper.Must(err)

			hook.Reset()

			res, err := client.Do(req)
			helper.Must(err)

			if res.StatusCode != testcase.statusCode {
				st.Errorf("expected status %d, got %d", testcase.statusCode, res.StatusCode)
			}

			b, err := io.ReadAll(res.Body)
			helper.Must(res.Body.Close())
			helper.Must(err)

			type result struct {
				Path string
			}
			r := result{}
			helper.Must(json.Unmarshal(b, &r))

			if testcase.expectedPath != r.Path {
				st.Errorf("Expected path: %q, got: %q", testcase.expectedPath, r.Path)
			}
		})
	}
}<|MERGE_RESOLUTION|>--- conflicted
+++ resolved
@@ -341,15 +341,14 @@
 			sh.Must(err)
 			res.Body.Close()
 
-<<<<<<< HEAD
-	if val := res.Header.Get("x-body"); val != "%PDF-1.6" {
-		t.Errorf("x-body header: expected: %q, got: %q", "%PDF-1.6", val)
-=======
 			if !bytes.HasPrefix(resBytes, []byte("%PDF-1.6")) {
 				st.Errorf("Expected PDF file, given %s", resBytes)
 			}
+
+			if val := res.Header.Get("x-body"); val != "%PDF-1.6" {
+				st.Errorf("x-body header: expected: %q, got: %q", "%PDF-1.6", val)
+			}
 		})
->>>>>>> 9b9b5ee9
 	}
 }
 
