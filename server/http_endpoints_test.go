--- conflicted
+++ resolved
@@ -381,7 +381,20 @@
 	if !bytes.Contains(resBytes, []byte("<html>configuration error</html>")) {
 		t.Errorf("Expected body '<html>configuration error</html>', given '%s'", resBytes)
 	}
-<<<<<<< HEAD
+
+	// header from error handling is set
+	if v := res.Header.Get("couper-error"); v != "configuration error" {
+		t.Errorf("want couper-error 'configuration error', got %q", v)
+	}
+
+	// happy path headers not set
+	if res.Header.Get("x-backend") != "" {
+		t.Errorf("backend.set_response_headers should not have been run")
+	}
+
+	if res.Header.Get("x-endpoint") != "" {
+		t.Errorf("endpoint.set_response_headers should not have been run")
+	}
 }
 
 func TestHTTPServer_NoGzipForSmallContent(t *testing.T) {
@@ -420,20 +433,5 @@
 				t.Errorf("%s: Expected Content-Length '%s', got: '%s'", tc.path, tc.expLen, val)
 			}
 		})
-=======
-
-	// header from error handling is set
-	if v := res.Header.Get("couper-error"); v != "configuration error" {
-		t.Errorf("want couper-error 'configuration error', got %q", v)
-	}
-
-	// happy path headers not set
-	if res.Header.Get("x-backend") != "" {
-		t.Errorf("backend.set_response_headers should not have been run")
-	}
-
-	if res.Header.Get("x-endpoint") != "" {
-		t.Errorf("endpoint.set_response_headers should not have been run")
->>>>>>> 95403ea2
 	}
 }