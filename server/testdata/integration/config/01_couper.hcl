server "hcl" {
  api {
    endpoint "/" {
      proxy {
        backend = "a"
      }
    }
    endpoint "/expired" {
      proxy {
<<<<<<< HEAD
        backend = "b"
=======
        backend "b" {
          origin = "{{ .expiredOrigin }}"
          path = "/anything"
        }
>>>>>>> 72609bce
      }
    }
  }
}

definitions {
  backend "a" {
    origin = "https://blackhole.webpagetest.org"
    timeout = "2s"
  }

  backend "b" {
<<<<<<< HEAD
=======
    origin = "http://1.2.3.4"
    path = "/"
>>>>>>> 72609bce
    disable_certificate_validation = true
    origin = "https://expired.badssl.com"
    path = "/"
  }

  basic_auth "parse-only" {}
}

settings {
  default_port = 8090
  no_proxy_from_env = true
  ca_file = "{{ .caFile }}"
}<|MERGE_RESOLUTION|>--- conflicted
+++ resolved
@@ -7,14 +7,7 @@
     }
     endpoint "/expired" {
       proxy {
-<<<<<<< HEAD
         backend = "b"
-=======
-        backend "b" {
-          origin = "{{ .expiredOrigin }}"
-          path = "/anything"
-        }
->>>>>>> 72609bce
       }
     }
   }
@@ -27,14 +20,9 @@
   }
 
   backend "b" {
-<<<<<<< HEAD
-=======
-    origin = "http://1.2.3.4"
-    path = "/"
->>>>>>> 72609bce
+    origin = "{{ .expiredOrigin }}"
+    path = "/anything"
     disable_certificate_validation = true
-    origin = "https://expired.badssl.com"
-    path = "/"
   }
 
   basic_auth "parse-only" {}
