package server_test

import (
	"bytes"
	"io"
	"net/http"
	"strings"
	"testing"

	logrustest "github.com/sirupsen/logrus/hooks/test"

<<<<<<< HEAD
	"github.com/coupergateway/couper/accesscontrol/jwt"
	"github.com/coupergateway/couper/config"
	"github.com/coupergateway/couper/config/configload"
	"github.com/coupergateway/couper/eval"
	"github.com/coupergateway/couper/eval/lib"
	"github.com/coupergateway/couper/internal/seetie"
	"github.com/coupergateway/couper/internal/test"
=======
	"github.com/avenga/couper/accesscontrol/jwt"
	"github.com/avenga/couper/config"
	"github.com/avenga/couper/config/configload"
	"github.com/avenga/couper/eval"
	"github.com/avenga/couper/eval/lib"
	"github.com/avenga/couper/internal/seetie"
	"github.com/avenga/couper/internal/test"
	"github.com/zclconf/go-cty/cty"
>>>>>>> 9b9b5ee9
)

func TestAccessControl_ErrorHandler(t *testing.T) {
	client := newClient()

	shutdown, logHook := newCouper("testdata/integration/error_handler/01_couper.hcl", test.New(t))
	defer shutdown()

	type testCase struct {
		name          string
		header        test.Header
		expLogMsg     string
		expStatusCode int
	}

	for _, tc := range []testCase{
		{"catch all", test.Header{"Authorization": "Basic aGFuczpoYW5z"}, "access control error: ba: credential mismatch", http.StatusNotFound},
		{"catch specific", nil, "access control error: ba: credentials required", http.StatusBadGateway},
	} {
		t.Run(tc.name, func(subT *testing.T) {
			helper := test.New(subT)

			req, err := http.NewRequest(http.MethodGet, "http://localhost:8080/", nil)
			helper.Must(err)

			tc.header.Set(req)

			res, err := client.Do(req)
			helper.Must(err)

			helper.Must(res.Body.Close())

			if res.StatusCode != tc.expStatusCode {
				subT.Fatalf("%q: expected Status %d, got: %d", tc.name, tc.expStatusCode, res.StatusCode)
			}

			if logHook.LastEntry().Data["status"] != tc.expStatusCode {
				subT.Logf("%v", logHook.LastEntry())
				subT.Errorf("Expected statusCode log: %d", tc.expStatusCode)
			}

			if logHook.LastEntry().Message != tc.expLogMsg {
				subT.Logf("%v", logHook.LastEntry())
				subT.Errorf("Expected message log: %s", tc.expLogMsg)
			}
		})
	}
}

func TestAccessControl_ErrorHandler_BasicAuth_Default(t *testing.T) {
	client := test.NewHTTPClient()

	helper := test.New(t)

	shutdown, _ := newCouper("testdata/integration/error_handler/01_couper.hcl", helper)
	defer shutdown()

	req, err := http.NewRequest(http.MethodGet, "http://localhost:8080/default/", nil)
	helper.Must(err)

	res, err := client.Do(req)
	helper.Must(err)

	if res.StatusCode != http.StatusUnauthorized {
		t.Errorf("expected Status %d, got: %d", http.StatusUnauthorized, res.StatusCode)
		return
	}

	if www := res.Header.Get("www-authenticate"); www != `Basic realm="protected"` {
		t.Errorf("Expected header: www-authenticate with value: %s, got: %s", `Basic realm="protected"`, www)
	}
}

func TestAccessControl_ErrorHandler_BasicAuth_Wildcard(t *testing.T) {
	client := test.NewHTTPClient()

	helper := test.New(t)

	shutdown, _ := newCouper("testdata/integration/error_handler/02_couper.hcl", helper)
	defer shutdown()

	req, err := http.NewRequest(http.MethodGet, "http://localhost:8080/", nil)
	helper.Must(err)

	res, err := client.Do(req)
	helper.Must(err)

	if res.StatusCode != http.StatusOK {
		t.Errorf("expected Status %d, got: %d", http.StatusOK, res.StatusCode)
		return
	}

	if www := res.Header.Get("www-authenticate"); www != "" {
		t.Errorf("Expected no www-authenticate header: %s", www)
	}
}

func TestAccessControl_ErrorHandler_Configuration_Error(t *testing.T) {
	_, err := configload.LoadFile("testdata/integration/error_handler/03_couper.hcl", "")

	expectedMsg := "03_couper.hcl:24,12-12: Missing required argument; The argument \"grant_type\" is required, but no definition was found."

	if err == nil {
		t.Error("config error should not be nil")
	} else if !strings.HasSuffix(err.Error(), expectedMsg) {
		t.Errorf("\nwant:\t%s\ngot:\t%v", expectedMsg, err.Error())
	}
}

func TestErrorHandler_ExpStatusVersusOpenAPI(t *testing.T) {
	client := test.NewHTTPClient()
	helper := test.New(t)

	shutdown, _ := newCouper("testdata/integration/error_handler/07_couper.hcl", test.New(t))
	defer shutdown()

	req, err := http.NewRequest(http.MethodGet, "http://anyserver:8080/", nil)
	helper.Must(err)

	res, err := client.Do(req)
	helper.Must(err)

	if res.StatusCode != 418 {
		t.Fatalf("want: %d, got: %d", 418, res.StatusCode)
	}

	resBytes, err := io.ReadAll(res.Body)
	defer res.Body.Close()
	helper.Must(err)

	expBody := `{"handled_by":"backend_openapi_validation"}`

	if !bytes.Contains(resBytes, []byte(expBody)) {
		t.Fatalf("want: %s, got: %s", expBody, resBytes)
	}
}

func TestErrorHandler_Backend(t *testing.T) {
	client := test.NewHTTPClient()

	shutdown, _ := newCouper("testdata/integration/error_handler/05_couper.hcl", test.New(t))
	defer shutdown()

	type testcase struct {
		path      string
		expBody   string
		expStatus int
	}

	for _, tc := range []testcase{
		{"/api-backend", `{"api":"backend"}`, 405},
		{"/api-backend-timeout", `{"api":"backend-timeout"}`, 405},
		{"/api-backend-validation", `{"api":"backend-validation"}`, 405},
		{"/api-anything", `{"api":"backend-backend-validation"}`, 405},
		{"/backend", `{"endpoint":"backend"}`, 405},
		{"/backend-timeout", `{"endpoint":"backend-timeout"}`, 405},
		{"/backend-validation", `{"endpoint":"backend-validation"}`, 405},
		{"/anything", `{"endpoint":"backend-backend-validation"}`, 405},
		{"/c", `endpoint:backend_openapi_validation`, 405},
		{"/d", `endpoint:backend`, 405},
		{"/e", `endpoint:backend_openapi_validation`, 405},
		{"/f", `endpoint:*`, 405},
		{"/g", `endpoint:backend`, 405},
		{"/h", `endpoint:*`, 405},
	} {
		t.Run(tc.path, func(st *testing.T) {
			helper := test.New(st)

			req, err := http.NewRequest(http.MethodGet, "http://anyserver:8080"+tc.path, nil)
			helper.Must(err)

			res, err := client.Do(req)
			helper.Must(err)

			if res.StatusCode != tc.expStatus {
				st.Fatalf("want: %d, got: %d", tc.expStatus, res.StatusCode)
			}

			resBytes, err := io.ReadAll(res.Body)
			defer res.Body.Close()
			helper.Must(err)

			if !bytes.Contains(resBytes, []byte(tc.expBody)) {
				st.Fatalf("want: %s, got: %s", tc.expBody, resBytes)
			}
		})
	}
}

func Test_ErroneousBackendResponse(t *testing.T) {
	client := test.NewHTTPClient()

	type testcase struct {
		file             string
		path             string
		expBody          string
		expStatus        int
		expBackendStatus int
		expValidation    string
	}

	for _, tc := range []testcase{
<<<<<<< HEAD
		{"06_couper.hcl", "/anything", `{"req_path":"/anything","resp_ct":"application/json","resp_json_body_query":{},"resp_status":200}`, 418, 200, "status is not supported"},
	} {
		t.Run(tc.file, func(st *testing.T) {
=======
		{"store invalid backend response", "06_couper.hcl", "/anything", `{"req_path":"/anything","resp_ct":"application/json","resp_json_body_query":{},"resp_status":200}`, 418, 200, "status is not supported"},
		{"api-level error handlers affect endpoint's buffer options", "08_couper.hcl", "/anything", `{"resp_json_status":200}`, 418, 0, ""},
	} {
		t.Run(tc.name, func(st *testing.T) {
>>>>>>> 9b9b5ee9
			shutdown, hook := newCouper("testdata/integration/error_handler/"+tc.file, test.New(t))
			defer shutdown()

			helper := test.New(st)
			hook.Reset()

			req, err := http.NewRequest(http.MethodGet, "http://anyserver:8080"+tc.path, nil)
			helper.Must(err)

			res, err := client.Do(req)
			helper.Must(err)

			if res.StatusCode != tc.expStatus {
				st.Errorf("status code want: %d, got: %d", tc.expStatus, res.StatusCode)
			}

			resBytes, err := io.ReadAll(res.Body)
			defer res.Body.Close()
			helper.Must(err)

			if !bytes.Contains(resBytes, []byte(tc.expBody)) {
				st.Errorf("body\nwant: %s,\ngot:  %s", tc.expBody, resBytes)
			}

			backendStatus, validation := getBackendLogStatusAndValidation(hook)
			if backendStatus != tc.expBackendStatus {
				st.Errorf("backend status want: %d, got: %d", tc.expBackendStatus, backendStatus)
			}
			if validation != tc.expValidation {
				st.Errorf("validation want: %s, got: %s", tc.expValidation, validation)
			}
		})
	}
}

func getBackendLogStatusAndValidation(hook *logrustest.Hook) (int, string) {
	for _, entry := range hook.AllEntries() {
		if entry.Data["type"] == "couper_backend" {
			var validation string
			if val, ok := entry.Data["validation"].([]string); ok && len(val) == 1 {
				validation = val[0]
			}
			return entry.Data["status"].(int), validation
		}
	}

	return -1, ""
}

func Test_ApiLevelErrorHandlersAffectEndpoinBufferOptions(t *testing.T) {
	client := test.NewHTTPClient()

	type testcase struct {
		file      string
		path      string
		expBody   string
		expStatus int
	}

	for _, tc := range []testcase{
		{"08_couper.hcl", "/anything", `{"resp_json_status":200}`, 418},
	} {
		t.Run(tc.file, func(st *testing.T) {
			shutdown, hook := newCouper("testdata/integration/error_handler/"+tc.file, test.New(t))
			defer shutdown()

			helper := test.New(st)
			hook.Reset()

			req, err := http.NewRequest(http.MethodGet, "http://anyserver:8080"+tc.path, nil)
			helper.Must(err)

			res, err := client.Do(req)
			helper.Must(err)

			if res.StatusCode != tc.expStatus {
				st.Errorf("status code want: %d, got: %d", tc.expStatus, res.StatusCode)
			}

			resBytes, err := io.ReadAll(res.Body)
			defer res.Body.Close()
			helper.Must(err)

			if !bytes.Contains(resBytes, []byte(tc.expBody)) {
				st.Errorf("body\nwant: %s,\ngot:  %s", tc.expBody, resBytes)
			}
		})
	}
}

func TestAccessControl_ErrorHandler_Permissions(t *testing.T) {
	client := test.NewHTTPClient()

	helper := test.New(t)

	shutdown, _ := newCouper("testdata/integration/error_handler/04_couper.hcl", helper)
	defer shutdown()

	type testcase struct {
		Name               string
		Method             string
		Path               string
		GrantedPermissions []string
		ExpStatus          int
		ExpBody            string
	}

	for _, tc := range []testcase{
		{"api: sufficient permissions", http.MethodGet, "/api/", []string{"read"}, http.StatusNoContent, ""},
		{"api: insufficient permissions; handle insufficient_permission", http.MethodGet, "/api/", []string{"another"}, http.StatusTeapot, ""},
		{"api pow: sufficient permissions for method", http.MethodPost, "/api/pow/", []string{"read", "power"}, http.StatusNoContent, ""},
		{"api pow: insufficient permissions; handle insufficient_permission", http.MethodPost, "/api/pow/", []string{"read", "another"}, http.StatusBadRequest, ""},
		{"api pow: method not allowed", http.MethodGet, "/api/pow/", []string{"read", "another"}, http.StatusMethodNotAllowed, ""},
		{"endpoint: sufficient permissions", http.MethodGet, "/", []string{"write"}, http.StatusOK, ""},
		{"endpoint: insufficient permissions; handle insufficient_permission", http.MethodGet, "/", []string{"another"}, http.StatusTeapot, ""},
		{"api specific, endpoint *: insufficient permissions; handle insufficient_permission", http.MethodGet, "/wildcard1/", []string{"another"}, http.StatusBadRequest, ""},
		{"api *, endpoint specific: insufficient permissions; handle insufficient_permission", http.MethodGet, "/wildcard2/", []string{"another"}, http.StatusBadRequest, ""},
	} {
		t.Run(tc.Name, func(st *testing.T) {
			h := test.New(st)
			req, err := http.NewRequest(tc.Method, "http://localhost:8080"+tc.Path, nil)
			h.Must(err)

			conf, err := lib.NewJWTSigningConfigFromJWT(&config.JWT{
				Name:               "test",
				Key:                "s3cr3t", // same as config file
				SignatureAlgorithm: jwt.AlgorithmHMAC256.String(),
				SigningTTL:         "5m", // required for jwt sign func
			})
			h.Must(err)

			ctx := eval.ContextFromRequest(req)
			ctx = ctx.WithJWTSigningConfigs(map[string]*lib.JWTSigningConfig{
				"test": conf,
			})
			ctx = ctx.WithClientRequest(req)

			tokenVal, err := ctx.HCLContext().Functions[lib.FnJWTSign].
				Call([]cty.Value{cty.StringVal("test"), seetie.MapToValue(
					map[string]interface{}{
						"scope": tc.GrantedPermissions,
					})})
			h.Must(err)

			req.Header.Set("Authorization", "Bearer "+seetie.ValueToString(tokenVal))

			res, err := client.Do(req)
			h.Must(err)

			if res.StatusCode != tc.ExpStatus {
				st.Errorf("Expected statusCode: %d, got: %d", tc.ExpStatus, res.StatusCode)
			}
		})
	}

}

func TestErrorHandler_SuperKind(t *testing.T) {
	client := test.NewHTTPClient()

	helper := test.New(t)
	// valid token, but lacking permissions claim
	token := "eyJhbGciOiJIUzI1NiIsInR5cCI6IkpXVCJ9.e30.qSLnmYgnkcOjxlOjFhUHQpCfTQ5elzKY3Mq6gRVT4iI"

	shutdown, _ := newCouper("testdata/integration/error_handler/09_couper.hcl", helper)
	defer shutdown()

	type testcase struct {
		name      string
		path      string
		sendToken bool
		expFrom   string
	}

	for _, tc := range []testcase{
		{"ac: handler for *", "/ac1", true, "*"},
		{"ac: handlers for *, access_control", "/ac2", true, "access_control"},
		{"ac: handlers for *, access_control, insufficient_permissions", "/ac3", true, "insufficient_permissions"},
		{"ep: handler for *", "/ep1", false, "*"},
		{"ep: handlers for *, endpoint", "/ep2", false, "endpoint"},
		{"ep: handlers for *, endpoint, unexpected_status", "/ep3", false, "unexpected_status"},
		{"be: handler for *", "/be1", false, "*"},
		{"be: handlers for *, backend", "/be2", false, "backend"},
		{"be: handlers for *, backend, backend_timeout", "/be3", false, "backend_timeout"},
		{"be: handlers for backend, backend_timeout", "/be4", false, "backend_timeout"},
		{"be: handler for backend", "/be5", false, "backend"},
		{"be dial error: handlers for *, backend", "/be-dial", false, "backend"},
	} {
		t.Run(tc.name, func(st *testing.T) {
			h := test.New(st)
			req, err := http.NewRequest(http.MethodGet, "http://localhost:8080"+tc.path, nil)
			h.Must(err)

			if tc.sendToken {
				// not needed for non-ac tests
				req.Header.Set("Authorization", "Bearer "+token)
			}

			res, err := client.Do(req)
			h.Must(err)

			if res.StatusCode != http.StatusNoContent {
				st.Errorf("Expected status code: %d, got: %d", http.StatusNoContent, res.StatusCode)
			}
			from := res.Header.Get("From")
			if from != tc.expFrom {
				st.Errorf("Expected From response header: %q, got: %q", tc.expFrom, from)
			}
		})
	}

}

func Test_Panic_Multi_EH(t *testing.T) {
	_, err := configload.LoadFile("testdata/settings/16_couper.hcl", "")

	expectedMsg := `: duplicate error type registration: "*"; `

	if err == nil {
		t.Error("config error should not be nil")
	} else if !strings.HasSuffix(err.Error(), expectedMsg) {
		t.Errorf("\nwant:\t'%s'\nin:\t\t'%s'", expectedMsg, err.Error())
	}
}<|MERGE_RESOLUTION|>--- conflicted
+++ resolved
@@ -9,7 +9,6 @@
 
 	logrustest "github.com/sirupsen/logrus/hooks/test"
 
-<<<<<<< HEAD
 	"github.com/coupergateway/couper/accesscontrol/jwt"
 	"github.com/coupergateway/couper/config"
 	"github.com/coupergateway/couper/config/configload"
@@ -17,16 +16,7 @@
 	"github.com/coupergateway/couper/eval/lib"
 	"github.com/coupergateway/couper/internal/seetie"
 	"github.com/coupergateway/couper/internal/test"
-=======
-	"github.com/avenga/couper/accesscontrol/jwt"
-	"github.com/avenga/couper/config"
-	"github.com/avenga/couper/config/configload"
-	"github.com/avenga/couper/eval"
-	"github.com/avenga/couper/eval/lib"
-	"github.com/avenga/couper/internal/seetie"
-	"github.com/avenga/couper/internal/test"
 	"github.com/zclconf/go-cty/cty"
->>>>>>> 9b9b5ee9
 )
 
 func TestAccessControl_ErrorHandler(t *testing.T) {
@@ -220,6 +210,7 @@
 	client := test.NewHTTPClient()
 
 	type testcase struct {
+		name             string
 		file             string
 		path             string
 		expBody          string
@@ -229,16 +220,10 @@
 	}
 
 	for _, tc := range []testcase{
-<<<<<<< HEAD
-		{"06_couper.hcl", "/anything", `{"req_path":"/anything","resp_ct":"application/json","resp_json_body_query":{},"resp_status":200}`, 418, 200, "status is not supported"},
-	} {
-		t.Run(tc.file, func(st *testing.T) {
-=======
 		{"store invalid backend response", "06_couper.hcl", "/anything", `{"req_path":"/anything","resp_ct":"application/json","resp_json_body_query":{},"resp_status":200}`, 418, 200, "status is not supported"},
 		{"api-level error handlers affect endpoint's buffer options", "08_couper.hcl", "/anything", `{"resp_json_status":200}`, 418, 0, ""},
 	} {
 		t.Run(tc.name, func(st *testing.T) {
->>>>>>> 9b9b5ee9
 			shutdown, hook := newCouper("testdata/integration/error_handler/"+tc.file, test.New(t))
 			defer shutdown()
 
