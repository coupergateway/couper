package server

import (
	"net"
	"net/http"
	"sort"
	"strings"

	"go.avenga.cloud/couper/gateway/config"
<<<<<<< HEAD
	"go.avenga.cloud/couper/gateway/utils"
=======
	"go.avenga.cloud/couper/gateway/handler"
>>>>>>> 94ce6992
)

type Mux struct {
	routes map[string]routes
}

type routes []*Route

func NewMux(conf *config.Gateway) *Mux {
	mux := &Mux{routes: make(map[string]routes)}

	for _, server := range conf.Server {
		var files, spa http.Handler

<<<<<<< HEAD
		if server.Files != nil {
			files = backend.NewFile(conf.WD, server.Files.BasePath, server.Files.DocumentRoot, server.Files.ErrorFile)
		}

		if server.Spa != nil {
			spa = backend.NewSpa(conf.WD, server.Spa.BootstrapFile)
=======
		if server.Spa != nil {
			spa = handler.NewSpa(server.Spa.BootstrapFile)
		}

		if server.Files != nil {
			files = handler.NewFile(server.Files.DocumentRoot, server.Files.ErrorFile)
>>>>>>> 94ce6992
		}

		for _, domain := range server.Domains {
			domain := stripHostPort(domain)

			mux.routes[domain] = make([]*Route, 0)

			if server.Files != nil {
				mux.register(domain, utils.JoinPath(server.Files.BasePath, "/**"), files)

				// Register base_path-302 case
				if server.Files.BasePath != "/" {
					base := strings.TrimRight(server.Files.BasePath, "/") + "$"
					mux.register(domain, base, files)
				}
			}

			if server.Api != nil {
				for _, endpoint := range server.Api.Endpoint {
					pattern := utils.JoinPath(server.Api.BasePath, endpoint.Pattern)

					// TODO: shadow clone slice per domain (len(server.Domains) > 1)
					for _, domain := range server.Domains {
						mux.register(domain, pattern, server.Api.PathHandler[endpoint])
					}
				}
			}

			if server.Spa != nil {
				for _, path := range server.Spa.Paths {
					mux.register(domain, utils.JoinPath(server.Spa.BasePath, path), spa)
				}
			}
		}
	}

	return mux
}

func (m *Mux) Match(req *http.Request) (http.Handler, string) {
	reqHost := stripHostPort(req.Host)

	if routes, ok := m.routes[reqHost]; ok {
		for _, r := range routes { // routes are sorted by len desc
			if route := r.Match(req); route != nil {
				return route, r.Pattern()
			}
		}
	}

	return nil, ""
}

func (m *Mux) register(domain, pattern string, handler http.Handler) {
	m.routes[domain] = m.routes[domain].append(pattern, handler)
}

func (r routes) append(pattern string, handler http.Handler) routes {
	route, err := NewRoute(pattern, handler)
	if err != nil {
		panic(err)
	}

	for n, v := range r {
		if v.pattern == route.pattern {
			route, err = NewRoute(pattern, backend.NewSelector(v.handler, handler))
			if err != nil {
				panic(err)
			}

			r[n] = route
			return r
		}
	}

	n := len(r)
	idx := sort.Search(n, func(i int) bool {
		return (r[i].sortLen) < (route.sortLen)
	})
	if idx == n {
		return append(r, route)
	}

	routes := append(r, &Route{})      // try to grow the slice in place, any entry works.
	copy(routes[idx+1:], routes[idx:]) // Move shorter entries down
	routes[idx] = route
	return routes
}

// stripHostPort returns h without any trailing ":<port>".
func stripHostPort(h string) string {
	// If no port on host, return unchanged
	if strings.IndexByte(h, ':') == -1 {
		return h
	}
	host, _, err := net.SplitHostPort(h)
	if err != nil {
		return h // on error, return unchanged
	}
	return host
}<|MERGE_RESOLUTION|>--- conflicted
+++ resolved
@@ -7,11 +7,8 @@
 	"strings"
 
 	"go.avenga.cloud/couper/gateway/config"
-<<<<<<< HEAD
+	"go.avenga.cloud/couper/gateway/handler"
 	"go.avenga.cloud/couper/gateway/utils"
-=======
-	"go.avenga.cloud/couper/gateway/handler"
->>>>>>> 94ce6992
 )
 
 type Mux struct {
@@ -26,21 +23,12 @@
 	for _, server := range conf.Server {
 		var files, spa http.Handler
 
-<<<<<<< HEAD
 		if server.Files != nil {
-			files = backend.NewFile(conf.WD, server.Files.BasePath, server.Files.DocumentRoot, server.Files.ErrorFile)
+			files = handler.NewFile(conf.WD, server.Files.BasePath, server.Files.DocumentRoot, server.Files.ErrorFile)
 		}
 
 		if server.Spa != nil {
-			spa = backend.NewSpa(conf.WD, server.Spa.BootstrapFile)
-=======
-		if server.Spa != nil {
-			spa = handler.NewSpa(server.Spa.BootstrapFile)
-		}
-
-		if server.Files != nil {
-			files = handler.NewFile(server.Files.DocumentRoot, server.Files.ErrorFile)
->>>>>>> 94ce6992
+			spa = handler.NewSpa(conf.WD, server.Spa.BootstrapFile)
 		}
 
 		for _, domain := range server.Domains {
@@ -58,13 +46,13 @@
 				}
 			}
 
-			if server.Api != nil {
-				for _, endpoint := range server.Api.Endpoint {
-					pattern := utils.JoinPath(server.Api.BasePath, endpoint.Pattern)
+			if server.API != nil {
+				for _, endpoint := range server.API.Endpoint {
+					pattern := utils.JoinPath(server.API.BasePath, endpoint.Pattern)
 
 					// TODO: shadow clone slice per domain (len(server.Domains) > 1)
 					for _, domain := range server.Domains {
-						mux.register(domain, pattern, server.Api.PathHandler[endpoint])
+						mux.register(domain, pattern, server.API.PathHandler[endpoint])
 					}
 				}
 			}
@@ -98,15 +86,15 @@
 	m.routes[domain] = m.routes[domain].append(pattern, handler)
 }
 
-func (r routes) append(pattern string, handler http.Handler) routes {
-	route, err := NewRoute(pattern, handler)
+func (r routes) append(pattern string, h http.Handler) routes {
+	route, err := NewRoute(pattern, h)
 	if err != nil {
 		panic(err)
 	}
 
 	for n, v := range r {
 		if v.pattern == route.pattern {
-			route, err = NewRoute(pattern, backend.NewSelector(v.handler, handler))
+			route, err = NewRoute(pattern, handler.NewSelector(v.handler, h))
 			if err != nil {
 				panic(err)
 			}
