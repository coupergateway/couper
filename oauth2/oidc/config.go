--- conflicted
+++ resolved
@@ -40,22 +40,13 @@
 // Config represents the configuration for an OIDC client
 type Config struct {
 	*config.OIDC
-<<<<<<< HEAD
-	backends   map[string]http.RoundTripper
-	context    context.Context
-	syncedJSON *jsn.SyncedJSON
-	jwks       *jwk.JWKS
-	jmu        sync.RWMutex // jkws
-=======
 	backends     map[string]http.RoundTripper
 	context      context.Context
 	syncedJSON   *jsn.SyncedJSON
 	jwks         *jwk.JWKS
 	jwksCheckSum [32]byte
 	jwksCancel   func()
-	cmu          sync.RWMutex // conf
 	jmu          sync.RWMutex // jkws
->>>>>>> b70d3e4c
 }
 
 // NewConfig creates a new configuration for an OIDC client
@@ -199,13 +190,9 @@
 		c.backends["jwks_uri_backend"],
 	)
 
-<<<<<<< HEAD
-	newJWKS, err := jwk.NewJWKS(jsonData.JwksURI, c.OIDC.JWKsTTL, c.OIDC.JWKsMaxStale, jwksBackend)
-=======
 	ctx, cancel := context.WithCancel(c.context)
 
-	newJWKS, err := jwk.NewJWKS(ctx, jsonData.JwksUri, c.OIDC.JWKsTTL, c.OIDC.JWKsMaxStale, jwksBackend)
->>>>>>> b70d3e4c
+	newJWKS, err := jwk.NewJWKS(ctx, jsonData.JwksURI, c.OIDC.JWKsTTL, c.OIDC.JWKsMaxStale, jwksBackend)
 	if err != nil { // do not replace possible working jwks on err
 		cancel()
 		return jsonData, err
